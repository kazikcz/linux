/*
 * Copyright (C) 2009 Texas Instruments Inc.
 * Mikkel Christensen <mlc@ti.com>
 *
 * Modified from mach-omap2/board-ldp.c
 *
 * This program is free software; you can redistribute it and/or modify
 * it under the terms of the GNU General Public License version 2 as
 * published by the Free Software Foundation.
 */

#include <linux/kernel.h>
#include <linux/init.h>
#include <linux/platform_device.h>
#include <linux/input.h>
#include <linux/gpio.h>

#include <asm/mach-types.h>
#include <asm/mach/arch.h>

#include <plat/common.h>
#include <plat/board.h>

#include <mach/board-zoom.h>

<<<<<<< HEAD
=======
#include "mux.h"
>>>>>>> 2fbe74b9
#include "sdram-micron-mt46h32m32lf-6.h"

static void __init omap_zoom2_init_irq(void)
{
	omap2_init_common_hw(mt46h32m32lf6_sdrc_params,
				 mt46h32m32lf6_sdrc_params);
	omap_init_irq();
	omap_gpio_init();
}

/* REVISIT: These audio entries can be removed once MFD code is merged */
#if 0

static struct twl4030_madc_platform_data zoom2_madc_data = {
	.irq_line	= 1,
};

static struct twl4030_codec_audio_data zoom2_audio_data = {
	.audio_mclk = 26000000,
};

static struct twl4030_codec_data zoom2_codec_data = {
	.audio_mclk = 26000000,
	.audio = &zoom2_audio_data,
};

static struct twl4030_platform_data zoom2_twldata = {
	.irq_base	= TWL4030_IRQ_BASE,
	.irq_end	= TWL4030_IRQ_END,

	/* platform_data for children goes here */
	.bci		= &zoom2_bci_data,
	.madc		= &zoom2_madc_data,
	.usb		= &zoom2_usb_data,
	.gpio		= &zoom2_gpio_data,
	.keypad		= &zoom2_kp_twl4030_data,
	.codec		= &zoom2_codec_data,
	.vmmc1          = &zoom2_vmmc1,
	.vmmc2          = &zoom2_vmmc2,
	.vsim           = &zoom2_vsim,

};

#endif
<<<<<<< HEAD

static void __init omap_zoom2_init(void)
{
=======

#ifdef CONFIG_OMAP_MUX
static struct omap_board_mux board_mux[] __initdata = {
	{ .reg_offset = OMAP_MUX_TERMINATOR },
};
#else
#define board_mux	NULL
#endif

static void __init omap_zoom2_init(void)
{
	omap3_mux_init(board_mux, OMAP_PACKAGE_CBB);
>>>>>>> 2fbe74b9
	zoom_peripherals_init();
	zoom_debugboard_init();
}

static void __init omap_zoom2_map_io(void)
{
	omap2_set_globals_343x();
	omap2_map_common_io();
}

MACHINE_START(OMAP_ZOOM2, "OMAP Zoom2 board")
	.phys_io	= 0x48000000,
	.io_pg_offst	= ((0xfa000000) >> 18) & 0xfffc,
	.boot_params	= 0x80000100,
	.map_io		= omap_zoom2_map_io,
	.init_irq	= omap_zoom2_init_irq,
	.init_machine	= omap_zoom2_init,
	.timer		= &omap_timer,
MACHINE_END<|MERGE_RESOLUTION|>--- conflicted
+++ resolved
@@ -23,10 +23,7 @@
 
 #include <mach/board-zoom.h>
 
-<<<<<<< HEAD
-=======
 #include "mux.h"
->>>>>>> 2fbe74b9
 #include "sdram-micron-mt46h32m32lf-6.h"
 
 static void __init omap_zoom2_init_irq(void)
@@ -71,11 +68,6 @@
 };
 
 #endif
-<<<<<<< HEAD
-
-static void __init omap_zoom2_init(void)
-{
-=======
 
 #ifdef CONFIG_OMAP_MUX
 static struct omap_board_mux board_mux[] __initdata = {
@@ -88,7 +80,6 @@
 static void __init omap_zoom2_init(void)
 {
 	omap3_mux_init(board_mux, OMAP_PACKAGE_CBB);
->>>>>>> 2fbe74b9
 	zoom_peripherals_init();
 	zoom_debugboard_init();
 }
