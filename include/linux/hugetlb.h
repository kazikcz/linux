--- conflicted
+++ resolved
@@ -142,14 +142,10 @@
 	return 0;
 }
 
-<<<<<<< HEAD
-#define isolate_huge_page(p, l) false
-=======
 static inline bool isolate_huge_page(struct page *page, struct list_head *list)
 {
 	return false;
 }
->>>>>>> 319e2e3f
 #define putback_active_hugepage(p)	do {} while (0)
 #define is_hugepage_active(x)	false
 
