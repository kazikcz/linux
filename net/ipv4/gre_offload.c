/*
 *	IPV4 GSO/GRO offload support
 *	Linux INET implementation
 *
 *	This program is free software; you can redistribute it and/or
 *	modify it under the terms of the GNU General Public License
 *	as published by the Free Software Foundation; either version
 *	2 of the License, or (at your option) any later version.
 *
 *	GRE GSO support
 */

#include <linux/skbuff.h>
#include <linux/init.h>
#include <net/protocol.h>
#include <net/gre.h>

static struct sk_buff *gre_gso_segment(struct sk_buff *skb,
				       netdev_features_t features)
{
	int tnl_hlen = skb_inner_mac_header(skb) - skb_transport_header(skb);
	struct sk_buff *segs = ERR_PTR(-EINVAL);
	u16 mac_offset = skb->mac_header;
	__be16 protocol = skb->protocol;
	u16 mac_len = skb->mac_len;
	int gre_offset, outer_hlen;
<<<<<<< HEAD
	bool need_csum;
=======
	bool need_csum, ufo;
>>>>>>> 0a87cadb

	if (unlikely(skb_shinfo(skb)->gso_type &
				~(SKB_GSO_TCPV4 |
				  SKB_GSO_TCPV6 |
				  SKB_GSO_UDP |
				  SKB_GSO_DODGY |
				  SKB_GSO_TCP_ECN |
				  SKB_GSO_GRE |
				  SKB_GSO_GRE_CSUM |
				  SKB_GSO_IPIP |
				  SKB_GSO_SIT)))
		goto out;

	if (!skb->encapsulation)
		goto out;

	if (unlikely(tnl_hlen < sizeof(struct gre_base_hdr)))
		goto out;

	if (unlikely(!pskb_may_pull(skb, tnl_hlen)))
		goto out;

	/* setup inner skb. */
	skb->encapsulation = 0;
	__skb_pull(skb, tnl_hlen);
	skb_reset_mac_header(skb);
	skb_set_network_header(skb, skb_inner_network_offset(skb));
	skb->mac_len = skb_inner_network_offset(skb);
	skb->protocol = skb->inner_protocol;

	need_csum = !!(skb_shinfo(skb)->gso_type & SKB_GSO_GRE_CSUM);
	skb->encap_hdr_csum = need_csum;

<<<<<<< HEAD
	features &= skb->dev->hw_enc_features;
=======
	ufo = !!(skb_shinfo(skb)->gso_type & SKB_GSO_UDP);

	features &= skb->dev->hw_enc_features;

	/* The only checksum offload we care about from here on out is the
	 * outer one so strip the existing checksum feature flags based
	 * on the fact that we will be computing our checksum in software.
	 */
	if (ufo) {
		features &= ~NETIF_F_CSUM_MASK;
		if (!need_csum)
			features |= NETIF_F_HW_CSUM;
	}
>>>>>>> 0a87cadb

	/* segment inner packet. */
	segs = skb_mac_gso_segment(skb, features);
	if (IS_ERR_OR_NULL(segs)) {
		skb_gso_error_unwind(skb, protocol, tnl_hlen, mac_offset,
				     mac_len);
		goto out;
	}

	outer_hlen = skb_tnl_header_len(skb);
	gre_offset = outer_hlen - tnl_hlen;
	skb = segs;
	do {
		struct gre_base_hdr *greh;
		__be32 *pcsum;
<<<<<<< HEAD
=======

		/* Set up inner headers if we are offloading inner checksum */
		if (skb->ip_summed == CHECKSUM_PARTIAL) {
			skb_reset_inner_headers(skb);
			skb->encapsulation = 1;
		}
>>>>>>> 0a87cadb

		skb->mac_len = mac_len;
		skb->protocol = protocol;

<<<<<<< HEAD
		skb->mac_len = mac_len;
		skb->protocol = protocol;

=======
>>>>>>> 0a87cadb
		__skb_push(skb, outer_hlen);
		skb_reset_mac_header(skb);
		skb_set_network_header(skb, mac_len);
		skb_set_transport_header(skb, gre_offset);

		if (!need_csum)
			continue;

		greh = (struct gre_base_hdr *)skb_transport_header(skb);
		pcsum = (__be32 *)(greh + 1);

		*pcsum = 0;
		*(__sum16 *)pcsum = gso_make_checksum(skb, 0);
	} while ((skb = skb->next));
out:
	return segs;
}

static struct sk_buff **gre_gro_receive(struct sk_buff **head,
					struct sk_buff *skb)
{
	struct sk_buff **pp = NULL;
	struct sk_buff *p;
	const struct gre_base_hdr *greh;
	unsigned int hlen, grehlen;
	unsigned int off;
	int flush = 1;
	struct packet_offload *ptype;
	__be16 type;

	off = skb_gro_offset(skb);
	hlen = off + sizeof(*greh);
	greh = skb_gro_header_fast(skb, off);
	if (skb_gro_header_hard(skb, hlen)) {
		greh = skb_gro_header_slow(skb, hlen, off);
		if (unlikely(!greh))
			goto out;
	}

	/* Only support version 0 and K (key), C (csum) flags. Note that
	 * although the support for the S (seq#) flag can be added easily
	 * for GRO, this is problematic for GSO hence can not be enabled
	 * here because a GRO pkt may end up in the forwarding path, thus
	 * requiring GSO support to break it up correctly.
	 */
	if ((greh->flags & ~(GRE_KEY|GRE_CSUM)) != 0)
		goto out;

	type = greh->protocol;

	rcu_read_lock();
	ptype = gro_find_receive_by_type(type);
	if (!ptype)
		goto out_unlock;

	grehlen = GRE_HEADER_SECTION;

	if (greh->flags & GRE_KEY)
		grehlen += GRE_HEADER_SECTION;

	if (greh->flags & GRE_CSUM)
		grehlen += GRE_HEADER_SECTION;

	hlen = off + grehlen;
	if (skb_gro_header_hard(skb, hlen)) {
		greh = skb_gro_header_slow(skb, hlen, off);
		if (unlikely(!greh))
			goto out_unlock;
	}

	/* Don't bother verifying checksum if we're going to flush anyway. */
	if ((greh->flags & GRE_CSUM) && !NAPI_GRO_CB(skb)->flush) {
		if (skb_gro_checksum_simple_validate(skb))
			goto out_unlock;

		skb_gro_checksum_try_convert(skb, IPPROTO_GRE, 0,
					     null_compute_pseudo);
	}

	flush = 0;

	for (p = *head; p; p = p->next) {
		const struct gre_base_hdr *greh2;

		if (!NAPI_GRO_CB(p)->same_flow)
			continue;

		/* The following checks are needed to ensure only pkts
		 * from the same tunnel are considered for aggregation.
		 * The criteria for "the same tunnel" includes:
		 * 1) same version (we only support version 0 here)
		 * 2) same protocol (we only support ETH_P_IP for now)
		 * 3) same set of flags
		 * 4) same key if the key field is present.
		 */
		greh2 = (struct gre_base_hdr *)(p->data + off);

		if (greh2->flags != greh->flags ||
		    greh2->protocol != greh->protocol) {
			NAPI_GRO_CB(p)->same_flow = 0;
			continue;
		}
		if (greh->flags & GRE_KEY) {
			/* compare keys */
			if (*(__be32 *)(greh2+1) != *(__be32 *)(greh+1)) {
				NAPI_GRO_CB(p)->same_flow = 0;
				continue;
			}
		}
	}

	skb_gro_pull(skb, grehlen);

	/* Adjusted NAPI_GRO_CB(skb)->csum after skb_gro_pull()*/
	skb_gro_postpull_rcsum(skb, greh, grehlen);

	pp = ptype->callbacks.gro_receive(head, skb);

out_unlock:
	rcu_read_unlock();
out:
	NAPI_GRO_CB(skb)->flush |= flush;

	return pp;
}

static int gre_gro_complete(struct sk_buff *skb, int nhoff)
{
	struct gre_base_hdr *greh = (struct gre_base_hdr *)(skb->data + nhoff);
	struct packet_offload *ptype;
	unsigned int grehlen = sizeof(*greh);
	int err = -ENOENT;
	__be16 type;

	skb->encapsulation = 1;
	skb_shinfo(skb)->gso_type = SKB_GSO_GRE;

	type = greh->protocol;
	if (greh->flags & GRE_KEY)
		grehlen += GRE_HEADER_SECTION;

	if (greh->flags & GRE_CSUM)
		grehlen += GRE_HEADER_SECTION;

	rcu_read_lock();
	ptype = gro_find_complete_by_type(type);
	if (ptype)
		err = ptype->callbacks.gro_complete(skb, nhoff + grehlen);

	rcu_read_unlock();

	skb_set_inner_mac_header(skb, nhoff + grehlen);

	return err;
}

static const struct net_offload gre_offload = {
	.callbacks = {
		.gso_segment = gre_gso_segment,
		.gro_receive = gre_gro_receive,
		.gro_complete = gre_gro_complete,
	},
};

static int __init gre_offload_init(void)
{
	return inet_add_offload(&gre_offload, IPPROTO_GRE);
}
device_initcall(gre_offload_init);<|MERGE_RESOLUTION|>--- conflicted
+++ resolved
@@ -24,11 +24,7 @@
 	__be16 protocol = skb->protocol;
 	u16 mac_len = skb->mac_len;
 	int gre_offset, outer_hlen;
-<<<<<<< HEAD
-	bool need_csum;
-=======
 	bool need_csum, ufo;
->>>>>>> 0a87cadb
 
 	if (unlikely(skb_shinfo(skb)->gso_type &
 				~(SKB_GSO_TCPV4 |
@@ -62,9 +58,6 @@
 	need_csum = !!(skb_shinfo(skb)->gso_type & SKB_GSO_GRE_CSUM);
 	skb->encap_hdr_csum = need_csum;
 
-<<<<<<< HEAD
-	features &= skb->dev->hw_enc_features;
-=======
 	ufo = !!(skb_shinfo(skb)->gso_type & SKB_GSO_UDP);
 
 	features &= skb->dev->hw_enc_features;
@@ -78,7 +71,6 @@
 		if (!need_csum)
 			features |= NETIF_F_HW_CSUM;
 	}
->>>>>>> 0a87cadb
 
 	/* segment inner packet. */
 	segs = skb_mac_gso_segment(skb, features);
@@ -94,25 +86,16 @@
 	do {
 		struct gre_base_hdr *greh;
 		__be32 *pcsum;
-<<<<<<< HEAD
-=======
 
 		/* Set up inner headers if we are offloading inner checksum */
 		if (skb->ip_summed == CHECKSUM_PARTIAL) {
 			skb_reset_inner_headers(skb);
 			skb->encapsulation = 1;
 		}
->>>>>>> 0a87cadb
 
 		skb->mac_len = mac_len;
 		skb->protocol = protocol;
 
-<<<<<<< HEAD
-		skb->mac_len = mac_len;
-		skb->protocol = protocol;
-
-=======
->>>>>>> 0a87cadb
 		__skb_push(skb, outer_hlen);
 		skb_reset_mac_header(skb);
 		skb_set_network_header(skb, mac_len);
