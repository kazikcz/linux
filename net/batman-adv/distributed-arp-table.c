--- conflicted
+++ resolved
@@ -66,28 +66,9 @@
  * batadv_dat_entry_release - release dat_entry from lists and queue for free
  *  after rcu grace period
  * @ref: kref pointer of the dat_entry
-<<<<<<< HEAD
  */
 static void batadv_dat_entry_release(struct kref *ref)
 {
-	struct batadv_dat_entry *dat_entry;
-
-	dat_entry = container_of(ref, struct batadv_dat_entry, refcount);
-
-	kfree_rcu(dat_entry, rcu);
-}
-
-/**
- * batadv_dat_entry_free_ref - decrement the dat_entry refcounter and possibly
- *  release it
- * @dat_entry: dat_entry to be free'd
-=======
->>>>>>> 0a87cadb
- */
-static void batadv_dat_entry_release(struct kref *ref)
-{
-<<<<<<< HEAD
-=======
 	struct batadv_dat_entry *dat_entry;
 
 	dat_entry = container_of(ref, struct batadv_dat_entry, refcount);
@@ -102,7 +83,6 @@
  */
 static void batadv_dat_entry_put(struct batadv_dat_entry *dat_entry)
 {
->>>>>>> 0a87cadb
 	kref_put(&dat_entry->refcount, batadv_dat_entry_release);
 }
 
