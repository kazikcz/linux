--- conflicted
+++ resolved
@@ -149,7 +149,6 @@
  * @ref: kref pointer of the backbone gw
  */
 static void batadv_backbone_gw_release(struct kref *ref)
-<<<<<<< HEAD
 {
 	struct batadv_bla_backbone_gw *backbone_gw;
 
@@ -160,12 +159,11 @@
 }
 
 /**
- * batadv_backbone_gw_free_ref - decrement the backbone gw refcounter and
- *  possibly release it
+ * batadv_backbone_gw_put - decrement the backbone gw refcounter and possibly
+ *  release it
  * @backbone_gw: backbone gateway to be free'd
  */
-static void
-batadv_backbone_gw_free_ref(struct batadv_bla_backbone_gw *backbone_gw)
+static void batadv_backbone_gw_put(struct batadv_bla_backbone_gw *backbone_gw)
 {
 	kref_put(&backbone_gw->refcount, batadv_backbone_gw_release);
 }
@@ -177,60 +175,20 @@
  */
 static void batadv_claim_release(struct kref *ref)
 {
-=======
-{
-	struct batadv_bla_backbone_gw *backbone_gw;
-
-	backbone_gw = container_of(ref, struct batadv_bla_backbone_gw,
-				   refcount);
-
-	kfree_rcu(backbone_gw, rcu);
-}
-
-/**
- * batadv_backbone_gw_put - decrement the backbone gw refcounter and possibly
- *  release it
- * @backbone_gw: backbone gateway to be free'd
- */
-static void batadv_backbone_gw_put(struct batadv_bla_backbone_gw *backbone_gw)
-{
-	kref_put(&backbone_gw->refcount, batadv_backbone_gw_release);
-}
-
-/**
- * batadv_claim_release - release claim from lists and queue for free after rcu
- *  grace period
- * @ref: kref pointer of the claim
- */
-static void batadv_claim_release(struct kref *ref)
-{
->>>>>>> 0a87cadb
 	struct batadv_bla_claim *claim;
 
 	claim = container_of(ref, struct batadv_bla_claim, refcount);
 
-<<<<<<< HEAD
-	batadv_backbone_gw_free_ref(claim->backbone_gw);
-=======
 	batadv_backbone_gw_put(claim->backbone_gw);
->>>>>>> 0a87cadb
 	kfree_rcu(claim, rcu);
 }
 
 /**
-<<<<<<< HEAD
- * batadv_claim_free_ref - decrement the claim refcounter and possibly
- *  release it
- * @claim: claim to be free'd
- */
-static void batadv_claim_free_ref(struct batadv_bla_claim *claim)
-=======
  * batadv_claim_put - decrement the claim refcounter and possibly
  *  release it
  * @claim: claim to be free'd
  */
 static void batadv_claim_put(struct batadv_bla_claim *claim)
->>>>>>> 0a87cadb
 {
 	kref_put(&claim->refcount, batadv_claim_release);
 }
