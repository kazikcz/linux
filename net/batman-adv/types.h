/* Copyright (C) 2007-2016  B.A.T.M.A.N. contributors:
 *
 * Marek Lindner, Simon Wunderlich
 *
 * This program is free software; you can redistribute it and/or
 * modify it under the terms of version 2 of the GNU General Public
 * License as published by the Free Software Foundation.
 *
 * This program is distributed in the hope that it will be useful, but
 * WITHOUT ANY WARRANTY; without even the implied warranty of
 * MERCHANTABILITY or FITNESS FOR A PARTICULAR PURPOSE. See the GNU
 * General Public License for more details.
 *
 * You should have received a copy of the GNU General Public License
 * along with this program; if not, see <http://www.gnu.org/licenses/>.
 */

#ifndef _NET_BATMAN_ADV_TYPES_H_
#define _NET_BATMAN_ADV_TYPES_H_

#ifndef _NET_BATMAN_ADV_MAIN_H_
#error only "main.h" can be included directly
#endif

#include <linux/average.h>
#include <linux/bitops.h>
#include <linux/compiler.h>
#include <linux/if_ether.h>
#include <linux/kref.h>
#include <linux/netdevice.h>
#include <linux/sched.h> /* for linux/wait.h */
#include <linux/spinlock.h>
#include <linux/types.h>
#include <linux/wait.h>
#include <linux/workqueue.h>

#include "packet.h"

struct seq_file;

#ifdef CONFIG_BATMAN_ADV_DAT

/**
 * batadv_dat_addr_t - it is the type used for all DHT addresses. If it is
 *  changed, BATADV_DAT_ADDR_MAX is changed as well.
 *
 * *Please be careful: batadv_dat_addr_t must be UNSIGNED*
 */
#define batadv_dat_addr_t u16

#endif /* CONFIG_BATMAN_ADV_DAT */

/**
 * enum batadv_dhcp_recipient - dhcp destination
 * @BATADV_DHCP_NO: packet is not a dhcp message
 * @BATADV_DHCP_TO_SERVER: dhcp message is directed to a server
 * @BATADV_DHCP_TO_CLIENT: dhcp message is directed to a client
 */
enum batadv_dhcp_recipient {
	BATADV_DHCP_NO = 0,
	BATADV_DHCP_TO_SERVER,
	BATADV_DHCP_TO_CLIENT,
};

/**
 * BATADV_TT_REMOTE_MASK - bitmask selecting the flags that are sent over the
 *  wire only
 */
#define BATADV_TT_REMOTE_MASK	0x00FF

/**
 * BATADV_TT_SYNC_MASK - bitmask of the flags that need to be kept in sync
 *  among the nodes. These flags are used to compute the global/local CRC
 */
#define BATADV_TT_SYNC_MASK	0x00F0

/**
 * struct batadv_hard_iface_bat_iv - per hard-interface B.A.T.M.A.N. IV data
 * @ogm_buff: buffer holding the OGM packet
 * @ogm_buff_len: length of the OGM packet buffer
 * @ogm_seqno: OGM sequence number - used to identify each OGM
 */
struct batadv_hard_iface_bat_iv {
	unsigned char *ogm_buff;
	int ogm_buff_len;
	atomic_t ogm_seqno;
};

/**
 * enum batadv_v_hard_iface_flags - interface flags useful to B.A.T.M.A.N. V
 * @BATADV_FULL_DUPLEX: tells if the connection over this link is full-duplex
 * @BATADV_WARNING_DEFAULT: tells whether we have warned the user that no
 *  throughput data is available for this interface and that default values are
 *  assumed.
 */
enum batadv_v_hard_iface_flags {
	BATADV_FULL_DUPLEX	= BIT(0),
	BATADV_WARNING_DEFAULT	= BIT(1),
};

/**
 * struct batadv_hard_iface_bat_v - per hard-interface B.A.T.M.A.N. V data
 * @elp_interval: time interval between two ELP transmissions
 * @elp_seqno: current ELP sequence number
 * @elp_skb: base skb containing the ELP message to send
 * @elp_wq: workqueue used to schedule ELP transmissions
 * @throughput_override: throughput override to disable link auto-detection
 * @flags: interface specific flags
 */
struct batadv_hard_iface_bat_v {
	atomic_t elp_interval;
	atomic_t elp_seqno;
	struct sk_buff *elp_skb;
	struct delayed_work elp_wq;
	atomic_t throughput_override;
	u8 flags;
};

/**
 * struct batadv_hard_iface - network device known to batman-adv
 * @list: list node for batadv_hardif_list
 * @if_num: identificator of the interface
 * @if_status: status of the interface for batman-adv
 * @net_dev: pointer to the net_device
 * @num_bcasts: number of payload re-broadcasts on this interface (ARQ)
 * @hardif_obj: kobject of the per interface sysfs "mesh" directory
 * @refcount: number of contexts the object is used
 * @batman_adv_ptype: packet type describing packets that should be processed by
 *  batman-adv for this interface
 * @soft_iface: the batman-adv interface which uses this network interface
 * @rcu: struct used for freeing in an RCU-safe manner
 * @bat_iv: per hard-interface B.A.T.M.A.N. IV data
<<<<<<< HEAD
=======
 * @bat_v: per hard-interface B.A.T.M.A.N. V data
>>>>>>> 0a87cadb
 * @cleanup_work: work queue callback item for hard-interface deinit
 * @debug_dir: dentry for nc subdir in batman-adv directory in debugfs
 * @neigh_list: list of unique single hop neighbors via this interface
 * @neigh_list_lock: lock protecting neigh_list
 */
struct batadv_hard_iface {
	struct list_head list;
	s16 if_num;
	char if_status;
	struct net_device *net_dev;
	u8 num_bcasts;
	struct kobject *hardif_obj;
	struct kref refcount;
	struct packet_type batman_adv_ptype;
	struct net_device *soft_iface;
	struct rcu_head rcu;
	struct batadv_hard_iface_bat_iv bat_iv;
#ifdef CONFIG_BATMAN_ADV_BATMAN_V
	struct batadv_hard_iface_bat_v bat_v;
#endif
	struct work_struct cleanup_work;
	struct dentry *debug_dir;
	struct hlist_head neigh_list;
	/* neigh_list_lock protects: neigh_list */
	spinlock_t neigh_list_lock;
};

/**
 * struct batadv_orig_ifinfo - originator info per outgoing interface
 * @list: list node for orig_node::ifinfo_list
 * @if_outgoing: pointer to outgoing hard-interface
 * @router: router that should be used to reach this originator
 * @last_real_seqno: last and best known sequence number
 * @last_ttl: ttl of last received packet
 * @last_seqno_forwarded: seqno of the OGM which was forwarded last
 * @batman_seqno_reset: time when the batman seqno window was reset
 * @refcount: number of contexts the object is used
 * @rcu: struct used for freeing in an RCU-safe manner
 */
struct batadv_orig_ifinfo {
	struct hlist_node list;
	struct batadv_hard_iface *if_outgoing;
	struct batadv_neigh_node __rcu *router; /* rcu protected pointer */
	u32 last_real_seqno;
	u8 last_ttl;
	u32 last_seqno_forwarded;
	unsigned long batman_seqno_reset;
	struct kref refcount;
	struct rcu_head rcu;
};

/**
 * struct batadv_frag_table_entry - head in the fragment buffer table
 * @head: head of list with fragments
 * @lock: lock to protect the list of fragments
 * @timestamp: time (jiffie) of last received fragment
 * @seqno: sequence number of the fragments in the list
 * @size: accumulated size of packets in list
 * @total_size: expected size of the assembled packet
 */
struct batadv_frag_table_entry {
	struct hlist_head head;
	spinlock_t lock; /* protects head */
	unsigned long timestamp;
	u16 seqno;
	u16 size;
	u16 total_size;
};

/**
 * struct batadv_frag_list_entry - entry in a list of fragments
 * @list: list node information
 * @skb: fragment
 * @no: fragment number in the set
 */
struct batadv_frag_list_entry {
	struct hlist_node list;
	struct sk_buff *skb;
	u8 no;
};

/**
 * struct batadv_vlan_tt - VLAN specific TT attributes
 * @crc: CRC32 checksum of the entries belonging to this vlan
 * @num_entries: number of TT entries for this VLAN
 */
struct batadv_vlan_tt {
	u32 crc;
	atomic_t num_entries;
};

/**
 * struct batadv_orig_node_vlan - VLAN specific data per orig_node
 * @vid: the VLAN identifier
 * @tt: VLAN specific TT attributes
 * @list: list node for orig_node::vlan_list
 * @refcount: number of context where this object is currently in use
 * @rcu: struct used for freeing in a RCU-safe manner
 */
struct batadv_orig_node_vlan {
	unsigned short vid;
	struct batadv_vlan_tt tt;
	struct hlist_node list;
	struct kref refcount;
	struct rcu_head rcu;
};

/**
 * struct batadv_orig_bat_iv - B.A.T.M.A.N. IV private orig_node members
 * @bcast_own: set of bitfields (one per hard-interface) where each one counts
 * the number of our OGMs this orig_node rebroadcasted "back" to us  (relative
 * to last_real_seqno). Every bitfield is BATADV_TQ_LOCAL_WINDOW_SIZE bits long.
 * @bcast_own_sum: sum of bcast_own
 * @ogm_cnt_lock: lock protecting bcast_own, bcast_own_sum,
 *  neigh_node->bat_iv.real_bits & neigh_node->bat_iv.real_packet_count
 */
struct batadv_orig_bat_iv {
	unsigned long *bcast_own;
	u8 *bcast_own_sum;
	/* ogm_cnt_lock protects: bcast_own, bcast_own_sum,
	 * neigh_node->bat_iv.real_bits & neigh_node->bat_iv.real_packet_count
	 */
	spinlock_t ogm_cnt_lock;
};

/**
 * struct batadv_orig_node - structure for orig_list maintaining nodes of mesh
 * @orig: originator ethernet address
 * @ifinfo_list: list for routers per outgoing interface
 * @last_bonding_candidate: pointer to last ifinfo of last used router
 * @dat_addr: address of the orig node in the distributed hash
 * @last_seen: time when last packet from this node was received
 * @bcast_seqno_reset: time when the broadcast seqno window was reset
 * @mcast_handler_lock: synchronizes mcast-capability and -flag changes
 * @mcast_flags: multicast flags announced by the orig node
 * @mcast_want_all_unsnoopables_node: a list node for the
 *  mcast.want_all_unsnoopables list
 * @mcast_want_all_ipv4_node: a list node for the mcast.want_all_ipv4 list
 * @mcast_want_all_ipv6_node: a list node for the mcast.want_all_ipv6 list
 * @capabilities: announced capabilities of this originator
 * @capa_initialized: bitfield to remember whether a capability was initialized
 * @last_ttvn: last seen translation table version number
 * @tt_buff: last tt changeset this node received from the orig node
 * @tt_buff_len: length of the last tt changeset this node received from the
 *  orig node
 * @tt_buff_lock: lock that protects tt_buff and tt_buff_len
 * @tt_lock: prevents from updating the table while reading it. Table update is
 *  made up by two operations (data structure update and metdata -CRC/TTVN-
 *  recalculation) and they have to be executed atomically in order to avoid
 *  another thread to read the table/metadata between those.
 * @bcast_bits: bitfield containing the info which payload broadcast originated
 *  from this orig node this host already has seen (relative to
 *  last_bcast_seqno)
 * @last_bcast_seqno: last broadcast sequence number received by this host
 * @neigh_list: list of potential next hop neighbor towards this orig node
 * @neigh_list_lock: lock protecting neigh_list and router
 * @hash_entry: hlist node for batadv_priv::orig_hash
 * @bat_priv: pointer to soft_iface this orig node belongs to
 * @bcast_seqno_lock: lock protecting bcast_bits & last_bcast_seqno
 * @refcount: number of contexts the object is used
 * @rcu: struct used for freeing in an RCU-safe manner
 * @in_coding_list: list of nodes this orig can hear
 * @out_coding_list: list of nodes that can hear this orig
 * @in_coding_list_lock: protects in_coding_list
 * @out_coding_list_lock: protects out_coding_list
 * @fragments: array with heads for fragment chains
 * @vlan_list: a list of orig_node_vlan structs, one per VLAN served by the
 *  originator represented by this object
 * @vlan_list_lock: lock protecting vlan_list
 * @bat_iv: B.A.T.M.A.N. IV private structure
 */
struct batadv_orig_node {
	u8 orig[ETH_ALEN];
	struct hlist_head ifinfo_list;
	struct batadv_orig_ifinfo *last_bonding_candidate;
#ifdef CONFIG_BATMAN_ADV_DAT
	batadv_dat_addr_t dat_addr;
#endif
	unsigned long last_seen;
	unsigned long bcast_seqno_reset;
#ifdef CONFIG_BATMAN_ADV_MCAST
	/* synchronizes mcast tvlv specific orig changes */
	spinlock_t mcast_handler_lock;
	u8 mcast_flags;
	struct hlist_node mcast_want_all_unsnoopables_node;
	struct hlist_node mcast_want_all_ipv4_node;
	struct hlist_node mcast_want_all_ipv6_node;
#endif
	unsigned long capabilities;
	unsigned long capa_initialized;
	atomic_t last_ttvn;
	unsigned char *tt_buff;
	s16 tt_buff_len;
	spinlock_t tt_buff_lock; /* protects tt_buff & tt_buff_len */
	/* prevents from changing the table while reading it */
	spinlock_t tt_lock;
	DECLARE_BITMAP(bcast_bits, BATADV_TQ_LOCAL_WINDOW_SIZE);
	u32 last_bcast_seqno;
	struct hlist_head neigh_list;
	/* neigh_list_lock protects: neigh_list and router */
	spinlock_t neigh_list_lock;
	struct hlist_node hash_entry;
	struct batadv_priv *bat_priv;
	/* bcast_seqno_lock protects: bcast_bits & last_bcast_seqno */
	spinlock_t bcast_seqno_lock;
	struct kref refcount;
	struct rcu_head rcu;
#ifdef CONFIG_BATMAN_ADV_NC
	struct list_head in_coding_list;
	struct list_head out_coding_list;
	spinlock_t in_coding_list_lock; /* Protects in_coding_list */
	spinlock_t out_coding_list_lock; /* Protects out_coding_list */
#endif
	struct batadv_frag_table_entry fragments[BATADV_FRAG_BUFFER_COUNT];
	struct hlist_head vlan_list;
	spinlock_t vlan_list_lock; /* protects vlan_list */
	struct batadv_orig_bat_iv bat_iv;
};

/**
 * enum batadv_orig_capabilities - orig node capabilities
 * @BATADV_ORIG_CAPA_HAS_DAT: orig node has distributed arp table enabled
 * @BATADV_ORIG_CAPA_HAS_NC: orig node has network coding enabled
 * @BATADV_ORIG_CAPA_HAS_TT: orig node has tt capability
 * @BATADV_ORIG_CAPA_HAS_MCAST: orig node has some multicast capability
 *  (= orig node announces a tvlv of type BATADV_TVLV_MCAST)
 */
enum batadv_orig_capabilities {
	BATADV_ORIG_CAPA_HAS_DAT,
	BATADV_ORIG_CAPA_HAS_NC,
	BATADV_ORIG_CAPA_HAS_TT,
	BATADV_ORIG_CAPA_HAS_MCAST,
};

/**
 * struct batadv_gw_node - structure for orig nodes announcing gw capabilities
 * @list: list node for batadv_priv_gw::list
 * @orig_node: pointer to corresponding orig node
 * @bandwidth_down: advertised uplink download bandwidth
 * @bandwidth_up: advertised uplink upload bandwidth
 * @refcount: number of contexts the object is used
 * @rcu: struct used for freeing in an RCU-safe manner
 */
struct batadv_gw_node {
	struct hlist_node list;
	struct batadv_orig_node *orig_node;
	u32 bandwidth_down;
	u32 bandwidth_up;
	struct kref refcount;
	struct rcu_head rcu;
};

DECLARE_EWMA(throughput, 1024, 8)

/**
 * struct batadv_hardif_neigh_node_bat_v - B.A.T.M.A.N. V private neighbor
 *  information
 * @throughput: ewma link throughput towards this neighbor
 * @elp_interval: time interval between two ELP transmissions
 * @elp_latest_seqno: latest and best known ELP sequence number
 * @last_unicast_tx: when the last unicast packet has been sent to this neighbor
 * @metric_work: work queue callback item for metric update
 */
struct batadv_hardif_neigh_node_bat_v {
	struct ewma_throughput throughput;
	u32 elp_interval;
	u32 elp_latest_seqno;
	unsigned long last_unicast_tx;
	struct work_struct metric_work;
};

/**
 * struct batadv_hardif_neigh_node - unique neighbor per hard-interface
 * @list: list node for batadv_hard_iface::neigh_list
 * @addr: the MAC address of the neighboring interface
 * @if_incoming: pointer to incoming hard-interface
 * @last_seen: when last packet via this neighbor was received
<<<<<<< HEAD
=======
 * @bat_v: B.A.T.M.A.N. V private data
>>>>>>> 0a87cadb
 * @refcount: number of contexts the object is used
 * @rcu: struct used for freeing in a RCU-safe manner
 */
struct batadv_hardif_neigh_node {
	struct hlist_node list;
	u8 addr[ETH_ALEN];
	struct batadv_hard_iface *if_incoming;
	unsigned long last_seen;
<<<<<<< HEAD
=======
#ifdef CONFIG_BATMAN_ADV_BATMAN_V
	struct batadv_hardif_neigh_node_bat_v bat_v;
#endif
>>>>>>> 0a87cadb
	struct kref refcount;
	struct rcu_head rcu;
};

/**
 * struct batadv_neigh_node - structure for single hops neighbors
 * @list: list node for batadv_orig_node::neigh_list
 * @orig_node: pointer to corresponding orig_node
 * @addr: the MAC address of the neighboring interface
 * @ifinfo_list: list for routing metrics per outgoing interface
 * @ifinfo_lock: lock protecting private ifinfo members and list
 * @if_incoming: pointer to incoming hard-interface
 * @last_seen: when last packet via this neighbor was received
 * @refcount: number of contexts the object is used
 * @rcu: struct used for freeing in an RCU-safe manner
 */
struct batadv_neigh_node {
	struct hlist_node list;
	struct batadv_orig_node *orig_node;
	u8 addr[ETH_ALEN];
	struct hlist_head ifinfo_list;
	spinlock_t ifinfo_lock;	/* protects ifinfo_list and its members */
	struct batadv_hard_iface *if_incoming;
	unsigned long last_seen;
	struct kref refcount;
	struct rcu_head rcu;
};

/**
 * struct batadv_neigh_ifinfo_bat_iv - neighbor information per outgoing
 *  interface for B.A.T.M.A.N. IV
 * @tq_recv: ring buffer of received TQ values from this neigh node
 * @tq_index: ring buffer index
 * @tq_avg: averaged tq of all tq values in the ring buffer (tq_recv)
 * @real_bits: bitfield containing the number of OGMs received from this neigh
 *  node (relative to orig_node->last_real_seqno)
 * @real_packet_count: counted result of real_bits
 */
struct batadv_neigh_ifinfo_bat_iv {
	u8 tq_recv[BATADV_TQ_GLOBAL_WINDOW_SIZE];
	u8 tq_index;
	u8 tq_avg;
	DECLARE_BITMAP(real_bits, BATADV_TQ_LOCAL_WINDOW_SIZE);
	u8 real_packet_count;
};

/**
 * struct batadv_neigh_ifinfo_bat_v - neighbor information per outgoing
 *  interface for B.A.T.M.A.N. V
 * @throughput: last throughput metric received from originator via this neigh
 * @last_seqno: last sequence number known for this neighbor
 */
struct batadv_neigh_ifinfo_bat_v {
	u32 throughput;
	u32 last_seqno;
};

/**
 * struct batadv_neigh_ifinfo - neighbor information per outgoing interface
 * @list: list node for batadv_neigh_node::ifinfo_list
 * @if_outgoing: pointer to outgoing hard-interface
 * @bat_iv: B.A.T.M.A.N. IV private structure
 * @bat_v: B.A.T.M.A.N. V private data
 * @last_ttl: last received ttl from this neigh node
 * @refcount: number of contexts the object is used
 * @rcu: struct used for freeing in a RCU-safe manner
 */
struct batadv_neigh_ifinfo {
	struct hlist_node list;
	struct batadv_hard_iface *if_outgoing;
	struct batadv_neigh_ifinfo_bat_iv bat_iv;
#ifdef CONFIG_BATMAN_ADV_BATMAN_V
	struct batadv_neigh_ifinfo_bat_v bat_v;
#endif
	u8 last_ttl;
	struct kref refcount;
	struct rcu_head rcu;
};

#ifdef CONFIG_BATMAN_ADV_BLA

/**
 * struct batadv_bcast_duplist_entry - structure for LAN broadcast suppression
 * @orig: mac address of orig node orginating the broadcast
 * @crc: crc32 checksum of broadcast payload
 * @entrytime: time when the broadcast packet was received
 */
struct batadv_bcast_duplist_entry {
	u8 orig[ETH_ALEN];
	__be32 crc;
	unsigned long entrytime;
};
#endif

/**
 * enum batadv_counters - indices for traffic counters
 * @BATADV_CNT_TX: transmitted payload traffic packet counter
 * @BATADV_CNT_TX_BYTES: transmitted payload traffic bytes counter
 * @BATADV_CNT_TX_DROPPED: dropped transmission payload traffic packet counter
 * @BATADV_CNT_RX: received payload traffic packet counter
 * @BATADV_CNT_RX_BYTES: received payload traffic bytes counter
 * @BATADV_CNT_FORWARD: forwarded payload traffic packet counter
 * @BATADV_CNT_FORWARD_BYTES: forwarded payload traffic bytes counter
 * @BATADV_CNT_MGMT_TX: transmitted routing protocol traffic packet counter
 * @BATADV_CNT_MGMT_TX_BYTES: transmitted routing protocol traffic bytes counter
 * @BATADV_CNT_MGMT_RX: received routing protocol traffic packet counter
 * @BATADV_CNT_MGMT_RX_BYTES: received routing protocol traffic bytes counter
 * @BATADV_CNT_FRAG_TX: transmitted fragment traffic packet counter
 * @BATADV_CNT_FRAG_TX_BYTES: transmitted fragment traffic bytes counter
 * @BATADV_CNT_FRAG_RX: received fragment traffic packet counter
 * @BATADV_CNT_FRAG_RX_BYTES: received fragment traffic bytes counter
 * @BATADV_CNT_FRAG_FWD: forwarded fragment traffic packet counter
 * @BATADV_CNT_FRAG_FWD_BYTES: forwarded fragment traffic bytes counter
 * @BATADV_CNT_TT_REQUEST_TX: transmitted tt req traffic packet counter
 * @BATADV_CNT_TT_REQUEST_RX: received tt req traffic packet counter
 * @BATADV_CNT_TT_RESPONSE_TX: transmitted tt resp traffic packet counter
 * @BATADV_CNT_TT_RESPONSE_RX: received tt resp traffic packet counter
 * @BATADV_CNT_TT_ROAM_ADV_TX: transmitted tt roam traffic packet counter
 * @BATADV_CNT_TT_ROAM_ADV_RX: received tt roam traffic packet counter
 * @BATADV_CNT_DAT_GET_TX: transmitted dht GET traffic packet counter
 * @BATADV_CNT_DAT_GET_RX: received dht GET traffic packet counter
 * @BATADV_CNT_DAT_PUT_TX: transmitted dht PUT traffic packet counter
 * @BATADV_CNT_DAT_PUT_RX: received dht PUT traffic packet counter
 * @BATADV_CNT_DAT_CACHED_REPLY_TX: transmitted dat cache reply traffic packet
 *  counter
 * @BATADV_CNT_NC_CODE: transmitted nc-combined traffic packet counter
 * @BATADV_CNT_NC_CODE_BYTES: transmitted nc-combined traffic bytes counter
 * @BATADV_CNT_NC_RECODE: transmitted nc-recombined traffic packet counter
 * @BATADV_CNT_NC_RECODE_BYTES: transmitted nc-recombined traffic bytes counter
 * @BATADV_CNT_NC_BUFFER: counter for packets buffered for later nc decoding
 * @BATADV_CNT_NC_DECODE: received and nc-decoded traffic packet counter
 * @BATADV_CNT_NC_DECODE_BYTES: received and nc-decoded traffic bytes counter
 * @BATADV_CNT_NC_DECODE_FAILED: received and decode-failed traffic packet
 *  counter
 * @BATADV_CNT_NC_SNIFFED: counter for nc-decoded packets received in promisc
 *  mode.
 * @BATADV_CNT_NUM: number of traffic counters
 */
enum batadv_counters {
	BATADV_CNT_TX,
	BATADV_CNT_TX_BYTES,
	BATADV_CNT_TX_DROPPED,
	BATADV_CNT_RX,
	BATADV_CNT_RX_BYTES,
	BATADV_CNT_FORWARD,
	BATADV_CNT_FORWARD_BYTES,
	BATADV_CNT_MGMT_TX,
	BATADV_CNT_MGMT_TX_BYTES,
	BATADV_CNT_MGMT_RX,
	BATADV_CNT_MGMT_RX_BYTES,
	BATADV_CNT_FRAG_TX,
	BATADV_CNT_FRAG_TX_BYTES,
	BATADV_CNT_FRAG_RX,
	BATADV_CNT_FRAG_RX_BYTES,
	BATADV_CNT_FRAG_FWD,
	BATADV_CNT_FRAG_FWD_BYTES,
	BATADV_CNT_TT_REQUEST_TX,
	BATADV_CNT_TT_REQUEST_RX,
	BATADV_CNT_TT_RESPONSE_TX,
	BATADV_CNT_TT_RESPONSE_RX,
	BATADV_CNT_TT_ROAM_ADV_TX,
	BATADV_CNT_TT_ROAM_ADV_RX,
#ifdef CONFIG_BATMAN_ADV_DAT
	BATADV_CNT_DAT_GET_TX,
	BATADV_CNT_DAT_GET_RX,
	BATADV_CNT_DAT_PUT_TX,
	BATADV_CNT_DAT_PUT_RX,
	BATADV_CNT_DAT_CACHED_REPLY_TX,
#endif
#ifdef CONFIG_BATMAN_ADV_NC
	BATADV_CNT_NC_CODE,
	BATADV_CNT_NC_CODE_BYTES,
	BATADV_CNT_NC_RECODE,
	BATADV_CNT_NC_RECODE_BYTES,
	BATADV_CNT_NC_BUFFER,
	BATADV_CNT_NC_DECODE,
	BATADV_CNT_NC_DECODE_BYTES,
	BATADV_CNT_NC_DECODE_FAILED,
	BATADV_CNT_NC_SNIFFED,
#endif
	BATADV_CNT_NUM,
};

/**
 * struct batadv_priv_tt - per mesh interface translation table data
 * @vn: translation table version number
 * @ogm_append_cnt: counter of number of OGMs containing the local tt diff
 * @local_changes: changes registered in an originator interval
 * @changes_list: tracks tt local changes within an originator interval
 * @local_hash: local translation table hash table
 * @global_hash: global translation table hash table
 * @req_list: list of pending & unanswered tt_requests
 * @roam_list: list of the last roaming events of each client limiting the
 *  number of roaming events to avoid route flapping
 * @changes_list_lock: lock protecting changes_list
 * @req_list_lock: lock protecting req_list
 * @roam_list_lock: lock protecting roam_list
 * @last_changeset: last tt changeset this host has generated
 * @last_changeset_len: length of last tt changeset this host has generated
 * @last_changeset_lock: lock protecting last_changeset & last_changeset_len
 * @commit_lock: prevents from executing a local TT commit while reading the
 *  local table. The local TT commit is made up by two operations (data
 *  structure update and metdata -CRC/TTVN- recalculation) and they have to be
 *  executed atomically in order to avoid another thread to read the
 *  table/metadata between those.
 * @work: work queue callback item for translation table purging
 */
struct batadv_priv_tt {
	atomic_t vn;
	atomic_t ogm_append_cnt;
	atomic_t local_changes;
	struct list_head changes_list;
	struct batadv_hashtable *local_hash;
	struct batadv_hashtable *global_hash;
	struct hlist_head req_list;
	struct list_head roam_list;
	spinlock_t changes_list_lock; /* protects changes */
	spinlock_t req_list_lock; /* protects req_list */
	spinlock_t roam_list_lock; /* protects roam_list */
	unsigned char *last_changeset;
	s16 last_changeset_len;
	/* protects last_changeset & last_changeset_len */
	spinlock_t last_changeset_lock;
	/* prevents from executing a commit while reading the table */
	spinlock_t commit_lock;
	struct delayed_work work;
};

#ifdef CONFIG_BATMAN_ADV_BLA

/**
 * struct batadv_priv_bla - per mesh interface bridge loope avoidance data
 * @num_requests: number of bla requests in flight
 * @claim_hash: hash table containing mesh nodes this host has claimed
 * @backbone_hash: hash table containing all detected backbone gateways
 * @bcast_duplist: recently received broadcast packets array (for broadcast
 *  duplicate suppression)
 * @bcast_duplist_curr: index of last broadcast packet added to bcast_duplist
 * @bcast_duplist_lock: lock protecting bcast_duplist & bcast_duplist_curr
 * @claim_dest: local claim data (e.g. claim group)
 * @work: work queue callback item for cleanups & bla announcements
 */
struct batadv_priv_bla {
	atomic_t num_requests;
	struct batadv_hashtable *claim_hash;
	struct batadv_hashtable *backbone_hash;
	struct batadv_bcast_duplist_entry bcast_duplist[BATADV_DUPLIST_SIZE];
	int bcast_duplist_curr;
	/* protects bcast_duplist & bcast_duplist_curr */
	spinlock_t bcast_duplist_lock;
	struct batadv_bla_claim_dst claim_dest;
	struct delayed_work work;
};
#endif

#ifdef CONFIG_BATMAN_ADV_DEBUG

/**
 * struct batadv_priv_debug_log - debug logging data
 * @log_buff: buffer holding the logs (ring bufer)
 * @log_start: index of next character to read
 * @log_end: index of next character to write
 * @lock: lock protecting log_buff, log_start & log_end
 * @queue_wait: log reader's wait queue
 */
struct batadv_priv_debug_log {
	char log_buff[BATADV_LOG_BUF_LEN];
	unsigned long log_start;
	unsigned long log_end;
	spinlock_t lock; /* protects log_buff, log_start and log_end */
	wait_queue_head_t queue_wait;
};
#endif

/**
 * struct batadv_priv_gw - per mesh interface gateway data
 * @list: list of available gateway nodes
 * @list_lock: lock protecting gw_list & curr_gw
 * @curr_gw: pointer to currently selected gateway node
 * @bandwidth_down: advertised uplink download bandwidth (if gw_mode server)
 * @bandwidth_up: advertised uplink upload bandwidth (if gw_mode server)
 * @reselect: bool indicating a gateway re-selection is in progress
 */
struct batadv_priv_gw {
	struct hlist_head list;
	spinlock_t list_lock; /* protects gw_list & curr_gw */
	struct batadv_gw_node __rcu *curr_gw;  /* rcu protected pointer */
	atomic_t bandwidth_down;
	atomic_t bandwidth_up;
	atomic_t reselect;
};

/**
 * struct batadv_priv_tvlv - per mesh interface tvlv data
 * @container_list: list of registered tvlv containers to be sent with each OGM
 * @handler_list: list of the various tvlv content handlers
 * @container_list_lock: protects tvlv container list access
 * @handler_list_lock: protects handler list access
 */
struct batadv_priv_tvlv {
	struct hlist_head container_list;
	struct hlist_head handler_list;
	spinlock_t container_list_lock; /* protects container_list */
	spinlock_t handler_list_lock; /* protects handler_list */
};

#ifdef CONFIG_BATMAN_ADV_DAT

/**
 * struct batadv_priv_dat - per mesh interface DAT private data
 * @addr: node DAT address
 * @hash: hashtable representing the local ARP cache
 * @work: work queue callback item for cache purging
 */
struct batadv_priv_dat {
	batadv_dat_addr_t addr;
	struct batadv_hashtable *hash;
	struct delayed_work work;
};
#endif

#ifdef CONFIG_BATMAN_ADV_MCAST
/**
 * struct batadv_priv_mcast - per mesh interface mcast data
 * @mla_list: list of multicast addresses we are currently announcing via TT
 * @want_all_unsnoopables_list: a list of orig_nodes wanting all unsnoopable
 *  multicast traffic
 * @want_all_ipv4_list: a list of orig_nodes wanting all IPv4 multicast traffic
 * @want_all_ipv6_list: a list of orig_nodes wanting all IPv6 multicast traffic
 * @flags: the flags we have last sent in our mcast tvlv
 * @enabled: whether the multicast tvlv is currently enabled
 * @num_disabled: number of nodes that have no mcast tvlv
 * @num_want_all_unsnoopables: number of nodes wanting unsnoopable IP traffic
 * @num_want_all_ipv4: counter for items in want_all_ipv4_list
 * @num_want_all_ipv6: counter for items in want_all_ipv6_list
 * @want_lists_lock: lock for protecting modifications to mcast want lists
 *  (traversals are rcu-locked)
 */
struct batadv_priv_mcast {
	struct hlist_head mla_list;
	struct hlist_head want_all_unsnoopables_list;
	struct hlist_head want_all_ipv4_list;
	struct hlist_head want_all_ipv6_list;
	u8 flags;
	bool enabled;
	atomic_t num_disabled;
	atomic_t num_want_all_unsnoopables;
	atomic_t num_want_all_ipv4;
	atomic_t num_want_all_ipv6;
	/* protects want_all_{unsnoopables,ipv4,ipv6}_list */
	spinlock_t want_lists_lock;
};
#endif

/**
 * struct batadv_priv_nc - per mesh interface network coding private data
 * @work: work queue callback item for cleanup
 * @debug_dir: dentry for nc subdir in batman-adv directory in debugfs
 * @min_tq: only consider neighbors for encoding if neigh_tq > min_tq
 * @max_fwd_delay: maximum packet forward delay to allow coding of packets
 * @max_buffer_time: buffer time for sniffed packets used to decoding
 * @timestamp_fwd_flush: timestamp of last forward packet queue flush
 * @timestamp_sniffed_purge: timestamp of last sniffed packet queue purge
 * @coding_hash: Hash table used to buffer skbs while waiting for another
 *  incoming skb to code it with. Skbs are added to the buffer just before being
 *  forwarded in routing.c
 * @decoding_hash: Hash table used to buffer skbs that might be needed to decode
 *  a received coded skb. The buffer is used for 1) skbs arriving on the
 *  soft-interface; 2) skbs overheard on the hard-interface; and 3) skbs
 *  forwarded by batman-adv.
 */
struct batadv_priv_nc {
	struct delayed_work work;
	struct dentry *debug_dir;
	u8 min_tq;
	u32 max_fwd_delay;
	u32 max_buffer_time;
	unsigned long timestamp_fwd_flush;
	unsigned long timestamp_sniffed_purge;
	struct batadv_hashtable *coding_hash;
	struct batadv_hashtable *decoding_hash;
};

/**
 * struct batadv_softif_vlan - per VLAN attributes set
 * @bat_priv: pointer to the mesh object
 * @vid: VLAN identifier
 * @kobj: kobject for sysfs vlan subdirectory
 * @ap_isolation: AP isolation state
 * @tt: TT private attributes (VLAN specific)
 * @list: list node for bat_priv::softif_vlan_list
 * @refcount: number of context where this object is currently in use
 * @rcu: struct used for freeing in a RCU-safe manner
 */
struct batadv_softif_vlan {
	struct batadv_priv *bat_priv;
	unsigned short vid;
	struct kobject *kobj;
	atomic_t ap_isolation;		/* boolean */
	struct batadv_vlan_tt tt;
	struct hlist_node list;
	struct kref refcount;
	struct rcu_head rcu;
};

/**
 * struct batadv_priv_bat_v - B.A.T.M.A.N. V per soft-interface private data
 * @ogm_buff: buffer holding the OGM packet
 * @ogm_buff_len: length of the OGM packet buffer
 * @ogm_seqno: OGM sequence number - used to identify each OGM
 * @ogm_wq: workqueue used to schedule OGM transmissions
 */
struct batadv_priv_bat_v {
	unsigned char *ogm_buff;
	int ogm_buff_len;
	atomic_t ogm_seqno;
	struct delayed_work ogm_wq;
};

/**
 * struct batadv_priv - per mesh interface data
 * @mesh_state: current status of the mesh (inactive/active/deactivating)
 * @soft_iface: net device which holds this struct as private data
 * @stats: structure holding the data for the ndo_get_stats() call
 * @bat_counters: mesh internal traffic statistic counters (see batadv_counters)
 * @aggregated_ogms: bool indicating whether OGM aggregation is enabled
 * @bonding: bool indicating whether traffic bonding is enabled
 * @fragmentation: bool indicating whether traffic fragmentation is enabled
 * @packet_size_max: max packet size that can be transmitted via
 *  multiple fragmented skbs or a single frame if fragmentation is disabled
 * @frag_seqno: incremental counter to identify chains of egress fragments
 * @bridge_loop_avoidance: bool indicating whether bridge loop avoidance is
 *  enabled
 * @distributed_arp_table: bool indicating whether distributed ARP table is
 *  enabled
 * @multicast_mode: Enable or disable multicast optimizations on this node's
 *  sender/originating side
 * @gw_mode: gateway operation: off, client or server (see batadv_gw_modes)
 * @gw_sel_class: gateway selection class (applies if gw_mode client)
 * @orig_interval: OGM broadcast interval in milliseconds
 * @hop_penalty: penalty which will be applied to an OGM's tq-field on every hop
 * @log_level: configured log level (see batadv_dbg_level)
 * @isolation_mark: the skb->mark value used to match packets for AP isolation
 * @isolation_mark_mask: bitmask identifying the bits in skb->mark to be used
 *  for the isolation mark
 * @bcast_seqno: last sent broadcast packet sequence number
 * @bcast_queue_left: number of remaining buffered broadcast packet slots
 * @batman_queue_left: number of remaining OGM packet slots
 * @num_ifaces: number of interfaces assigned to this mesh interface
 * @mesh_obj: kobject for sysfs mesh subdirectory
 * @debug_dir: dentry for debugfs batman-adv subdirectory
 * @forw_bat_list: list of aggregated OGMs that will be forwarded
 * @forw_bcast_list: list of broadcast packets that will be rebroadcasted
 * @orig_hash: hash table containing mesh participants (orig nodes)
 * @forw_bat_list_lock: lock protecting forw_bat_list
 * @forw_bcast_list_lock: lock protecting forw_bcast_list
 * @orig_work: work queue callback item for orig node purging
 * @cleanup_work: work queue callback item for soft-interface deinit
 * @primary_if: one of the hard-interfaces assigned to this mesh interface
 *  becomes the primary interface
 * @bat_algo_ops: routing algorithm used by this mesh interface
 * @softif_vlan_list: a list of softif_vlan structs, one per VLAN created on top
 *  of the mesh interface represented by this object
 * @softif_vlan_list_lock: lock protecting softif_vlan_list
 * @bla: bridge loope avoidance data
 * @debug_log: holding debug logging relevant data
 * @gw: gateway data
 * @tt: translation table data
 * @tvlv: type-version-length-value data
 * @dat: distributed arp table data
 * @mcast: multicast data
 * @network_coding: bool indicating whether network coding is enabled
 * @nc: network coding data
 * @bat_v: B.A.T.M.A.N. V per soft-interface private data
 */
struct batadv_priv {
	atomic_t mesh_state;
	struct net_device *soft_iface;
	struct net_device_stats stats;
	u64 __percpu *bat_counters; /* Per cpu counters */
	atomic_t aggregated_ogms;
	atomic_t bonding;
	atomic_t fragmentation;
	atomic_t packet_size_max;
	atomic_t frag_seqno;
#ifdef CONFIG_BATMAN_ADV_BLA
	atomic_t bridge_loop_avoidance;
#endif
#ifdef CONFIG_BATMAN_ADV_DAT
	atomic_t distributed_arp_table;
#endif
#ifdef CONFIG_BATMAN_ADV_MCAST
	atomic_t multicast_mode;
#endif
	atomic_t gw_mode;
	atomic_t gw_sel_class;
	atomic_t orig_interval;
	atomic_t hop_penalty;
#ifdef CONFIG_BATMAN_ADV_DEBUG
	atomic_t log_level;
#endif
	u32 isolation_mark;
	u32 isolation_mark_mask;
	atomic_t bcast_seqno;
	atomic_t bcast_queue_left;
	atomic_t batman_queue_left;
	char num_ifaces;
	struct kobject *mesh_obj;
	struct dentry *debug_dir;
	struct hlist_head forw_bat_list;
	struct hlist_head forw_bcast_list;
	struct batadv_hashtable *orig_hash;
	spinlock_t forw_bat_list_lock; /* protects forw_bat_list */
	spinlock_t forw_bcast_list_lock; /* protects forw_bcast_list */
	struct delayed_work orig_work;
	struct work_struct cleanup_work;
	struct batadv_hard_iface __rcu *primary_if;  /* rcu protected pointer */
	struct batadv_algo_ops *bat_algo_ops;
	struct hlist_head softif_vlan_list;
	spinlock_t softif_vlan_list_lock; /* protects softif_vlan_list */
#ifdef CONFIG_BATMAN_ADV_BLA
	struct batadv_priv_bla bla;
#endif
#ifdef CONFIG_BATMAN_ADV_DEBUG
	struct batadv_priv_debug_log *debug_log;
#endif
	struct batadv_priv_gw gw;
	struct batadv_priv_tt tt;
	struct batadv_priv_tvlv tvlv;
#ifdef CONFIG_BATMAN_ADV_DAT
	struct batadv_priv_dat dat;
#endif
#ifdef CONFIG_BATMAN_ADV_MCAST
	struct batadv_priv_mcast mcast;
#endif
#ifdef CONFIG_BATMAN_ADV_NC
	atomic_t network_coding;
	struct batadv_priv_nc nc;
#endif /* CONFIG_BATMAN_ADV_NC */
#ifdef CONFIG_BATMAN_ADV_BATMAN_V
	struct batadv_priv_bat_v bat_v;
#endif
};

/**
 * struct batadv_socket_client - layer2 icmp socket client data
 * @queue_list: packet queue for packets destined for this socket client
 * @queue_len: number of packets in the packet queue (queue_list)
 * @index: socket client's index in the batadv_socket_client_hash
 * @lock: lock protecting queue_list, queue_len & index
 * @queue_wait: socket client's wait queue
 * @bat_priv: pointer to soft_iface this client belongs to
 */
struct batadv_socket_client {
	struct list_head queue_list;
	unsigned int queue_len;
	unsigned char index;
	spinlock_t lock; /* protects queue_list, queue_len & index */
	wait_queue_head_t queue_wait;
	struct batadv_priv *bat_priv;
};

/**
 * struct batadv_socket_packet - layer2 icmp packet for socket client
 * @list: list node for batadv_socket_client::queue_list
 * @icmp_len: size of the layer2 icmp packet
 * @icmp_packet: layer2 icmp packet
 */
struct batadv_socket_packet {
	struct list_head list;
	size_t icmp_len;
	u8 icmp_packet[BATADV_ICMP_MAX_PACKET_SIZE];
};

#ifdef CONFIG_BATMAN_ADV_BLA

/**
 * struct batadv_bla_backbone_gw - batman-adv gateway bridged into the LAN
 * @orig: originator address of backbone node (mac address of primary iface)
 * @vid: vlan id this gateway was detected on
 * @hash_entry: hlist node for batadv_priv_bla::backbone_hash
 * @bat_priv: pointer to soft_iface this backbone gateway belongs to
 * @lasttime: last time we heard of this backbone gw
 * @wait_periods: grace time for bridge forward delays and bla group forming at
 *  bootup phase - no bcast traffic is formwared until it has elapsed
 * @request_sent: if this bool is set to true we are out of sync with this
 *  backbone gateway - no bcast traffic is formwared until the situation was
 *  resolved
 * @crc: crc16 checksum over all claims
 * @crc_lock: lock protecting crc
 * @refcount: number of contexts the object is used
 * @rcu: struct used for freeing in an RCU-safe manner
 */
struct batadv_bla_backbone_gw {
	u8 orig[ETH_ALEN];
	unsigned short vid;
	struct hlist_node hash_entry;
	struct batadv_priv *bat_priv;
	unsigned long lasttime;
	atomic_t wait_periods;
	atomic_t request_sent;
	u16 crc;
	spinlock_t crc_lock; /* protects crc */
	struct kref refcount;
	struct rcu_head rcu;
};

/**
 * struct batadv_bla_claim - claimed non-mesh client structure
 * @addr: mac address of claimed non-mesh client
 * @vid: vlan id this client was detected on
 * @backbone_gw: pointer to backbone gw claiming this client
 * @lasttime: last time we heard of claim (locals only)
 * @hash_entry: hlist node for batadv_priv_bla::claim_hash
 * @refcount: number of contexts the object is used
 * @rcu: struct used for freeing in an RCU-safe manner
 */
struct batadv_bla_claim {
	u8 addr[ETH_ALEN];
	unsigned short vid;
	struct batadv_bla_backbone_gw *backbone_gw;
	unsigned long lasttime;
	struct hlist_node hash_entry;
	struct rcu_head rcu;
	struct kref refcount;
};
#endif

/**
 * struct batadv_tt_common_entry - tt local & tt global common data
 * @addr: mac address of non-mesh client
 * @vid: VLAN identifier
 * @hash_entry: hlist node for batadv_priv_tt::local_hash or for
 *  batadv_priv_tt::global_hash
 * @flags: various state handling flags (see batadv_tt_client_flags)
 * @added_at: timestamp used for purging stale tt common entries
 * @refcount: number of contexts the object is used
 * @rcu: struct used for freeing in an RCU-safe manner
 */
struct batadv_tt_common_entry {
	u8 addr[ETH_ALEN];
	unsigned short vid;
	struct hlist_node hash_entry;
	u16 flags;
	unsigned long added_at;
	struct kref refcount;
	struct rcu_head rcu;
};

/**
 * struct batadv_tt_local_entry - translation table local entry data
 * @common: general translation table data
 * @last_seen: timestamp used for purging stale tt local entries
 */
struct batadv_tt_local_entry {
	struct batadv_tt_common_entry common;
	unsigned long last_seen;
};

/**
 * struct batadv_tt_global_entry - translation table global entry data
 * @common: general translation table data
 * @orig_list: list of orig nodes announcing this non-mesh client
 * @orig_list_count: number of items in the orig_list
 * @list_lock: lock protecting orig_list
 * @roam_at: time at which TT_GLOBAL_ROAM was set
 */
struct batadv_tt_global_entry {
	struct batadv_tt_common_entry common;
	struct hlist_head orig_list;
	atomic_t orig_list_count;
	spinlock_t list_lock;	/* protects orig_list */
	unsigned long roam_at;
};

/**
 * struct batadv_tt_orig_list_entry - orig node announcing a non-mesh client
 * @orig_node: pointer to orig node announcing this non-mesh client
 * @ttvn: translation table version number which added the non-mesh client
 * @list: list node for batadv_tt_global_entry::orig_list
 * @refcount: number of contexts the object is used
 * @rcu: struct used for freeing in an RCU-safe manner
 */
struct batadv_tt_orig_list_entry {
	struct batadv_orig_node *orig_node;
	u8 ttvn;
	struct hlist_node list;
	struct kref refcount;
	struct rcu_head rcu;
};

/**
 * struct batadv_tt_change_node - structure for tt changes occurred
 * @list: list node for batadv_priv_tt::changes_list
 * @change: holds the actual translation table diff data
 */
struct batadv_tt_change_node {
	struct list_head list;
	struct batadv_tvlv_tt_change change;
};

/**
 * struct batadv_tt_req_node - data to keep track of the tt requests in flight
 * @addr: mac address address of the originator this request was sent to
 * @issued_at: timestamp used for purging stale tt requests
 * @list: list node for batadv_priv_tt::req_list
 */
struct batadv_tt_req_node {
	u8 addr[ETH_ALEN];
	unsigned long issued_at;
	struct hlist_node list;
};

/**
 * struct batadv_tt_roam_node - roaming client data
 * @addr: mac address of the client in the roaming phase
 * @counter: number of allowed roaming events per client within a single
 *  OGM interval (changes are committed with each OGM)
 * @first_time: timestamp used for purging stale roaming node entries
 * @list: list node for batadv_priv_tt::roam_list
 */
struct batadv_tt_roam_node {
	u8 addr[ETH_ALEN];
	atomic_t counter;
	unsigned long first_time;
	struct list_head list;
};

/**
 * struct batadv_nc_node - network coding node
 * @list: next and prev pointer for the list handling
 * @addr: the node's mac address
 * @refcount: number of contexts the object is used by
 * @rcu: struct used for freeing in an RCU-safe manner
 * @orig_node: pointer to corresponding orig node struct
 * @last_seen: timestamp of last ogm received from this node
 */
struct batadv_nc_node {
	struct list_head list;
	u8 addr[ETH_ALEN];
	struct kref refcount;
	struct rcu_head rcu;
	struct batadv_orig_node *orig_node;
	unsigned long last_seen;
};

/**
 * struct batadv_nc_path - network coding path
 * @hash_entry: next and prev pointer for the list handling
 * @rcu: struct used for freeing in an RCU-safe manner
 * @refcount: number of contexts the object is used by
 * @packet_list: list of buffered packets for this path
 * @packet_list_lock: access lock for packet list
 * @next_hop: next hop (destination) of path
 * @prev_hop: previous hop (source) of path
 * @last_valid: timestamp for last validation of path
 */
struct batadv_nc_path {
	struct hlist_node hash_entry;
	struct rcu_head rcu;
	struct kref refcount;
	struct list_head packet_list;
	spinlock_t packet_list_lock; /* Protects packet_list */
	u8 next_hop[ETH_ALEN];
	u8 prev_hop[ETH_ALEN];
	unsigned long last_valid;
};

/**
 * struct batadv_nc_packet - network coding packet used when coding and
 *  decoding packets
 * @list: next and prev pointer for the list handling
 * @packet_id: crc32 checksum of skb data
 * @timestamp: field containing the info when the packet was added to path
 * @neigh_node: pointer to original next hop neighbor of skb
 * @skb: skb which can be encoded or used for decoding
 * @nc_path: pointer to path this nc packet is attached to
 */
struct batadv_nc_packet {
	struct list_head list;
	__be32 packet_id;
	unsigned long timestamp;
	struct batadv_neigh_node *neigh_node;
	struct sk_buff *skb;
	struct batadv_nc_path *nc_path;
};

/**
 * struct batadv_skb_cb - control buffer structure used to store private data
 *  relevant to batman-adv in the skb->cb buffer in skbs.
 * @decoded: Marks a skb as decoded, which is checked when searching for coding
 *  opportunities in network-coding.c
 */
struct batadv_skb_cb {
	bool decoded;
};

/**
 * struct batadv_forw_packet - structure for bcast packets to be sent/forwarded
 * @list: list node for batadv_socket_client::queue_list
 * @send_time: execution time for delayed_work (packet sending)
 * @own: bool for locally generated packets (local OGMs are re-scheduled after
 *  sending)
 * @skb: bcast packet's skb buffer
 * @packet_len: size of aggregated OGM packet inside the skb buffer
 * @direct_link_flags: direct link flags for aggregated OGM packets
 * @num_packets: counter for bcast packet retransmission
 * @delayed_work: work queue callback item for packet sending
 * @if_incoming: pointer to incoming hard-iface or primary iface if
 *  locally generated packet
 * @if_outgoing: packet where the packet should be sent to, or NULL if
 *  unspecified
 */
struct batadv_forw_packet {
	struct hlist_node list;
	unsigned long send_time;
	u8 own;
	struct sk_buff *skb;
	u16 packet_len;
	u32 direct_link_flags;
	u8 num_packets;
	struct delayed_work delayed_work;
	struct batadv_hard_iface *if_incoming;
	struct batadv_hard_iface *if_outgoing;
};

/**
 * struct batadv_algo_ops - mesh algorithm callbacks
 * @list: list node for the batadv_algo_list
 * @name: name of the algorithm
 * @bat_iface_enable: init routing info when hard-interface is enabled
 * @bat_iface_disable: de-init routing info when hard-interface is disabled
 * @bat_iface_update_mac: (re-)init mac addresses of the protocol information
 *  belonging to this hard-interface
 * @bat_primary_iface_set: called when primary interface is selected / changed
 * @bat_ogm_schedule: prepare a new outgoing OGM for the send queue
 * @bat_ogm_emit: send scheduled OGM
 * @bat_hardif_neigh_init: called on creation of single hop entry
 * @bat_neigh_cmp: compare the metrics of two neighbors for their respective
 *  outgoing interfaces
 * @bat_neigh_is_similar_or_better: check if neigh1 is equally similar or
 *  better than neigh2 for their respective outgoing interface from the metric
 *  prospective
 * @bat_neigh_print: print the single hop neighbor list (optional)
 * @bat_neigh_free: free the resources allocated by the routing algorithm for a
 *  neigh_node object
 * @bat_orig_print: print the originator table (optional)
 * @bat_orig_free: free the resources allocated by the routing algorithm for an
 *  orig_node object
 * @bat_orig_add_if: ask the routing algorithm to apply the needed changes to
 *  the orig_node due to a new hard-interface being added into the mesh
 * @bat_orig_del_if: ask the routing algorithm to apply the needed changes to
 *  the orig_node due to an hard-interface being removed from the mesh
 */
struct batadv_algo_ops {
	struct hlist_node list;
	char *name;
	int (*bat_iface_enable)(struct batadv_hard_iface *hard_iface);
	void (*bat_iface_disable)(struct batadv_hard_iface *hard_iface);
	void (*bat_iface_update_mac)(struct batadv_hard_iface *hard_iface);
	void (*bat_primary_iface_set)(struct batadv_hard_iface *hard_iface);
	void (*bat_ogm_schedule)(struct batadv_hard_iface *hard_iface);
	void (*bat_ogm_emit)(struct batadv_forw_packet *forw_packet);
	/* neigh_node handling API */
	void (*bat_hardif_neigh_init)(struct batadv_hardif_neigh_node *neigh);
	int (*bat_neigh_cmp)(struct batadv_neigh_node *neigh1,
			     struct batadv_hard_iface *if_outgoing1,
			     struct batadv_neigh_node *neigh2,
			     struct batadv_hard_iface *if_outgoing2);
	bool (*bat_neigh_is_similar_or_better)
		(struct batadv_neigh_node *neigh1,
		 struct batadv_hard_iface *if_outgoing1,
		 struct batadv_neigh_node *neigh2,
		 struct batadv_hard_iface *if_outgoing2);
	void (*bat_neigh_print)(struct batadv_priv *priv, struct seq_file *seq);
	void (*bat_neigh_free)(struct batadv_neigh_node *neigh);
	/* orig_node handling API */
	void (*bat_orig_print)(struct batadv_priv *priv, struct seq_file *seq,
			       struct batadv_hard_iface *hard_iface);
	void (*bat_orig_free)(struct batadv_orig_node *orig_node);
	int (*bat_orig_add_if)(struct batadv_orig_node *orig_node,
			       int max_if_num);
	int (*bat_orig_del_if)(struct batadv_orig_node *orig_node,
			       int max_if_num, int del_if_num);
};

/**
 * struct batadv_dat_entry - it is a single entry of batman-adv ARP backend. It
 * is used to stored ARP entries needed for the global DAT cache
 * @ip: the IPv4 corresponding to this DAT/ARP entry
 * @mac_addr: the MAC address associated to the stored IPv4
 * @vid: the vlan ID associated to this entry
 * @last_update: time in jiffies when this entry was refreshed last time
 * @hash_entry: hlist node for batadv_priv_dat::hash
 * @refcount: number of contexts the object is used
 * @rcu: struct used for freeing in an RCU-safe manner
 */
struct batadv_dat_entry {
	__be32 ip;
	u8 mac_addr[ETH_ALEN];
	unsigned short vid;
	unsigned long last_update;
	struct hlist_node hash_entry;
	struct kref refcount;
	struct rcu_head rcu;
};

/**
 * struct batadv_hw_addr - a list entry for a MAC address
 * @list: list node for the linking of entries
 * @addr: the MAC address of this list entry
 */
struct batadv_hw_addr {
	struct hlist_node list;
	unsigned char addr[ETH_ALEN];
};

/**
 * struct batadv_dat_candidate - candidate destination for DAT operations
 * @type: the type of the selected candidate. It can one of the following:
 *	  - BATADV_DAT_CANDIDATE_NOT_FOUND
 *	  - BATADV_DAT_CANDIDATE_ORIG
 * @orig_node: if type is BATADV_DAT_CANDIDATE_ORIG this field points to the
 *	       corresponding originator node structure
 */
struct batadv_dat_candidate {
	int type;
	struct batadv_orig_node *orig_node;
};

/**
 * struct batadv_tvlv_container - container for tvlv appended to OGMs
 * @list: hlist node for batadv_priv_tvlv::container_list
 * @tvlv_hdr: tvlv header information needed to construct the tvlv
 * @refcount: number of contexts the object is used
 */
struct batadv_tvlv_container {
	struct hlist_node list;
	struct batadv_tvlv_hdr tvlv_hdr;
	struct kref refcount;
};

/**
 * struct batadv_tvlv_handler - handler for specific tvlv type and version
 * @list: hlist node for batadv_priv_tvlv::handler_list
 * @ogm_handler: handler callback which is given the tvlv payload to process on
 *  incoming OGM packets
 * @unicast_handler: handler callback which is given the tvlv payload to process
 *  on incoming unicast tvlv packets
 * @type: tvlv type this handler feels responsible for
 * @version: tvlv version this handler feels responsible for
 * @flags: tvlv handler flags
 * @refcount: number of contexts the object is used
 * @rcu: struct used for freeing in an RCU-safe manner
 */
struct batadv_tvlv_handler {
	struct hlist_node list;
	void (*ogm_handler)(struct batadv_priv *bat_priv,
			    struct batadv_orig_node *orig,
			    u8 flags, void *tvlv_value, u16 tvlv_value_len);
	int (*unicast_handler)(struct batadv_priv *bat_priv,
			       u8 *src, u8 *dst,
			       void *tvlv_value, u16 tvlv_value_len);
	u8 type;
	u8 version;
	u8 flags;
	struct kref refcount;
	struct rcu_head rcu;
};

/**
 * enum batadv_tvlv_handler_flags - tvlv handler flags definitions
 * @BATADV_TVLV_HANDLER_OGM_CIFNOTFND: tvlv ogm processing function will call
 *  this handler even if its type was not found (with no data)
 * @BATADV_TVLV_HANDLER_OGM_CALLED: interval tvlv handling flag - the API marks
 *  a handler as being called, so it won't be called if the
 *  BATADV_TVLV_HANDLER_OGM_CIFNOTFND flag was set
 */
enum batadv_tvlv_handler_flags {
	BATADV_TVLV_HANDLER_OGM_CIFNOTFND = BIT(1),
	BATADV_TVLV_HANDLER_OGM_CALLED = BIT(2),
};

#endif /* _NET_BATMAN_ADV_TYPES_H_ */<|MERGE_RESOLUTION|>--- conflicted
+++ resolved
@@ -130,10 +130,7 @@
  * @soft_iface: the batman-adv interface which uses this network interface
  * @rcu: struct used for freeing in an RCU-safe manner
  * @bat_iv: per hard-interface B.A.T.M.A.N. IV data
-<<<<<<< HEAD
-=======
  * @bat_v: per hard-interface B.A.T.M.A.N. V data
->>>>>>> 0a87cadb
  * @cleanup_work: work queue callback item for hard-interface deinit
  * @debug_dir: dentry for nc subdir in batman-adv directory in debugfs
  * @neigh_list: list of unique single hop neighbors via this interface
@@ -411,10 +408,7 @@
  * @addr: the MAC address of the neighboring interface
  * @if_incoming: pointer to incoming hard-interface
  * @last_seen: when last packet via this neighbor was received
-<<<<<<< HEAD
-=======
  * @bat_v: B.A.T.M.A.N. V private data
->>>>>>> 0a87cadb
  * @refcount: number of contexts the object is used
  * @rcu: struct used for freeing in a RCU-safe manner
  */
@@ -423,12 +417,9 @@
 	u8 addr[ETH_ALEN];
 	struct batadv_hard_iface *if_incoming;
 	unsigned long last_seen;
-<<<<<<< HEAD
-=======
 #ifdef CONFIG_BATMAN_ADV_BATMAN_V
 	struct batadv_hardif_neigh_node_bat_v bat_v;
 #endif
->>>>>>> 0a87cadb
 	struct kref refcount;
 	struct rcu_head rcu;
 };
