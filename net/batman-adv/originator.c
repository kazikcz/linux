/* Copyright (C) 2009-2016  B.A.T.M.A.N. contributors:
 *
 * Marek Lindner, Simon Wunderlich
 *
 * This program is free software; you can redistribute it and/or
 * modify it under the terms of version 2 of the GNU General Public
 * License as published by the Free Software Foundation.
 *
 * This program is distributed in the hope that it will be useful, but
 * WITHOUT ANY WARRANTY; without even the implied warranty of
 * MERCHANTABILITY or FITNESS FOR A PARTICULAR PURPOSE. See the GNU
 * General Public License for more details.
 *
 * You should have received a copy of the GNU General Public License
 * along with this program; if not, see <http://www.gnu.org/licenses/>.
 */

#include "originator.h"
#include "main.h"

#include <linux/atomic.h>
#include <linux/errno.h>
#include <linux/etherdevice.h>
#include <linux/fs.h>
#include <linux/jiffies.h>
#include <linux/kernel.h>
#include <linux/kref.h>
#include <linux/list.h>
#include <linux/lockdep.h>
#include <linux/netdevice.h>
#include <linux/rculist.h>
#include <linux/seq_file.h>
#include <linux/slab.h>
#include <linux/spinlock.h>
#include <linux/workqueue.h>

#include "distributed-arp-table.h"
#include "fragmentation.h"
#include "gateway_client.h"
#include "hard-interface.h"
#include "hash.h"
#include "multicast.h"
#include "network-coding.h"
#include "routing.h"
#include "translation-table.h"

/* hash class keys */
static struct lock_class_key batadv_orig_hash_lock_class_key;

static void batadv_purge_orig(struct work_struct *work);

/**
 * batadv_compare_orig - comparing function used in the originator hash table
 * @node: node in the local table
 * @data2: second object to compare the node to
 *
 * Return: 1 if they are the same originator
 */
int batadv_compare_orig(const struct hlist_node *node, const void *data2)
{
	const void *data1 = container_of(node, struct batadv_orig_node,
					 hash_entry);

	return batadv_compare_eth(data1, data2);
}

/**
 * batadv_orig_node_vlan_get - get an orig_node_vlan object
 * @orig_node: the originator serving the VLAN
 * @vid: the VLAN identifier
 *
 * Return: the vlan object identified by vid and belonging to orig_node or NULL
 * if it does not exist.
 */
struct batadv_orig_node_vlan *
batadv_orig_node_vlan_get(struct batadv_orig_node *orig_node,
			  unsigned short vid)
{
	struct batadv_orig_node_vlan *vlan = NULL, *tmp;

	rcu_read_lock();
	hlist_for_each_entry_rcu(tmp, &orig_node->vlan_list, list) {
		if (tmp->vid != vid)
			continue;

		if (!kref_get_unless_zero(&tmp->refcount))
			continue;

		vlan = tmp;

		break;
	}
	rcu_read_unlock();

	return vlan;
}

/**
 * batadv_orig_node_vlan_new - search and possibly create an orig_node_vlan
 *  object
 * @orig_node: the originator serving the VLAN
 * @vid: the VLAN identifier
 *
 * Return: NULL in case of failure or the vlan object identified by vid and
 * belonging to orig_node otherwise. The object is created and added to the list
 * if it does not exist.
 *
 * The object is returned with refcounter increased by 1.
 */
struct batadv_orig_node_vlan *
batadv_orig_node_vlan_new(struct batadv_orig_node *orig_node,
			  unsigned short vid)
{
	struct batadv_orig_node_vlan *vlan;

	spin_lock_bh(&orig_node->vlan_list_lock);

	/* first look if an object for this vid already exists */
	vlan = batadv_orig_node_vlan_get(orig_node, vid);
	if (vlan)
		goto out;

	vlan = kzalloc(sizeof(*vlan), GFP_ATOMIC);
	if (!vlan)
		goto out;

	kref_init(&vlan->refcount);
	kref_get(&vlan->refcount);
	vlan->vid = vid;

	hlist_add_head_rcu(&vlan->list, &orig_node->vlan_list);

out:
	spin_unlock_bh(&orig_node->vlan_list_lock);

	return vlan;
}

/**
 * batadv_orig_node_vlan_release - release originator-vlan object from lists
 *  and queue for free after rcu grace period
 * @ref: kref pointer of the originator-vlan object
 */
static void batadv_orig_node_vlan_release(struct kref *ref)
{
	struct batadv_orig_node_vlan *orig_vlan;

	orig_vlan = container_of(ref, struct batadv_orig_node_vlan, refcount);

	kfree_rcu(orig_vlan, rcu);
}

/**
<<<<<<< HEAD
 * batadv_orig_node_vlan_free_ref - decrement the refcounter and possibly
 *  release the originator-vlan object
=======
 * batadv_orig_node_vlan_put - decrement the refcounter and possibly release
 *  the originator-vlan object
>>>>>>> 0a87cadb
 * @orig_vlan: the originator-vlan object to release
 */
void batadv_orig_node_vlan_put(struct batadv_orig_node_vlan *orig_vlan)
{
	kref_put(&orig_vlan->refcount, batadv_orig_node_vlan_release);
}

int batadv_originator_init(struct batadv_priv *bat_priv)
{
	if (bat_priv->orig_hash)
		return 0;

	bat_priv->orig_hash = batadv_hash_new(1024);

	if (!bat_priv->orig_hash)
		goto err;

	batadv_hash_set_lock_class(bat_priv->orig_hash,
				   &batadv_orig_hash_lock_class_key);

	INIT_DELAYED_WORK(&bat_priv->orig_work, batadv_purge_orig);
	queue_delayed_work(batadv_event_workqueue,
			   &bat_priv->orig_work,
			   msecs_to_jiffies(BATADV_ORIG_WORK_PERIOD));

	return 0;

err:
	return -ENOMEM;
}

/**
 * batadv_neigh_ifinfo_release - release neigh_ifinfo from lists and queue for
 *  free after rcu grace period
 * @ref: kref pointer of the neigh_ifinfo
 */
static void batadv_neigh_ifinfo_release(struct kref *ref)
{
	struct batadv_neigh_ifinfo *neigh_ifinfo;

	neigh_ifinfo = container_of(ref, struct batadv_neigh_ifinfo, refcount);

	if (neigh_ifinfo->if_outgoing != BATADV_IF_DEFAULT)
		batadv_hardif_put(neigh_ifinfo->if_outgoing);

	kfree_rcu(neigh_ifinfo, rcu);
}

/**
 * batadv_neigh_ifinfo_put - decrement the refcounter and possibly release
 *  the neigh_ifinfo
 * @neigh_ifinfo: the neigh_ifinfo object to release
 */
void batadv_neigh_ifinfo_put(struct batadv_neigh_ifinfo *neigh_ifinfo)
{
	kref_put(&neigh_ifinfo->refcount, batadv_neigh_ifinfo_release);
}

/**
 * batadv_hardif_neigh_release - release hardif neigh node from lists and
 *  queue for free after rcu grace period
 * @ref: kref pointer of the neigh_node
 */
static void batadv_hardif_neigh_release(struct kref *ref)
{
	struct batadv_hardif_neigh_node *hardif_neigh;

	hardif_neigh = container_of(ref, struct batadv_hardif_neigh_node,
				    refcount);

	spin_lock_bh(&hardif_neigh->if_incoming->neigh_list_lock);
	hlist_del_init_rcu(&hardif_neigh->list);
	spin_unlock_bh(&hardif_neigh->if_incoming->neigh_list_lock);

	batadv_hardif_put(hardif_neigh->if_incoming);
	kfree_rcu(hardif_neigh, rcu);
}

/**
 * batadv_hardif_neigh_put - decrement the hardif neighbors refcounter
 *  and possibly release it
 * @hardif_neigh: hardif neigh neighbor to free
 */
void batadv_hardif_neigh_put(struct batadv_hardif_neigh_node *hardif_neigh)
{
	kref_put(&hardif_neigh->refcount, batadv_hardif_neigh_release);
}

/**
 * batadv_neigh_node_release - release neigh_node from lists and queue for
 *  free after rcu grace period
 * @ref: kref pointer of the neigh_node
 */
static void batadv_neigh_node_release(struct kref *ref)
{
	struct hlist_node *node_tmp;
	struct batadv_neigh_node *neigh_node;
	struct batadv_hardif_neigh_node *hardif_neigh;
	struct batadv_neigh_ifinfo *neigh_ifinfo;
	struct batadv_algo_ops *bao;

	neigh_node = container_of(ref, struct batadv_neigh_node, refcount);
	bao = neigh_node->orig_node->bat_priv->bat_algo_ops;

	hlist_for_each_entry_safe(neigh_ifinfo, node_tmp,
				  &neigh_node->ifinfo_list, list) {
		batadv_neigh_ifinfo_put(neigh_ifinfo);
	}

	hardif_neigh = batadv_hardif_neigh_get(neigh_node->if_incoming,
					       neigh_node->addr);
	if (hardif_neigh) {
		/* batadv_hardif_neigh_get() increases refcount too */
		batadv_hardif_neigh_put(hardif_neigh);
		batadv_hardif_neigh_put(hardif_neigh);
	}

	if (bao->bat_neigh_free)
		bao->bat_neigh_free(neigh_node);

	batadv_hardif_put(neigh_node->if_incoming);

	kfree_rcu(neigh_node, rcu);
}

/**
<<<<<<< HEAD
 * batadv_neigh_node_free_ref - decrement the neighbors refcounter and possibly
=======
 * batadv_neigh_node_put - decrement the neighbors refcounter and possibly
>>>>>>> 0a87cadb
 *  release it
 * @neigh_node: neigh neighbor to free
 */
void batadv_neigh_node_put(struct batadv_neigh_node *neigh_node)
{
	kref_put(&neigh_node->refcount, batadv_neigh_node_release);
}

/**
 * batadv_orig_node_get_router - router to the originator depending on iface
 * @orig_node: the orig node for the router
 * @if_outgoing: the interface where the payload packet has been received or
 *  the OGM should be sent to
 *
 * Return: the neighbor which should be router for this orig_node/iface.
 *
 * The object is returned with refcounter increased by 1.
 */
struct batadv_neigh_node *
batadv_orig_router_get(struct batadv_orig_node *orig_node,
		       const struct batadv_hard_iface *if_outgoing)
{
	struct batadv_orig_ifinfo *orig_ifinfo;
	struct batadv_neigh_node *router = NULL;

	rcu_read_lock();
	hlist_for_each_entry_rcu(orig_ifinfo, &orig_node->ifinfo_list, list) {
		if (orig_ifinfo->if_outgoing != if_outgoing)
			continue;

		router = rcu_dereference(orig_ifinfo->router);
		break;
	}

	if (router && !kref_get_unless_zero(&router->refcount))
		router = NULL;

	rcu_read_unlock();
	return router;
}

/**
 * batadv_orig_ifinfo_get - find the ifinfo from an orig_node
 * @orig_node: the orig node to be queried
 * @if_outgoing: the interface for which the ifinfo should be acquired
 *
 * Return: the requested orig_ifinfo or NULL if not found.
 *
 * The object is returned with refcounter increased by 1.
 */
struct batadv_orig_ifinfo *
batadv_orig_ifinfo_get(struct batadv_orig_node *orig_node,
		       struct batadv_hard_iface *if_outgoing)
{
	struct batadv_orig_ifinfo *tmp, *orig_ifinfo = NULL;

	rcu_read_lock();
	hlist_for_each_entry_rcu(tmp, &orig_node->ifinfo_list,
				 list) {
		if (tmp->if_outgoing != if_outgoing)
			continue;

		if (!kref_get_unless_zero(&tmp->refcount))
			continue;

		orig_ifinfo = tmp;
		break;
	}
	rcu_read_unlock();

	return orig_ifinfo;
}

/**
 * batadv_orig_ifinfo_new - search and possibly create an orig_ifinfo object
 * @orig_node: the orig node to be queried
 * @if_outgoing: the interface for which the ifinfo should be acquired
 *
 * Return: NULL in case of failure or the orig_ifinfo object for the if_outgoing
 * interface otherwise. The object is created and added to the list
 * if it does not exist.
 *
 * The object is returned with refcounter increased by 1.
 */
struct batadv_orig_ifinfo *
batadv_orig_ifinfo_new(struct batadv_orig_node *orig_node,
		       struct batadv_hard_iface *if_outgoing)
{
	struct batadv_orig_ifinfo *orig_ifinfo = NULL;
	unsigned long reset_time;

	spin_lock_bh(&orig_node->neigh_list_lock);

	orig_ifinfo = batadv_orig_ifinfo_get(orig_node, if_outgoing);
	if (orig_ifinfo)
		goto out;

	orig_ifinfo = kzalloc(sizeof(*orig_ifinfo), GFP_ATOMIC);
	if (!orig_ifinfo)
		goto out;

	if (if_outgoing != BATADV_IF_DEFAULT &&
	    !kref_get_unless_zero(&if_outgoing->refcount)) {
		kfree(orig_ifinfo);
		orig_ifinfo = NULL;
		goto out;
	}

	reset_time = jiffies - 1;
	reset_time -= msecs_to_jiffies(BATADV_RESET_PROTECTION_MS);
	orig_ifinfo->batman_seqno_reset = reset_time;
	orig_ifinfo->if_outgoing = if_outgoing;
	INIT_HLIST_NODE(&orig_ifinfo->list);
	kref_init(&orig_ifinfo->refcount);
	kref_get(&orig_ifinfo->refcount);
	hlist_add_head_rcu(&orig_ifinfo->list,
			   &orig_node->ifinfo_list);
out:
	spin_unlock_bh(&orig_node->neigh_list_lock);
	return orig_ifinfo;
}

/**
 * batadv_neigh_ifinfo_get - find the ifinfo from an neigh_node
 * @neigh: the neigh node to be queried
 * @if_outgoing: the interface for which the ifinfo should be acquired
 *
 * The object is returned with refcounter increased by 1.
 *
 * Return: the requested neigh_ifinfo or NULL if not found
 */
struct batadv_neigh_ifinfo *
batadv_neigh_ifinfo_get(struct batadv_neigh_node *neigh,
			struct batadv_hard_iface *if_outgoing)
{
	struct batadv_neigh_ifinfo *neigh_ifinfo = NULL,
				   *tmp_neigh_ifinfo;

	rcu_read_lock();
	hlist_for_each_entry_rcu(tmp_neigh_ifinfo, &neigh->ifinfo_list,
				 list) {
		if (tmp_neigh_ifinfo->if_outgoing != if_outgoing)
			continue;

		if (!kref_get_unless_zero(&tmp_neigh_ifinfo->refcount))
			continue;

		neigh_ifinfo = tmp_neigh_ifinfo;
		break;
	}
	rcu_read_unlock();

	return neigh_ifinfo;
}

/**
 * batadv_neigh_ifinfo_new - search and possibly create an neigh_ifinfo object
 * @neigh: the neigh node to be queried
 * @if_outgoing: the interface for which the ifinfo should be acquired
 *
 * Return: NULL in case of failure or the neigh_ifinfo object for the
 * if_outgoing interface otherwise. The object is created and added to the list
 * if it does not exist.
 *
 * The object is returned with refcounter increased by 1.
 */
struct batadv_neigh_ifinfo *
batadv_neigh_ifinfo_new(struct batadv_neigh_node *neigh,
			struct batadv_hard_iface *if_outgoing)
{
	struct batadv_neigh_ifinfo *neigh_ifinfo;

	spin_lock_bh(&neigh->ifinfo_lock);

	neigh_ifinfo = batadv_neigh_ifinfo_get(neigh, if_outgoing);
	if (neigh_ifinfo)
		goto out;

	neigh_ifinfo = kzalloc(sizeof(*neigh_ifinfo), GFP_ATOMIC);
	if (!neigh_ifinfo)
		goto out;

	if (if_outgoing && !kref_get_unless_zero(&if_outgoing->refcount)) {
		kfree(neigh_ifinfo);
		neigh_ifinfo = NULL;
		goto out;
	}

	INIT_HLIST_NODE(&neigh_ifinfo->list);
	kref_init(&neigh_ifinfo->refcount);
	kref_get(&neigh_ifinfo->refcount);
	neigh_ifinfo->if_outgoing = if_outgoing;

	hlist_add_head_rcu(&neigh_ifinfo->list, &neigh->ifinfo_list);

out:
	spin_unlock_bh(&neigh->ifinfo_lock);

	return neigh_ifinfo;
}

/**
 * batadv_neigh_node_get - retrieve a neighbour from the list
 * @orig_node: originator which the neighbour belongs to
 * @hard_iface: the interface where this neighbour is connected to
 * @addr: the address of the neighbour
 *
 * Looks for and possibly returns a neighbour belonging to this originator list
 * which is connected through the provided hard interface.
 *
 * Return: neighbor when found. Othwerwise NULL
 */
static struct batadv_neigh_node *
batadv_neigh_node_get(const struct batadv_orig_node *orig_node,
		      const struct batadv_hard_iface *hard_iface,
		      const u8 *addr)
{
	struct batadv_neigh_node *tmp_neigh_node, *res = NULL;

	rcu_read_lock();
	hlist_for_each_entry_rcu(tmp_neigh_node, &orig_node->neigh_list, list) {
		if (!batadv_compare_eth(tmp_neigh_node->addr, addr))
			continue;

		if (tmp_neigh_node->if_incoming != hard_iface)
			continue;

		if (!kref_get_unless_zero(&tmp_neigh_node->refcount))
			continue;

		res = tmp_neigh_node;
		break;
	}
	rcu_read_unlock();

	return res;
}

/**
 * batadv_hardif_neigh_create - create a hardif neighbour node
 * @hard_iface: the interface this neighbour is connected to
 * @neigh_addr: the interface address of the neighbour to retrieve
 *
 * Return: the hardif neighbour node if found or created or NULL otherwise.
 */
static struct batadv_hardif_neigh_node *
batadv_hardif_neigh_create(struct batadv_hard_iface *hard_iface,
			   const u8 *neigh_addr)
{
	struct batadv_priv *bat_priv = netdev_priv(hard_iface->soft_iface);
	struct batadv_hardif_neigh_node *hardif_neigh = NULL;

	spin_lock_bh(&hard_iface->neigh_list_lock);

	/* check if neighbor hasn't been added in the meantime */
	hardif_neigh = batadv_hardif_neigh_get(hard_iface, neigh_addr);
	if (hardif_neigh)
		goto out;

	if (!kref_get_unless_zero(&hard_iface->refcount))
		goto out;

	hardif_neigh = kzalloc(sizeof(*hardif_neigh), GFP_ATOMIC);
	if (!hardif_neigh) {
		batadv_hardif_put(hard_iface);
		goto out;
	}

	INIT_HLIST_NODE(&hardif_neigh->list);
	ether_addr_copy(hardif_neigh->addr, neigh_addr);
	hardif_neigh->if_incoming = hard_iface;
	hardif_neigh->last_seen = jiffies;

	kref_init(&hardif_neigh->refcount);

	if (bat_priv->bat_algo_ops->bat_hardif_neigh_init)
		bat_priv->bat_algo_ops->bat_hardif_neigh_init(hardif_neigh);

	hlist_add_head(&hardif_neigh->list, &hard_iface->neigh_list);

out:
	spin_unlock_bh(&hard_iface->neigh_list_lock);
	return hardif_neigh;
}

/**
 * batadv_hardif_neigh_get_or_create - retrieve or create a hardif neighbour
 *  node
 * @hard_iface: the interface this neighbour is connected to
 * @neigh_addr: the interface address of the neighbour to retrieve
 *
 * Return: the hardif neighbour node if found or created or NULL otherwise.
 */
static struct batadv_hardif_neigh_node *
batadv_hardif_neigh_get_or_create(struct batadv_hard_iface *hard_iface,
				  const u8 *neigh_addr)
{
	struct batadv_hardif_neigh_node *hardif_neigh = NULL;

	/* first check without locking to avoid the overhead */
	hardif_neigh = batadv_hardif_neigh_get(hard_iface, neigh_addr);
	if (hardif_neigh)
		return hardif_neigh;

	return batadv_hardif_neigh_create(hard_iface, neigh_addr);
}

/**
 * batadv_hardif_neigh_get - retrieve a hardif neighbour from the list
 * @hard_iface: the interface where this neighbour is connected to
 * @neigh_addr: the address of the neighbour
 *
 * Looks for and possibly returns a neighbour belonging to this hard interface.
 *
 * Return: neighbor when found. Othwerwise NULL
 */
struct batadv_hardif_neigh_node *
batadv_hardif_neigh_get(const struct batadv_hard_iface *hard_iface,
			const u8 *neigh_addr)
{
	struct batadv_hardif_neigh_node *tmp_hardif_neigh, *hardif_neigh = NULL;

	rcu_read_lock();
	hlist_for_each_entry_rcu(tmp_hardif_neigh,
				 &hard_iface->neigh_list, list) {
		if (!batadv_compare_eth(tmp_hardif_neigh->addr, neigh_addr))
			continue;

		if (!kref_get_unless_zero(&tmp_hardif_neigh->refcount))
			continue;

		hardif_neigh = tmp_hardif_neigh;
		break;
	}
	rcu_read_unlock();

	return hardif_neigh;
}

/**
 * batadv_neigh_node_new - create and init a new neigh_node object
 * @orig_node: originator object representing the neighbour
 * @hard_iface: the interface where the neighbour is connected to
 * @neigh_addr: the mac address of the neighbour interface
 *
 * Allocates a new neigh_node object and initialises all the generic fields.
 *
 * Return: neighbor when found. Othwerwise NULL
 */
struct batadv_neigh_node *
batadv_neigh_node_new(struct batadv_orig_node *orig_node,
		      struct batadv_hard_iface *hard_iface,
		      const u8 *neigh_addr)
{
	struct batadv_neigh_node *neigh_node;
	struct batadv_hardif_neigh_node *hardif_neigh = NULL;

	neigh_node = batadv_neigh_node_get(orig_node, hard_iface, neigh_addr);
	if (neigh_node)
		goto out;

	hardif_neigh = batadv_hardif_neigh_get_or_create(hard_iface,
							 neigh_addr);
	if (!hardif_neigh)
		goto out;

	neigh_node = kzalloc(sizeof(*neigh_node), GFP_ATOMIC);
	if (!neigh_node)
		goto out;

	if (!kref_get_unless_zero(&hard_iface->refcount)) {
		kfree(neigh_node);
		neigh_node = NULL;
		goto out;
	}

	INIT_HLIST_NODE(&neigh_node->list);
	INIT_HLIST_HEAD(&neigh_node->ifinfo_list);
	spin_lock_init(&neigh_node->ifinfo_lock);

	ether_addr_copy(neigh_node->addr, neigh_addr);
	neigh_node->if_incoming = hard_iface;
	neigh_node->orig_node = orig_node;

	/* extra reference for return */
	kref_init(&neigh_node->refcount);
	kref_get(&neigh_node->refcount);

	spin_lock_bh(&orig_node->neigh_list_lock);
	hlist_add_head_rcu(&neigh_node->list, &orig_node->neigh_list);
	spin_unlock_bh(&orig_node->neigh_list_lock);

	/* increment unique neighbor refcount */
	kref_get(&hardif_neigh->refcount);

	batadv_dbg(BATADV_DBG_BATMAN, orig_node->bat_priv,
		   "Creating new neighbor %pM for orig_node %pM on interface %s\n",
		   neigh_addr, orig_node->orig, hard_iface->net_dev->name);

out:
	if (hardif_neigh)
		batadv_hardif_neigh_put(hardif_neigh);
	return neigh_node;
}

/**
 * batadv_hardif_neigh_seq_print_text - print the single hop neighbour list
 * @seq: neighbour table seq_file struct
 * @offset: not used
 *
 * Return: always 0
 */
int batadv_hardif_neigh_seq_print_text(struct seq_file *seq, void *offset)
{
	struct net_device *net_dev = (struct net_device *)seq->private;
	struct batadv_priv *bat_priv = netdev_priv(net_dev);
	struct batadv_hard_iface *primary_if;

	primary_if = batadv_seq_print_text_primary_if_get(seq);
	if (!primary_if)
		return 0;

	seq_printf(seq, "[B.A.T.M.A.N. adv %s, MainIF/MAC: %s/%pM (%s %s)]\n",
		   BATADV_SOURCE_VERSION, primary_if->net_dev->name,
		   primary_if->net_dev->dev_addr, net_dev->name,
		   bat_priv->bat_algo_ops->name);

	batadv_hardif_put(primary_if);

	if (!bat_priv->bat_algo_ops->bat_neigh_print) {
		seq_puts(seq,
			 "No printing function for this routing protocol\n");
		return 0;
	}

	bat_priv->bat_algo_ops->bat_neigh_print(bat_priv, seq);
	return 0;
}

/**
 * batadv_orig_ifinfo_release - release orig_ifinfo from lists and queue for
 *  free after rcu grace period
 * @ref: kref pointer of the orig_ifinfo
 */
static void batadv_orig_ifinfo_release(struct kref *ref)
{
	struct batadv_orig_ifinfo *orig_ifinfo;
	struct batadv_neigh_node *router;

	orig_ifinfo = container_of(ref, struct batadv_orig_ifinfo, refcount);

	if (orig_ifinfo->if_outgoing != BATADV_IF_DEFAULT)
		batadv_hardif_put(orig_ifinfo->if_outgoing);

	/* this is the last reference to this object */
	router = rcu_dereference_protected(orig_ifinfo->router, true);
	if (router)
		batadv_neigh_node_put(router);

	kfree_rcu(orig_ifinfo, rcu);
}

/**
 * batadv_orig_ifinfo_put - decrement the refcounter and possibly release
 *  the orig_ifinfo
 * @orig_ifinfo: the orig_ifinfo object to release
 */
void batadv_orig_ifinfo_put(struct batadv_orig_ifinfo *orig_ifinfo)
{
	kref_put(&orig_ifinfo->refcount, batadv_orig_ifinfo_release);
}

/**
 * batadv_orig_node_free_rcu - free the orig_node
 * @rcu: rcu pointer of the orig_node
 */
static void batadv_orig_node_free_rcu(struct rcu_head *rcu)
{
	struct batadv_orig_node *orig_node;

	orig_node = container_of(rcu, struct batadv_orig_node, rcu);

	batadv_mcast_purge_orig(orig_node);

	batadv_frag_purge_orig(orig_node, NULL);

	if (orig_node->bat_priv->bat_algo_ops->bat_orig_free)
		orig_node->bat_priv->bat_algo_ops->bat_orig_free(orig_node);

	kfree(orig_node->tt_buff);
	kfree(orig_node);
}

/**
 * batadv_orig_node_release - release orig_node from lists and queue for
 *  free after rcu grace period
 * @ref: kref pointer of the orig_node
 */
static void batadv_orig_node_release(struct kref *ref)
{
	struct hlist_node *node_tmp;
	struct batadv_neigh_node *neigh_node;
	struct batadv_orig_node *orig_node;
	struct batadv_orig_ifinfo *orig_ifinfo;

	orig_node = container_of(ref, struct batadv_orig_node, refcount);

	spin_lock_bh(&orig_node->neigh_list_lock);

	/* for all neighbors towards this originator ... */
	hlist_for_each_entry_safe(neigh_node, node_tmp,
				  &orig_node->neigh_list, list) {
		hlist_del_rcu(&neigh_node->list);
		batadv_neigh_node_put(neigh_node);
	}

	hlist_for_each_entry_safe(orig_ifinfo, node_tmp,
				  &orig_node->ifinfo_list, list) {
		hlist_del_rcu(&orig_ifinfo->list);
		batadv_orig_ifinfo_put(orig_ifinfo);
	}
	spin_unlock_bh(&orig_node->neigh_list_lock);

	/* Free nc_nodes */
	batadv_nc_purge_orig(orig_node->bat_priv, orig_node, NULL);

	call_rcu(&orig_node->rcu, batadv_orig_node_free_rcu);
}

/**
 * batadv_orig_node_put - decrement the orig node refcounter and possibly
 *  release it
 * @orig_node: the orig node to free
 */
void batadv_orig_node_put(struct batadv_orig_node *orig_node)
{
	kref_put(&orig_node->refcount, batadv_orig_node_release);
}

void batadv_originator_free(struct batadv_priv *bat_priv)
{
	struct batadv_hashtable *hash = bat_priv->orig_hash;
	struct hlist_node *node_tmp;
	struct hlist_head *head;
	spinlock_t *list_lock; /* spinlock to protect write access */
	struct batadv_orig_node *orig_node;
	u32 i;

	if (!hash)
		return;

	cancel_delayed_work_sync(&bat_priv->orig_work);

	bat_priv->orig_hash = NULL;

	for (i = 0; i < hash->size; i++) {
		head = &hash->table[i];
		list_lock = &hash->list_locks[i];

		spin_lock_bh(list_lock);
		hlist_for_each_entry_safe(orig_node, node_tmp,
					  head, hash_entry) {
			hlist_del_rcu(&orig_node->hash_entry);
			batadv_orig_node_put(orig_node);
		}
		spin_unlock_bh(list_lock);
	}

	batadv_hash_destroy(hash);
}

/**
 * batadv_orig_node_new - creates a new orig_node
 * @bat_priv: the bat priv with all the soft interface information
 * @addr: the mac address of the originator
 *
 * Creates a new originator object and initialise all the generic fields.
 * The new object is not added to the originator list.
 *
 * Return: the newly created object or NULL on failure.
 */
struct batadv_orig_node *batadv_orig_node_new(struct batadv_priv *bat_priv,
					      const u8 *addr)
{
	struct batadv_orig_node *orig_node;
	struct batadv_orig_node_vlan *vlan;
	unsigned long reset_time;
	int i;

	batadv_dbg(BATADV_DBG_BATMAN, bat_priv,
		   "Creating new originator: %pM\n", addr);

	orig_node = kzalloc(sizeof(*orig_node), GFP_ATOMIC);
	if (!orig_node)
		return NULL;

	INIT_HLIST_HEAD(&orig_node->neigh_list);
	INIT_HLIST_HEAD(&orig_node->vlan_list);
	INIT_HLIST_HEAD(&orig_node->ifinfo_list);
	spin_lock_init(&orig_node->bcast_seqno_lock);
	spin_lock_init(&orig_node->neigh_list_lock);
	spin_lock_init(&orig_node->tt_buff_lock);
	spin_lock_init(&orig_node->tt_lock);
	spin_lock_init(&orig_node->vlan_list_lock);

	batadv_nc_init_orig(orig_node);

	/* extra reference for return */
	kref_init(&orig_node->refcount);
	kref_get(&orig_node->refcount);

	orig_node->bat_priv = bat_priv;
	ether_addr_copy(orig_node->orig, addr);
	batadv_dat_init_orig_node_addr(orig_node);
	atomic_set(&orig_node->last_ttvn, 0);
	orig_node->tt_buff = NULL;
	orig_node->tt_buff_len = 0;
	orig_node->last_seen = jiffies;
	reset_time = jiffies - 1 - msecs_to_jiffies(BATADV_RESET_PROTECTION_MS);
	orig_node->bcast_seqno_reset = reset_time;

#ifdef CONFIG_BATMAN_ADV_MCAST
	orig_node->mcast_flags = BATADV_NO_FLAGS;
	INIT_HLIST_NODE(&orig_node->mcast_want_all_unsnoopables_node);
	INIT_HLIST_NODE(&orig_node->mcast_want_all_ipv4_node);
	INIT_HLIST_NODE(&orig_node->mcast_want_all_ipv6_node);
	spin_lock_init(&orig_node->mcast_handler_lock);
#endif

	/* create a vlan object for the "untagged" LAN */
	vlan = batadv_orig_node_vlan_new(orig_node, BATADV_NO_FLAGS);
	if (!vlan)
		goto free_orig_node;
	/* batadv_orig_node_vlan_new() increases the refcounter.
	 * Immediately release vlan since it is not needed anymore in this
	 * context
	 */
	batadv_orig_node_vlan_put(vlan);

	for (i = 0; i < BATADV_FRAG_BUFFER_COUNT; i++) {
		INIT_HLIST_HEAD(&orig_node->fragments[i].head);
		spin_lock_init(&orig_node->fragments[i].lock);
		orig_node->fragments[i].size = 0;
	}

	return orig_node;
free_orig_node:
	kfree(orig_node);
	return NULL;
}

/**
 * batadv_purge_neigh_ifinfo - purge obsolete ifinfo entries from neighbor
 * @bat_priv: the bat priv with all the soft interface information
 * @neigh: orig node which is to be checked
 */
static void
batadv_purge_neigh_ifinfo(struct batadv_priv *bat_priv,
			  struct batadv_neigh_node *neigh)
{
	struct batadv_neigh_ifinfo *neigh_ifinfo;
	struct batadv_hard_iface *if_outgoing;
	struct hlist_node *node_tmp;

	spin_lock_bh(&neigh->ifinfo_lock);

	/* for all ifinfo objects for this neighinator */
	hlist_for_each_entry_safe(neigh_ifinfo, node_tmp,
				  &neigh->ifinfo_list, list) {
		if_outgoing = neigh_ifinfo->if_outgoing;

		/* always keep the default interface */
		if (if_outgoing == BATADV_IF_DEFAULT)
			continue;

		/* don't purge if the interface is not (going) down */
		if ((if_outgoing->if_status != BATADV_IF_INACTIVE) &&
		    (if_outgoing->if_status != BATADV_IF_NOT_IN_USE) &&
		    (if_outgoing->if_status != BATADV_IF_TO_BE_REMOVED))
			continue;

		batadv_dbg(BATADV_DBG_BATMAN, bat_priv,
			   "neighbor/ifinfo purge: neighbor %pM, iface: %s\n",
			   neigh->addr, if_outgoing->net_dev->name);

		hlist_del_rcu(&neigh_ifinfo->list);
		batadv_neigh_ifinfo_put(neigh_ifinfo);
	}

	spin_unlock_bh(&neigh->ifinfo_lock);
}

/**
 * batadv_purge_orig_ifinfo - purge obsolete ifinfo entries from originator
 * @bat_priv: the bat priv with all the soft interface information
 * @orig_node: orig node which is to be checked
 *
 * Return: true if any ifinfo entry was purged, false otherwise.
 */
static bool
batadv_purge_orig_ifinfo(struct batadv_priv *bat_priv,
			 struct batadv_orig_node *orig_node)
{
	struct batadv_orig_ifinfo *orig_ifinfo;
	struct batadv_hard_iface *if_outgoing;
	struct hlist_node *node_tmp;
	bool ifinfo_purged = false;

	spin_lock_bh(&orig_node->neigh_list_lock);

	/* for all ifinfo objects for this originator */
	hlist_for_each_entry_safe(orig_ifinfo, node_tmp,
				  &orig_node->ifinfo_list, list) {
		if_outgoing = orig_ifinfo->if_outgoing;

		/* always keep the default interface */
		if (if_outgoing == BATADV_IF_DEFAULT)
			continue;

		/* don't purge if the interface is not (going) down */
		if ((if_outgoing->if_status != BATADV_IF_INACTIVE) &&
		    (if_outgoing->if_status != BATADV_IF_NOT_IN_USE) &&
		    (if_outgoing->if_status != BATADV_IF_TO_BE_REMOVED))
			continue;

		batadv_dbg(BATADV_DBG_BATMAN, bat_priv,
			   "router/ifinfo purge: originator %pM, iface: %s\n",
			   orig_node->orig, if_outgoing->net_dev->name);

		ifinfo_purged = true;

		hlist_del_rcu(&orig_ifinfo->list);
		batadv_orig_ifinfo_put(orig_ifinfo);
		if (orig_node->last_bonding_candidate == orig_ifinfo) {
			orig_node->last_bonding_candidate = NULL;
			batadv_orig_ifinfo_put(orig_ifinfo);
		}
	}

	spin_unlock_bh(&orig_node->neigh_list_lock);

	return ifinfo_purged;
}

/**
 * batadv_purge_orig_neighbors - purges neighbors from originator
 * @bat_priv: the bat priv with all the soft interface information
 * @orig_node: orig node which is to be checked
 *
 * Return: true if any neighbor was purged, false otherwise
 */
static bool
batadv_purge_orig_neighbors(struct batadv_priv *bat_priv,
			    struct batadv_orig_node *orig_node)
{
	struct hlist_node *node_tmp;
	struct batadv_neigh_node *neigh_node;
	bool neigh_purged = false;
	unsigned long last_seen;
	struct batadv_hard_iface *if_incoming;

	spin_lock_bh(&orig_node->neigh_list_lock);

	/* for all neighbors towards this originator ... */
	hlist_for_each_entry_safe(neigh_node, node_tmp,
				  &orig_node->neigh_list, list) {
		last_seen = neigh_node->last_seen;
		if_incoming = neigh_node->if_incoming;

		if ((batadv_has_timed_out(last_seen, BATADV_PURGE_TIMEOUT)) ||
		    (if_incoming->if_status == BATADV_IF_INACTIVE) ||
		    (if_incoming->if_status == BATADV_IF_NOT_IN_USE) ||
		    (if_incoming->if_status == BATADV_IF_TO_BE_REMOVED)) {
			if ((if_incoming->if_status == BATADV_IF_INACTIVE) ||
			    (if_incoming->if_status == BATADV_IF_NOT_IN_USE) ||
			    (if_incoming->if_status == BATADV_IF_TO_BE_REMOVED))
				batadv_dbg(BATADV_DBG_BATMAN, bat_priv,
					   "neighbor purge: originator %pM, neighbor: %pM, iface: %s\n",
					   orig_node->orig, neigh_node->addr,
					   if_incoming->net_dev->name);
			else
				batadv_dbg(BATADV_DBG_BATMAN, bat_priv,
					   "neighbor timeout: originator %pM, neighbor: %pM, last_seen: %u\n",
					   orig_node->orig, neigh_node->addr,
					   jiffies_to_msecs(last_seen));

			neigh_purged = true;

			hlist_del_rcu(&neigh_node->list);
			batadv_neigh_node_put(neigh_node);
		} else {
			/* only necessary if not the whole neighbor is to be
			 * deleted, but some interface has been removed.
			 */
			batadv_purge_neigh_ifinfo(bat_priv, neigh_node);
		}
	}

	spin_unlock_bh(&orig_node->neigh_list_lock);
	return neigh_purged;
}

/**
 * batadv_find_best_neighbor - finds the best neighbor after purging
 * @bat_priv: the bat priv with all the soft interface information
 * @orig_node: orig node which is to be checked
 * @if_outgoing: the interface for which the metric should be compared
 *
 * Return: the current best neighbor, with refcount increased.
 */
static struct batadv_neigh_node *
batadv_find_best_neighbor(struct batadv_priv *bat_priv,
			  struct batadv_orig_node *orig_node,
			  struct batadv_hard_iface *if_outgoing)
{
	struct batadv_neigh_node *best = NULL, *neigh;
	struct batadv_algo_ops *bao = bat_priv->bat_algo_ops;

	rcu_read_lock();
	hlist_for_each_entry_rcu(neigh, &orig_node->neigh_list, list) {
		if (best && (bao->bat_neigh_cmp(neigh, if_outgoing,
						best, if_outgoing) <= 0))
			continue;

		if (!kref_get_unless_zero(&neigh->refcount))
			continue;

		if (best)
			batadv_neigh_node_put(best);

		best = neigh;
	}
	rcu_read_unlock();

	return best;
}

/**
 * batadv_purge_orig_node - purges obsolete information from an orig_node
 * @bat_priv: the bat priv with all the soft interface information
 * @orig_node: orig node which is to be checked
 *
 * This function checks if the orig_node or substructures of it have become
 * obsolete, and purges this information if that's the case.
 *
 * Return: true if the orig_node is to be removed, false otherwise.
 */
static bool batadv_purge_orig_node(struct batadv_priv *bat_priv,
				   struct batadv_orig_node *orig_node)
{
	struct batadv_neigh_node *best_neigh_node;
	struct batadv_hard_iface *hard_iface;
	bool changed_ifinfo, changed_neigh;

	if (batadv_has_timed_out(orig_node->last_seen,
				 2 * BATADV_PURGE_TIMEOUT)) {
		batadv_dbg(BATADV_DBG_BATMAN, bat_priv,
			   "Originator timeout: originator %pM, last_seen %u\n",
			   orig_node->orig,
			   jiffies_to_msecs(orig_node->last_seen));
		return true;
	}
	changed_ifinfo = batadv_purge_orig_ifinfo(bat_priv, orig_node);
	changed_neigh = batadv_purge_orig_neighbors(bat_priv, orig_node);

	if (!changed_ifinfo && !changed_neigh)
		return false;

	/* first for NULL ... */
	best_neigh_node = batadv_find_best_neighbor(bat_priv, orig_node,
						    BATADV_IF_DEFAULT);
	batadv_update_route(bat_priv, orig_node, BATADV_IF_DEFAULT,
			    best_neigh_node);
	if (best_neigh_node)
		batadv_neigh_node_put(best_neigh_node);

	/* ... then for all other interfaces. */
	rcu_read_lock();
	list_for_each_entry_rcu(hard_iface, &batadv_hardif_list, list) {
		if (hard_iface->if_status != BATADV_IF_ACTIVE)
			continue;

		if (hard_iface->soft_iface != bat_priv->soft_iface)
			continue;

		best_neigh_node = batadv_find_best_neighbor(bat_priv,
							    orig_node,
							    hard_iface);
		batadv_update_route(bat_priv, orig_node, hard_iface,
				    best_neigh_node);
		if (best_neigh_node)
			batadv_neigh_node_put(best_neigh_node);
	}
	rcu_read_unlock();

	return false;
}

static void _batadv_purge_orig(struct batadv_priv *bat_priv)
{
	struct batadv_hashtable *hash = bat_priv->orig_hash;
	struct hlist_node *node_tmp;
	struct hlist_head *head;
	spinlock_t *list_lock; /* spinlock to protect write access */
	struct batadv_orig_node *orig_node;
	u32 i;

	if (!hash)
		return;

	/* for all origins... */
	for (i = 0; i < hash->size; i++) {
		head = &hash->table[i];
		list_lock = &hash->list_locks[i];

		spin_lock_bh(list_lock);
		hlist_for_each_entry_safe(orig_node, node_tmp,
					  head, hash_entry) {
			if (batadv_purge_orig_node(bat_priv, orig_node)) {
				batadv_gw_node_delete(bat_priv, orig_node);
				hlist_del_rcu(&orig_node->hash_entry);
				batadv_tt_global_del_orig(orig_node->bat_priv,
							  orig_node, -1,
							  "originator timed out");
				batadv_orig_node_put(orig_node);
				continue;
			}

			batadv_frag_purge_orig(orig_node,
					       batadv_frag_check_entry);
		}
		spin_unlock_bh(list_lock);
	}

	batadv_gw_election(bat_priv);
}

static void batadv_purge_orig(struct work_struct *work)
{
	struct delayed_work *delayed_work;
	struct batadv_priv *bat_priv;

	delayed_work = container_of(work, struct delayed_work, work);
	bat_priv = container_of(delayed_work, struct batadv_priv, orig_work);
	_batadv_purge_orig(bat_priv);
	queue_delayed_work(batadv_event_workqueue,
			   &bat_priv->orig_work,
			   msecs_to_jiffies(BATADV_ORIG_WORK_PERIOD));
}

void batadv_purge_orig_ref(struct batadv_priv *bat_priv)
{
	_batadv_purge_orig(bat_priv);
}

int batadv_orig_seq_print_text(struct seq_file *seq, void *offset)
{
	struct net_device *net_dev = (struct net_device *)seq->private;
	struct batadv_priv *bat_priv = netdev_priv(net_dev);
	struct batadv_hard_iface *primary_if;

	primary_if = batadv_seq_print_text_primary_if_get(seq);
	if (!primary_if)
		return 0;

	seq_printf(seq, "[B.A.T.M.A.N. adv %s, MainIF/MAC: %s/%pM (%s %s)]\n",
		   BATADV_SOURCE_VERSION, primary_if->net_dev->name,
		   primary_if->net_dev->dev_addr, net_dev->name,
		   bat_priv->bat_algo_ops->name);

	batadv_hardif_put(primary_if);

	if (!bat_priv->bat_algo_ops->bat_orig_print) {
		seq_puts(seq,
			 "No printing function for this routing protocol\n");
		return 0;
	}

	bat_priv->bat_algo_ops->bat_orig_print(bat_priv, seq,
					       BATADV_IF_DEFAULT);

	return 0;
}

/**
 * batadv_orig_hardif_seq_print_text - writes originator infos for a specific
 *  outgoing interface
 * @seq: debugfs table seq_file struct
 * @offset: not used
 *
 * Return: 0
 */
int batadv_orig_hardif_seq_print_text(struct seq_file *seq, void *offset)
{
	struct net_device *net_dev = (struct net_device *)seq->private;
	struct batadv_hard_iface *hard_iface;
	struct batadv_priv *bat_priv;

	hard_iface = batadv_hardif_get_by_netdev(net_dev);

	if (!hard_iface || !hard_iface->soft_iface) {
		seq_puts(seq, "Interface not known to B.A.T.M.A.N.\n");
		goto out;
	}

	bat_priv = netdev_priv(hard_iface->soft_iface);
	if (!bat_priv->bat_algo_ops->bat_orig_print) {
		seq_puts(seq,
			 "No printing function for this routing protocol\n");
		goto out;
	}

	if (hard_iface->if_status != BATADV_IF_ACTIVE) {
		seq_puts(seq, "Interface not active\n");
		goto out;
	}

	seq_printf(seq, "[B.A.T.M.A.N. adv %s, IF/MAC: %s/%pM (%s %s)]\n",
		   BATADV_SOURCE_VERSION, hard_iface->net_dev->name,
		   hard_iface->net_dev->dev_addr,
		   hard_iface->soft_iface->name, bat_priv->bat_algo_ops->name);

	bat_priv->bat_algo_ops->bat_orig_print(bat_priv, seq, hard_iface);

out:
	if (hard_iface)
		batadv_hardif_put(hard_iface);
	return 0;
}

int batadv_orig_hash_add_if(struct batadv_hard_iface *hard_iface,
			    int max_if_num)
{
	struct batadv_priv *bat_priv = netdev_priv(hard_iface->soft_iface);
	struct batadv_algo_ops *bao = bat_priv->bat_algo_ops;
	struct batadv_hashtable *hash = bat_priv->orig_hash;
	struct hlist_head *head;
	struct batadv_orig_node *orig_node;
	u32 i;
	int ret;

	/* resize all orig nodes because orig_node->bcast_own(_sum) depend on
	 * if_num
	 */
	for (i = 0; i < hash->size; i++) {
		head = &hash->table[i];

		rcu_read_lock();
		hlist_for_each_entry_rcu(orig_node, head, hash_entry) {
			ret = 0;
			if (bao->bat_orig_add_if)
				ret = bao->bat_orig_add_if(orig_node,
							   max_if_num);
			if (ret == -ENOMEM)
				goto err;
		}
		rcu_read_unlock();
	}

	return 0;

err:
	rcu_read_unlock();
	return -ENOMEM;
}

int batadv_orig_hash_del_if(struct batadv_hard_iface *hard_iface,
			    int max_if_num)
{
	struct batadv_priv *bat_priv = netdev_priv(hard_iface->soft_iface);
	struct batadv_hashtable *hash = bat_priv->orig_hash;
	struct hlist_head *head;
	struct batadv_hard_iface *hard_iface_tmp;
	struct batadv_orig_node *orig_node;
	struct batadv_algo_ops *bao = bat_priv->bat_algo_ops;
	u32 i;
	int ret;

	/* resize all orig nodes because orig_node->bcast_own(_sum) depend on
	 * if_num
	 */
	for (i = 0; i < hash->size; i++) {
		head = &hash->table[i];

		rcu_read_lock();
		hlist_for_each_entry_rcu(orig_node, head, hash_entry) {
			ret = 0;
			if (bao->bat_orig_del_if)
				ret = bao->bat_orig_del_if(orig_node,
							   max_if_num,
							   hard_iface->if_num);
			if (ret == -ENOMEM)
				goto err;
		}
		rcu_read_unlock();
	}

	/* renumber remaining batman interfaces _inside_ of orig_hash_lock */
	rcu_read_lock();
	list_for_each_entry_rcu(hard_iface_tmp, &batadv_hardif_list, list) {
		if (hard_iface_tmp->if_status == BATADV_IF_NOT_IN_USE)
			continue;

		if (hard_iface == hard_iface_tmp)
			continue;

		if (hard_iface->soft_iface != hard_iface_tmp->soft_iface)
			continue;

		if (hard_iface_tmp->if_num > hard_iface->if_num)
			hard_iface_tmp->if_num--;
	}
	rcu_read_unlock();

	hard_iface->if_num = -1;
	return 0;

err:
	rcu_read_unlock();
	return -ENOMEM;
}<|MERGE_RESOLUTION|>--- conflicted
+++ resolved
@@ -151,13 +151,8 @@
 }
 
 /**
-<<<<<<< HEAD
- * batadv_orig_node_vlan_free_ref - decrement the refcounter and possibly
- *  release the originator-vlan object
-=======
  * batadv_orig_node_vlan_put - decrement the refcounter and possibly release
  *  the originator-vlan object
->>>>>>> 0a87cadb
  * @orig_vlan: the originator-vlan object to release
  */
 void batadv_orig_node_vlan_put(struct batadv_orig_node_vlan *orig_vlan)
@@ -284,11 +279,7 @@
 }
 
 /**
-<<<<<<< HEAD
- * batadv_neigh_node_free_ref - decrement the neighbors refcounter and possibly
-=======
  * batadv_neigh_node_put - decrement the neighbors refcounter and possibly
->>>>>>> 0a87cadb
  *  release it
  * @neigh_node: neigh neighbor to free
  */
