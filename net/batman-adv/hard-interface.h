/* Copyright (C) 2007-2016  B.A.T.M.A.N. contributors:
 *
 * Marek Lindner, Simon Wunderlich
 *
 * This program is free software; you can redistribute it and/or
 * modify it under the terms of version 2 of the GNU General Public
 * License as published by the Free Software Foundation.
 *
 * This program is distributed in the hope that it will be useful, but
 * WITHOUT ANY WARRANTY; without even the implied warranty of
 * MERCHANTABILITY or FITNESS FOR A PARTICULAR PURPOSE. See the GNU
 * General Public License for more details.
 *
 * You should have received a copy of the GNU General Public License
 * along with this program; if not, see <http://www.gnu.org/licenses/>.
 */

#ifndef _NET_BATMAN_ADV_HARD_INTERFACE_H_
#define _NET_BATMAN_ADV_HARD_INTERFACE_H_

#include "main.h"

#include <linux/compiler.h>
#include <linux/kref.h>
#include <linux/notifier.h>
#include <linux/rcupdate.h>
#include <linux/stddef.h>
#include <linux/types.h>

struct net_device;

enum batadv_hard_if_state {
	BATADV_IF_NOT_IN_USE,
	BATADV_IF_TO_BE_REMOVED,
	BATADV_IF_INACTIVE,
	BATADV_IF_ACTIVE,
	BATADV_IF_TO_BE_ACTIVATED,
	BATADV_IF_I_WANT_YOU,
};

/**
 * enum batadv_hard_if_cleanup - Cleanup modi for soft_iface after slave removal
 * @BATADV_IF_CLEANUP_KEEP: Don't automatically delete soft-interface
 * @BATADV_IF_CLEANUP_AUTO: Delete soft-interface after last slave was removed
 */
enum batadv_hard_if_cleanup {
	BATADV_IF_CLEANUP_KEEP,
	BATADV_IF_CLEANUP_AUTO,
};

extern struct notifier_block batadv_hard_if_notifier;

bool batadv_is_wifi_netdev(struct net_device *net_device);
bool batadv_is_wifi_iface(int ifindex);
struct batadv_hard_iface*
batadv_hardif_get_by_netdev(const struct net_device *net_dev);
int batadv_hardif_enable_interface(struct batadv_hard_iface *hard_iface,
				   const char *iface_name);
void batadv_hardif_disable_interface(struct batadv_hard_iface *hard_iface,
				     enum batadv_hard_if_cleanup autodel);
void batadv_hardif_remove_interfaces(void);
int batadv_hardif_min_mtu(struct net_device *soft_iface);
void batadv_update_min_mtu(struct net_device *soft_iface);
void batadv_hardif_release(struct kref *ref);

/**
<<<<<<< HEAD
 * batadv_hardif_free_ref - decrement the hard interface refcounter and possibly
 *  release it
 * @hard_iface: the hard interface to free
 */
static inline void batadv_hardif_free_ref(struct batadv_hard_iface *hard_iface)
=======
 * batadv_hardif_put - decrement the hard interface refcounter and possibly
 *  release it
 * @hard_iface: the hard interface to free
 */
static inline void batadv_hardif_put(struct batadv_hard_iface *hard_iface)
>>>>>>> 0a87cadb
{
	kref_put(&hard_iface->refcount, batadv_hardif_release);
}

static inline struct batadv_hard_iface *
batadv_primary_if_get_selected(struct batadv_priv *bat_priv)
{
	struct batadv_hard_iface *hard_iface;

	rcu_read_lock();
	hard_iface = rcu_dereference(bat_priv->primary_if);
	if (!hard_iface)
		goto out;

	if (!kref_get_unless_zero(&hard_iface->refcount))
		hard_iface = NULL;

out:
	rcu_read_unlock();
	return hard_iface;
}

#endif /* _NET_BATMAN_ADV_HARD_INTERFACE_H_ */<|MERGE_RESOLUTION|>--- conflicted
+++ resolved
@@ -64,19 +64,11 @@
 void batadv_hardif_release(struct kref *ref);
 
 /**
-<<<<<<< HEAD
- * batadv_hardif_free_ref - decrement the hard interface refcounter and possibly
- *  release it
- * @hard_iface: the hard interface to free
- */
-static inline void batadv_hardif_free_ref(struct batadv_hard_iface *hard_iface)
-=======
  * batadv_hardif_put - decrement the hard interface refcounter and possibly
  *  release it
  * @hard_iface: the hard interface to free
  */
 static inline void batadv_hardif_put(struct batadv_hard_iface *hard_iface)
->>>>>>> 0a87cadb
 {
 	kref_put(&hard_iface->refcount, batadv_hardif_release);
 }
