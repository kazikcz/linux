--- conflicted
+++ resolved
@@ -645,11 +645,7 @@
 }
 
 /**
-<<<<<<< HEAD
- * batadv_tvlv_handler_free_ref - decrement the tvlv container refcounter and
-=======
  * batadv_tvlv_handler_put - decrement the tvlv container refcounter and
->>>>>>> 0a87cadb
  *  possibly release it
  * @tvlv_handler: the tvlv handler to free
  */
@@ -705,11 +701,7 @@
 }
 
 /**
-<<<<<<< HEAD
- * batadv_tvlv_container_free_ref - decrement the tvlv container refcounter and
-=======
  * batadv_tvlv_container_put - decrement the tvlv container refcounter and
->>>>>>> 0a87cadb
  *  possibly release it
  * @tvlv: the tvlv container to free
  */
