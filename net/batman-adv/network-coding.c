--- conflicted
+++ resolved
@@ -218,20 +218,12 @@
 
 	nc_node = container_of(ref, struct batadv_nc_node, refcount);
 
-<<<<<<< HEAD
-	batadv_orig_node_free_ref(nc_node->orig_node);
-=======
 	batadv_orig_node_put(nc_node->orig_node);
->>>>>>> 0a87cadb
 	kfree_rcu(nc_node, rcu);
 }
 
 /**
-<<<<<<< HEAD
- * batadv_nc_node_free_ref - decrement the nc_node refcounter and possibly
-=======
  * batadv_nc_node_put - decrement the nc_node refcounter and possibly
->>>>>>> 0a87cadb
  *  release it
  * @nc_node: nc_node to be free'd
  */
@@ -244,28 +236,9 @@
  * batadv_nc_path_release - release nc_path from lists and queue for free after
  *  rcu grace period
  * @ref: kref pointer of the nc_path
-<<<<<<< HEAD
  */
 static void batadv_nc_path_release(struct kref *ref)
 {
-	struct batadv_nc_path *nc_path;
-
-	nc_path = container_of(ref, struct batadv_nc_path, refcount);
-
-	kfree_rcu(nc_path, rcu);
-}
-
-/**
- * batadv_nc_path_free_ref - decrement the nc_path refcounter and possibly
- *  release it
- * @nc_path: nc_path to be free'd
-=======
->>>>>>> 0a87cadb
- */
-static void batadv_nc_path_release(struct kref *ref)
-{
-<<<<<<< HEAD
-=======
 	struct batadv_nc_path *nc_path;
 
 	nc_path = container_of(ref, struct batadv_nc_path, refcount);
@@ -280,7 +253,6 @@
  */
 static void batadv_nc_path_put(struct batadv_nc_path *nc_path)
 {
->>>>>>> 0a87cadb
 	kref_put(&nc_path->refcount, batadv_nc_path_release);
 }
 
