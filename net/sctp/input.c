/* SCTP kernel implementation
 * Copyright (c) 1999-2000 Cisco, Inc.
 * Copyright (c) 1999-2001 Motorola, Inc.
 * Copyright (c) 2001-2003 International Business Machines, Corp.
 * Copyright (c) 2001 Intel Corp.
 * Copyright (c) 2001 Nokia, Inc.
 * Copyright (c) 2001 La Monte H.P. Yarroll
 *
 * This file is part of the SCTP kernel implementation
 *
 * These functions handle all input from the IP layer into SCTP.
 *
 * This SCTP implementation is free software;
 * you can redistribute it and/or modify it under the terms of
 * the GNU General Public License as published by
 * the Free Software Foundation; either version 2, or (at your option)
 * any later version.
 *
 * This SCTP implementation is distributed in the hope that it
 * will be useful, but WITHOUT ANY WARRANTY; without even the implied
 *                 ************************
 * warranty of MERCHANTABILITY or FITNESS FOR A PARTICULAR PURPOSE.
 * See the GNU General Public License for more details.
 *
 * You should have received a copy of the GNU General Public License
 * along with GNU CC; see the file COPYING.  If not, see
 * <http://www.gnu.org/licenses/>.
 *
 * Please send any bug reports or fixes you make to the
 * email address(es):
 *    lksctp developers <linux-sctp@vger.kernel.org>
 *
 * Written or modified by:
 *    La Monte H.P. Yarroll <piggy@acm.org>
 *    Karl Knutson <karl@athena.chicago.il.us>
 *    Xingang Guo <xingang.guo@intel.com>
 *    Jon Grimm <jgrimm@us.ibm.com>
 *    Hui Huang <hui.huang@nokia.com>
 *    Daisy Chang <daisyc@us.ibm.com>
 *    Sridhar Samudrala <sri@us.ibm.com>
 *    Ardelle Fan <ardelle.fan@intel.com>
 */

#include <linux/types.h>
#include <linux/list.h> /* For struct list_head */
#include <linux/socket.h>
#include <linux/ip.h>
#include <linux/time.h> /* For struct timeval */
#include <linux/slab.h>
#include <net/ip.h>
#include <net/icmp.h>
#include <net/snmp.h>
#include <net/sock.h>
#include <net/xfrm.h>
#include <net/sctp/sctp.h>
#include <net/sctp/sm.h>
#include <net/sctp/checksum.h>
#include <net/net_namespace.h>

/* Forward declarations for internal helpers. */
static int sctp_rcv_ootb(struct sk_buff *);
static struct sctp_association *__sctp_rcv_lookup(struct net *net,
				      struct sk_buff *skb,
				      const union sctp_addr *paddr,
				      const union sctp_addr *laddr,
				      struct sctp_transport **transportp);
static struct sctp_endpoint *__sctp_rcv_lookup_endpoint(struct net *net,
						const union sctp_addr *laddr);
static struct sctp_association *__sctp_lookup_association(
					struct net *net,
					const union sctp_addr *local,
					const union sctp_addr *peer,
					struct sctp_transport **pt);

static int sctp_add_backlog(struct sock *sk, struct sk_buff *skb);


/* Calculate the SCTP checksum of an SCTP packet.  */
static inline int sctp_rcv_checksum(struct net *net, struct sk_buff *skb)
{
	struct sctphdr *sh = sctp_hdr(skb);
	__le32 cmp = sh->checksum;
	__le32 val = sctp_compute_cksum(skb, 0);

	if (val != cmp) {
		/* CRC failure, dump it. */
		SCTP_INC_STATS_BH(net, SCTP_MIB_CHECKSUMERRORS);
		return -1;
	}
	return 0;
}

struct sctp_input_cb {
	union {
		struct inet_skb_parm	h4;
#if IS_ENABLED(CONFIG_IPV6)
		struct inet6_skb_parm	h6;
#endif
	} header;
	struct sctp_chunk *chunk;
};
#define SCTP_INPUT_CB(__skb)	((struct sctp_input_cb *)&((__skb)->cb[0]))

/*
 * This is the routine which IP calls when receiving an SCTP packet.
 */
int sctp_rcv(struct sk_buff *skb)
{
	struct sock *sk;
	struct sctp_association *asoc;
	struct sctp_endpoint *ep = NULL;
	struct sctp_ep_common *rcvr;
	struct sctp_transport *transport = NULL;
	struct sctp_chunk *chunk;
	struct sctphdr *sh;
	union sctp_addr src;
	union sctp_addr dest;
	int family;
	struct sctp_af *af;
	struct net *net = dev_net(skb->dev);

	if (skb->pkt_type != PACKET_HOST)
		goto discard_it;

	SCTP_INC_STATS_BH(net, SCTP_MIB_INSCTPPACKS);

	if (skb_linearize(skb))
		goto discard_it;

	sh = sctp_hdr(skb);

	/* Pull up the IP and SCTP headers. */
	__skb_pull(skb, skb_transport_offset(skb));
	if (skb->len < sizeof(struct sctphdr))
		goto discard_it;

	skb->csum_valid = 0; /* Previous value not applicable */
	if (skb_csum_unnecessary(skb))
		__skb_decr_checksum_unnecessary(skb);
	else if (!sctp_checksum_disable && sctp_rcv_checksum(net, skb) < 0)
		goto discard_it;
	skb->csum_valid = 1;

	skb_pull(skb, sizeof(struct sctphdr));

	/* Make sure we at least have chunk headers worth of data left. */
	if (skb->len < sizeof(struct sctp_chunkhdr))
		goto discard_it;

	family = ipver2af(ip_hdr(skb)->version);
	af = sctp_get_af_specific(family);
	if (unlikely(!af))
		goto discard_it;

	/* Initialize local addresses for lookups. */
	af->from_skb(&src, skb, 1);
	af->from_skb(&dest, skb, 0);

	/* If the packet is to or from a non-unicast address,
	 * silently discard the packet.
	 *
	 * This is not clearly defined in the RFC except in section
	 * 8.4 - OOTB handling.  However, based on the book "Stream Control
	 * Transmission Protocol" 2.1, "It is important to note that the
	 * IP address of an SCTP transport address must be a routable
	 * unicast address.  In other words, IP multicast addresses and
	 * IP broadcast addresses cannot be used in an SCTP transport
	 * address."
	 */
	if (!af->addr_valid(&src, NULL, skb) ||
	    !af->addr_valid(&dest, NULL, skb))
		goto discard_it;

	asoc = __sctp_rcv_lookup(net, skb, &src, &dest, &transport);

	if (!asoc)
		ep = __sctp_rcv_lookup_endpoint(net, &dest);

	/* Retrieve the common input handling substructure. */
	rcvr = asoc ? &asoc->base : &ep->base;
	sk = rcvr->sk;

	/*
	 * If a frame arrives on an interface and the receiving socket is
	 * bound to another interface, via SO_BINDTODEVICE, treat it as OOTB
	 */
	if (sk->sk_bound_dev_if && (sk->sk_bound_dev_if != af->skb_iif(skb))) {
		if (asoc) {
			sctp_association_put(asoc);
			asoc = NULL;
		} else {
			sctp_endpoint_put(ep);
			ep = NULL;
		}
		sk = net->sctp.ctl_sock;
		ep = sctp_sk(sk)->ep;
		sctp_endpoint_hold(ep);
		rcvr = &ep->base;
	}

	/*
	 * RFC 2960, 8.4 - Handle "Out of the blue" Packets.
	 * An SCTP packet is called an "out of the blue" (OOTB)
	 * packet if it is correctly formed, i.e., passed the
	 * receiver's checksum check, but the receiver is not
	 * able to identify the association to which this
	 * packet belongs.
	 */
	if (!asoc) {
		if (sctp_rcv_ootb(skb)) {
			SCTP_INC_STATS_BH(net, SCTP_MIB_OUTOFBLUES);
			goto discard_release;
		}
	}

	if (!xfrm_policy_check(sk, XFRM_POLICY_IN, skb, family))
		goto discard_release;
	nf_reset(skb);

	if (sk_filter(sk, skb))
		goto discard_release;

	/* Create an SCTP packet structure. */
	chunk = sctp_chunkify(skb, asoc, sk);
	if (!chunk)
		goto discard_release;
	SCTP_INPUT_CB(skb)->chunk = chunk;

	/* Remember what endpoint is to handle this packet. */
	chunk->rcvr = rcvr;

	/* Remember the SCTP header. */
	chunk->sctp_hdr = sh;

	/* Set the source and destination addresses of the incoming chunk.  */
	sctp_init_addrs(chunk, &src, &dest);

	/* Remember where we came from.  */
	chunk->transport = transport;

	/* Acquire access to the sock lock. Note: We are safe from other
	 * bottom halves on this lock, but a user may be in the lock too,
	 * so check if it is busy.
	 */
	bh_lock_sock(sk);

	if (sk != rcvr->sk) {
		/* Our cached sk is different from the rcvr->sk.  This is
		 * because migrate()/accept() may have moved the association
		 * to a new socket and released all the sockets.  So now we
		 * are holding a lock on the old socket while the user may
		 * be doing something with the new socket.  Switch our veiw
		 * of the current sk.
		 */
		bh_unlock_sock(sk);
		sk = rcvr->sk;
		bh_lock_sock(sk);
	}

	if (sock_owned_by_user(sk)) {
		if (sctp_add_backlog(sk, skb)) {
			bh_unlock_sock(sk);
			sctp_chunk_free(chunk);
			skb = NULL; /* sctp_chunk_free already freed the skb */
			goto discard_release;
		}
		SCTP_INC_STATS_BH(net, SCTP_MIB_IN_PKT_BACKLOG);
	} else {
		SCTP_INC_STATS_BH(net, SCTP_MIB_IN_PKT_SOFTIRQ);
		sctp_inq_push(&chunk->rcvr->inqueue, chunk);
	}

	bh_unlock_sock(sk);

	/* Release the asoc/ep ref we took in the lookup calls. */
	if (asoc)
		sctp_association_put(asoc);
	else
		sctp_endpoint_put(ep);

	return 0;

discard_it:
	SCTP_INC_STATS_BH(net, SCTP_MIB_IN_PKT_DISCARDS);
	kfree_skb(skb);
	return 0;

discard_release:
	/* Release the asoc/ep ref we took in the lookup calls. */
	if (asoc)
		sctp_association_put(asoc);
	else
		sctp_endpoint_put(ep);

	goto discard_it;
}

/* Process the backlog queue of the socket.  Every skb on
 * the backlog holds a ref on an association or endpoint.
 * We hold this ref throughout the state machine to make
 * sure that the structure we need is still around.
 */
int sctp_backlog_rcv(struct sock *sk, struct sk_buff *skb)
{
	struct sctp_chunk *chunk = SCTP_INPUT_CB(skb)->chunk;
	struct sctp_inq *inqueue = &chunk->rcvr->inqueue;
	struct sctp_ep_common *rcvr = NULL;
	int backloged = 0;

	rcvr = chunk->rcvr;

	/* If the rcvr is dead then the association or endpoint
	 * has been deleted and we can safely drop the chunk
	 * and refs that we are holding.
	 */
	if (rcvr->dead) {
		sctp_chunk_free(chunk);
		goto done;
	}

	if (unlikely(rcvr->sk != sk)) {
		/* In this case, the association moved from one socket to
		 * another.  We are currently sitting on the backlog of the
		 * old socket, so we need to move.
		 * However, since we are here in the process context we
		 * need to take make sure that the user doesn't own
		 * the new socket when we process the packet.
		 * If the new socket is user-owned, queue the chunk to the
		 * backlog of the new socket without dropping any refs.
		 * Otherwise, we can safely push the chunk on the inqueue.
		 */

		sk = rcvr->sk;
		bh_lock_sock(sk);

		if (sock_owned_by_user(sk)) {
			if (sk_add_backlog(sk, skb, sk->sk_rcvbuf))
				sctp_chunk_free(chunk);
			else
				backloged = 1;
		} else
			sctp_inq_push(inqueue, chunk);

		bh_unlock_sock(sk);

		/* If the chunk was backloged again, don't drop refs */
		if (backloged)
			return 0;
	} else {
		sctp_inq_push(inqueue, chunk);
	}

done:
	/* Release the refs we took in sctp_add_backlog */
	if (SCTP_EP_TYPE_ASSOCIATION == rcvr->type)
		sctp_association_put(sctp_assoc(rcvr));
	else if (SCTP_EP_TYPE_SOCKET == rcvr->type)
		sctp_endpoint_put(sctp_ep(rcvr));
	else
		BUG();

	return 0;
}

static int sctp_add_backlog(struct sock *sk, struct sk_buff *skb)
{
	struct sctp_chunk *chunk = SCTP_INPUT_CB(skb)->chunk;
	struct sctp_ep_common *rcvr = chunk->rcvr;
	int ret;

	ret = sk_add_backlog(sk, skb, sk->sk_rcvbuf);
	if (!ret) {
		/* Hold the assoc/ep while hanging on the backlog queue.
		 * This way, we know structures we need will not disappear
		 * from us
		 */
		if (SCTP_EP_TYPE_ASSOCIATION == rcvr->type)
			sctp_association_hold(sctp_assoc(rcvr));
		else if (SCTP_EP_TYPE_SOCKET == rcvr->type)
			sctp_endpoint_hold(sctp_ep(rcvr));
		else
			BUG();
	}
	return ret;

}

/* Handle icmp frag needed error. */
void sctp_icmp_frag_needed(struct sock *sk, struct sctp_association *asoc,
			   struct sctp_transport *t, __u32 pmtu)
{
	if (!t || (t->pathmtu <= pmtu))
		return;

	if (sock_owned_by_user(sk)) {
		asoc->pmtu_pending = 1;
		t->pmtu_pending = 1;
		return;
	}

	if (t->param_flags & SPP_PMTUD_ENABLE) {
		/* Update transports view of the MTU */
		sctp_transport_update_pmtu(sk, t, pmtu);

		/* Update association pmtu. */
		sctp_assoc_sync_pmtu(sk, asoc);
	}

	/* Retransmit with the new pmtu setting.
	 * Normally, if PMTU discovery is disabled, an ICMP Fragmentation
	 * Needed will never be sent, but if a message was sent before
	 * PMTU discovery was disabled that was larger than the PMTU, it
	 * would not be fragmented, so it must be re-transmitted fragmented.
	 */
	sctp_retransmit(&asoc->outqueue, t, SCTP_RTXR_PMTUD);
}

void sctp_icmp_redirect(struct sock *sk, struct sctp_transport *t,
			struct sk_buff *skb)
{
	struct dst_entry *dst;

	if (!t)
		return;
	dst = sctp_transport_dst_check(t);
	if (dst)
		dst->ops->redirect(dst, sk, skb);
}

/*
 * SCTP Implementer's Guide, 2.37 ICMP handling procedures
 *
 * ICMP8) If the ICMP code is a "Unrecognized next header type encountered"
 *        or a "Protocol Unreachable" treat this message as an abort
 *        with the T bit set.
 *
 * This function sends an event to the state machine, which will abort the
 * association.
 *
 */
void sctp_icmp_proto_unreachable(struct sock *sk,
			   struct sctp_association *asoc,
			   struct sctp_transport *t)
{
	if (sock_owned_by_user(sk)) {
		if (timer_pending(&t->proto_unreach_timer))
			return;
		else {
			if (!mod_timer(&t->proto_unreach_timer,
						jiffies + (HZ/20)))
				sctp_association_hold(asoc);
		}
	} else {
		struct net *net = sock_net(sk);

		pr_debug("%s: unrecognized next header type "
			 "encountered!\n", __func__);

		if (del_timer(&t->proto_unreach_timer))
			sctp_association_put(asoc);

		sctp_do_sm(net, SCTP_EVENT_T_OTHER,
			   SCTP_ST_OTHER(SCTP_EVENT_ICMP_PROTO_UNREACH),
			   asoc->state, asoc->ep, asoc, t,
			   GFP_ATOMIC);
	}
}

/* Common lookup code for icmp/icmpv6 error handler. */
struct sock *sctp_err_lookup(struct net *net, int family, struct sk_buff *skb,
			     struct sctphdr *sctphdr,
			     struct sctp_association **app,
			     struct sctp_transport **tpp)
{
	union sctp_addr saddr;
	union sctp_addr daddr;
	struct sctp_af *af;
	struct sock *sk = NULL;
	struct sctp_association *asoc;
	struct sctp_transport *transport = NULL;
	struct sctp_init_chunk *chunkhdr;
	__u32 vtag = ntohl(sctphdr->vtag);
	int len = skb->len - ((void *)sctphdr - (void *)skb->data);

	*app = NULL; *tpp = NULL;

	af = sctp_get_af_specific(family);
	if (unlikely(!af)) {
		return NULL;
	}

	/* Initialize local addresses for lookups. */
	af->from_skb(&saddr, skb, 1);
	af->from_skb(&daddr, skb, 0);

	/* Look for an association that matches the incoming ICMP error
	 * packet.
	 */
	asoc = __sctp_lookup_association(net, &saddr, &daddr, &transport);
	if (!asoc)
		return NULL;

	sk = asoc->base.sk;

	/* RFC 4960, Appendix C. ICMP Handling
	 *
	 * ICMP6) An implementation MUST validate that the Verification Tag
	 * contained in the ICMP message matches the Verification Tag of
	 * the peer.  If the Verification Tag is not 0 and does NOT
	 * match, discard the ICMP message.  If it is 0 and the ICMP
	 * message contains enough bytes to verify that the chunk type is
	 * an INIT chunk and that the Initiate Tag matches the tag of the
	 * peer, continue with ICMP7.  If the ICMP message is too short
	 * or the chunk type or the Initiate Tag does not match, silently
	 * discard the packet.
	 */
	if (vtag == 0) {
		chunkhdr = (void *)sctphdr + sizeof(struct sctphdr);
		if (len < sizeof(struct sctphdr) + sizeof(sctp_chunkhdr_t)
			  + sizeof(__be32) ||
		    chunkhdr->chunk_hdr.type != SCTP_CID_INIT ||
		    ntohl(chunkhdr->init_hdr.init_tag) != asoc->c.my_vtag) {
			goto out;
		}
	} else if (vtag != asoc->c.peer_vtag) {
		goto out;
	}

	bh_lock_sock(sk);

	/* If too many ICMPs get dropped on busy
	 * servers this needs to be solved differently.
	 */
	if (sock_owned_by_user(sk))
		NET_INC_STATS_BH(net, LINUX_MIB_LOCKDROPPEDICMPS);

	*app = asoc;
	*tpp = transport;
	return sk;

out:
	sctp_association_put(asoc);
	return NULL;
}

/* Common cleanup code for icmp/icmpv6 error handler. */
void sctp_err_finish(struct sock *sk, struct sctp_association *asoc)
{
	bh_unlock_sock(sk);
	sctp_association_put(asoc);
}

/*
 * This routine is called by the ICMP module when it gets some
 * sort of error condition.  If err < 0 then the socket should
 * be closed and the error returned to the user.  If err > 0
 * it's just the icmp type << 8 | icmp code.  After adjustment
 * header points to the first 8 bytes of the sctp header.  We need
 * to find the appropriate port.
 *
 * The locking strategy used here is very "optimistic". When
 * someone else accesses the socket the ICMP is just dropped
 * and for some paths there is no check at all.
 * A more general error queue to queue errors for later handling
 * is probably better.
 *
 */
void sctp_v4_err(struct sk_buff *skb, __u32 info)
{
	const struct iphdr *iph = (const struct iphdr *)skb->data;
	const int ihlen = iph->ihl * 4;
	const int type = icmp_hdr(skb)->type;
	const int code = icmp_hdr(skb)->code;
	struct sock *sk;
	struct sctp_association *asoc = NULL;
	struct sctp_transport *transport;
	struct inet_sock *inet;
	__u16 saveip, savesctp;
	int err;
	struct net *net = dev_net(skb->dev);

	/* Fix up skb to look at the embedded net header. */
	saveip = skb->network_header;
	savesctp = skb->transport_header;
	skb_reset_network_header(skb);
	skb_set_transport_header(skb, ihlen);
	sk = sctp_err_lookup(net, AF_INET, skb, sctp_hdr(skb), &asoc, &transport);
	/* Put back, the original values. */
	skb->network_header = saveip;
	skb->transport_header = savesctp;
	if (!sk) {
		ICMP_INC_STATS_BH(net, ICMP_MIB_INERRORS);
		return;
	}
	/* Warning:  The sock lock is held.  Remember to call
	 * sctp_err_finish!
	 */

	switch (type) {
	case ICMP_PARAMETERPROB:
		err = EPROTO;
		break;
	case ICMP_DEST_UNREACH:
		if (code > NR_ICMP_UNREACH)
			goto out_unlock;

		/* PMTU discovery (RFC1191) */
		if (ICMP_FRAG_NEEDED == code) {
			sctp_icmp_frag_needed(sk, asoc, transport, info);
			goto out_unlock;
		} else {
			if (ICMP_PROT_UNREACH == code) {
				sctp_icmp_proto_unreachable(sk, asoc,
							    transport);
				goto out_unlock;
			}
		}
		err = icmp_err_convert[code].errno;
		break;
	case ICMP_TIME_EXCEEDED:
		/* Ignore any time exceeded errors due to fragment reassembly
		 * timeouts.
		 */
		if (ICMP_EXC_FRAGTIME == code)
			goto out_unlock;

		err = EHOSTUNREACH;
		break;
	case ICMP_REDIRECT:
		sctp_icmp_redirect(sk, transport, skb);
		/* Fall through to out_unlock. */
	default:
		goto out_unlock;
	}

	inet = inet_sk(sk);
	if (!sock_owned_by_user(sk) && inet->recverr) {
		sk->sk_err = err;
		sk->sk_error_report(sk);
	} else {  /* Only an error on timeout */
		sk->sk_err_soft = err;
	}

out_unlock:
	sctp_err_finish(sk, asoc);
}

/*
 * RFC 2960, 8.4 - Handle "Out of the blue" Packets.
 *
 * This function scans all the chunks in the OOTB packet to determine if
 * the packet should be discarded right away.  If a response might be needed
 * for this packet, or, if further processing is possible, the packet will
 * be queued to a proper inqueue for the next phase of handling.
 *
 * Output:
 * Return 0 - If further processing is needed.
 * Return 1 - If the packet can be discarded right away.
 */
static int sctp_rcv_ootb(struct sk_buff *skb)
{
	sctp_chunkhdr_t *ch;
	__u8 *ch_end;

	ch = (sctp_chunkhdr_t *) skb->data;

	/* Scan through all the chunks in the packet.  */
	do {
		/* Break out if chunk length is less then minimal. */
		if (ntohs(ch->length) < sizeof(sctp_chunkhdr_t))
			break;

		ch_end = ((__u8 *)ch) + WORD_ROUND(ntohs(ch->length));
		if (ch_end > skb_tail_pointer(skb))
			break;

		/* RFC 8.4, 2) If the OOTB packet contains an ABORT chunk, the
		 * receiver MUST silently discard the OOTB packet and take no
		 * further action.
		 */
		if (SCTP_CID_ABORT == ch->type)
			goto discard;

		/* RFC 8.4, 6) If the packet contains a SHUTDOWN COMPLETE
		 * chunk, the receiver should silently discard the packet
		 * and take no further action.
		 */
		if (SCTP_CID_SHUTDOWN_COMPLETE == ch->type)
			goto discard;

		/* RFC 4460, 2.11.2
		 * This will discard packets with INIT chunk bundled as
		 * subsequent chunks in the packet.  When INIT is first,
		 * the normal INIT processing will discard the chunk.
		 */
		if (SCTP_CID_INIT == ch->type && (void *)ch != skb->data)
			goto discard;

		ch = (sctp_chunkhdr_t *) ch_end;
	} while (ch_end < skb_tail_pointer(skb));

	return 0;

discard:
	return 1;
}

/* Insert endpoint into the hash table.  */
static void __sctp_hash_endpoint(struct sctp_endpoint *ep)
{
	struct net *net = sock_net(ep->base.sk);
	struct sctp_ep_common *epb;
	struct sctp_hashbucket *head;

	epb = &ep->base;

	epb->hashent = sctp_ep_hashfn(net, epb->bind_addr.port);
	head = &sctp_ep_hashtable[epb->hashent];

	write_lock(&head->lock);
	hlist_add_head(&epb->node, &head->chain);
	write_unlock(&head->lock);
}

/* Add an endpoint to the hash. Local BH-safe. */
void sctp_hash_endpoint(struct sctp_endpoint *ep)
{
	local_bh_disable();
	__sctp_hash_endpoint(ep);
	local_bh_enable();
}

/* Remove endpoint from the hash table.  */
static void __sctp_unhash_endpoint(struct sctp_endpoint *ep)
{
	struct net *net = sock_net(ep->base.sk);
	struct sctp_hashbucket *head;
	struct sctp_ep_common *epb;

	epb = &ep->base;

	epb->hashent = sctp_ep_hashfn(net, epb->bind_addr.port);

	head = &sctp_ep_hashtable[epb->hashent];

	write_lock(&head->lock);
	hlist_del_init(&epb->node);
	write_unlock(&head->lock);
}

/* Remove endpoint from the hash.  Local BH-safe. */
void sctp_unhash_endpoint(struct sctp_endpoint *ep)
{
	local_bh_disable();
	__sctp_unhash_endpoint(ep);
	local_bh_enable();
}

/* Look up an endpoint. */
static struct sctp_endpoint *__sctp_rcv_lookup_endpoint(struct net *net,
						const union sctp_addr *laddr)
{
	struct sctp_hashbucket *head;
	struct sctp_ep_common *epb;
	struct sctp_endpoint *ep;
	int hash;

	hash = sctp_ep_hashfn(net, ntohs(laddr->v4.sin_port));
	head = &sctp_ep_hashtable[hash];
	read_lock(&head->lock);
	sctp_for_each_hentry(epb, &head->chain) {
		ep = sctp_ep(epb);
		if (sctp_endpoint_is_match(ep, net, laddr))
			goto hit;
	}

	ep = sctp_sk(net->sctp.ctl_sock)->ep;

hit:
	sctp_endpoint_hold(ep);
	read_unlock(&head->lock);
	return ep;
}

/* rhashtable for transport */
struct sctp_hash_cmp_arg {
	const struct sctp_endpoint	*ep;
	const union sctp_addr		*laddr;
	const union sctp_addr		*paddr;
	const struct net		*net;
};

static inline int sctp_hash_cmp(struct rhashtable_compare_arg *arg,
				const void *ptr)
{
	const struct sctp_hash_cmp_arg *x = arg->key;
	const struct sctp_transport *t = ptr;
	struct sctp_association *asoc = t->asoc;
	const struct net *net = x->net;

	if (!sctp_cmp_addr_exact(&t->ipaddr, x->paddr))
		return 1;
	if (!net_eq(sock_net(asoc->base.sk), net))
		return 1;
	if (x->ep) {
		if (x->ep != asoc->ep)
			return 1;
	} else {
		if (x->laddr->v4.sin_port != htons(asoc->base.bind_addr.port))
			return 1;
		if (!sctp_bind_addr_match(&asoc->base.bind_addr,
					  x->laddr, sctp_sk(asoc->base.sk)))
			return 1;
	}

	return 0;
}

static inline u32 sctp_hash_obj(const void *data, u32 len, u32 seed)
{
	const struct sctp_transport *t = data;
	const union sctp_addr *paddr = &t->ipaddr;
	const struct net *net = sock_net(t->asoc->base.sk);
	u16 lport = htons(t->asoc->base.bind_addr.port);
	u32 addr;

	if (paddr->sa.sa_family == AF_INET6)
		addr = jhash(&paddr->v6.sin6_addr, 16, seed);
	else
		addr = paddr->v4.sin_addr.s_addr;

	return  jhash_3words(addr, ((__u32)paddr->v4.sin_port) << 16 |
			     (__force __u32)lport, net_hash_mix(net), seed);
}

static inline u32 sctp_hash_key(const void *data, u32 len, u32 seed)
{
	const struct sctp_hash_cmp_arg *x = data;
	const union sctp_addr *paddr = x->paddr;
	const struct net *net = x->net;
	u16 lport;
	u32 addr;

	lport = x->ep ? htons(x->ep->base.bind_addr.port) :
			x->laddr->v4.sin_port;
	if (paddr->sa.sa_family == AF_INET6)
		addr = jhash(&paddr->v6.sin6_addr, 16, seed);
	else
		addr = paddr->v4.sin_addr.s_addr;

	return  jhash_3words(addr, ((__u32)paddr->v4.sin_port) << 16 |
			     (__force __u32)lport, net_hash_mix(net), seed);
}

static const struct rhashtable_params sctp_hash_params = {
	.head_offset		= offsetof(struct sctp_transport, node),
	.hashfn			= sctp_hash_key,
	.obj_hashfn		= sctp_hash_obj,
	.obj_cmpfn		= sctp_hash_cmp,
	.automatic_shrinking	= true,
};

int sctp_transport_hashtable_init(void)
{
	return rhashtable_init(&sctp_transport_hashtable, &sctp_hash_params);
}

void sctp_transport_hashtable_destroy(void)
{
	rhashtable_destroy(&sctp_transport_hashtable);
}

void sctp_hash_transport(struct sctp_transport *t)
{
	struct sctp_hash_cmp_arg arg;

	if (t->asoc->temp)
		return;

	arg.ep = t->asoc->ep;
	arg.paddr = &t->ipaddr;
	arg.net   = sock_net(t->asoc->base.sk);

reinsert:
	if (rhashtable_lookup_insert_key(&sctp_transport_hashtable, &arg,
					 &t->node, sctp_hash_params) == -EBUSY)
		goto reinsert;
}

void sctp_unhash_transport(struct sctp_transport *t)
{
	if (t->asoc->temp)
		return;

	rhashtable_remove_fast(&sctp_transport_hashtable, &t->node,
			       sctp_hash_params);
}

struct sctp_transport *sctp_addrs_lookup_transport(
				struct net *net,
				const union sctp_addr *laddr,
				const union sctp_addr *paddr)
{
	struct sctp_hash_cmp_arg arg = {
		.ep    = NULL,
		.laddr = laddr,
		.paddr = paddr,
		.net   = net,
	};

	return rhashtable_lookup_fast(&sctp_transport_hashtable, &arg,
				      sctp_hash_params);
}

struct sctp_transport *sctp_epaddr_lookup_transport(
				const struct sctp_endpoint *ep,
				const union sctp_addr *paddr)
{
	struct net *net = sock_net(ep->base.sk);
	struct sctp_hash_cmp_arg arg = {
		.ep    = ep,
		.paddr = paddr,
		.net   = net,
	};

	return rhashtable_lookup_fast(&sctp_transport_hashtable, &arg,
				      sctp_hash_params);
}

/* Look up an association. */
static struct sctp_association *__sctp_lookup_association(
					struct net *net,
					const union sctp_addr *local,
					const union sctp_addr *peer,
					struct sctp_transport **pt)
{
	struct sctp_transport *t;
	struct sctp_association *asoc = NULL;

	rcu_read_lock();
	t = sctp_addrs_lookup_transport(net, local, peer);
	if (!t || !sctp_transport_hold(t))
		goto out;

	asoc = t->asoc;
	sctp_association_hold(asoc);
	*pt = t;

	sctp_transport_put(t);

out:
<<<<<<< HEAD
	rcu_read_unlock();
=======
>>>>>>> ccfe1e85
	return asoc;
}

/* Look up an association. protected by RCU read lock */
static
struct sctp_association *sctp_lookup_association(struct net *net,
						 const union sctp_addr *laddr,
						 const union sctp_addr *paddr,
						 struct sctp_transport **transportp)
{
	struct sctp_association *asoc;

	asoc = __sctp_lookup_association(net, laddr, paddr, transportp);

	return asoc;
}

/* Is there an association matching the given local and peer addresses? */
int sctp_has_association(struct net *net,
			 const union sctp_addr *laddr,
			 const union sctp_addr *paddr)
{
	struct sctp_association *asoc;
	struct sctp_transport *transport;

	if ((asoc = sctp_lookup_association(net, laddr, paddr, &transport))) {
		sctp_association_put(asoc);
		return 1;
	}

	return 0;
}

/*
 * SCTP Implementors Guide, 2.18 Handling of address
 * parameters within the INIT or INIT-ACK.
 *
 * D) When searching for a matching TCB upon reception of an INIT
 *    or INIT-ACK chunk the receiver SHOULD use not only the
 *    source address of the packet (containing the INIT or
 *    INIT-ACK) but the receiver SHOULD also use all valid
 *    address parameters contained within the chunk.
 *
 * 2.18.3 Solution description
 *
 * This new text clearly specifies to an implementor the need
 * to look within the INIT or INIT-ACK. Any implementation that
 * does not do this, may not be able to establish associations
 * in certain circumstances.
 *
 */
static struct sctp_association *__sctp_rcv_init_lookup(struct net *net,
	struct sk_buff *skb,
	const union sctp_addr *laddr, struct sctp_transport **transportp)
{
	struct sctp_association *asoc;
	union sctp_addr addr;
	union sctp_addr *paddr = &addr;
	struct sctphdr *sh = sctp_hdr(skb);
	union sctp_params params;
	sctp_init_chunk_t *init;
	struct sctp_transport *transport;
	struct sctp_af *af;

	/*
	 * This code will NOT touch anything inside the chunk--it is
	 * strictly READ-ONLY.
	 *
	 * RFC 2960 3  SCTP packet Format
	 *
	 * Multiple chunks can be bundled into one SCTP packet up to
	 * the MTU size, except for the INIT, INIT ACK, and SHUTDOWN
	 * COMPLETE chunks.  These chunks MUST NOT be bundled with any
	 * other chunk in a packet.  See Section 6.10 for more details
	 * on chunk bundling.
	 */

	/* Find the start of the TLVs and the end of the chunk.  This is
	 * the region we search for address parameters.
	 */
	init = (sctp_init_chunk_t *)skb->data;

	/* Walk the parameters looking for embedded addresses. */
	sctp_walk_params(params, init, init_hdr.params) {

		/* Note: Ignoring hostname addresses. */
		af = sctp_get_af_specific(param_type2af(params.p->type));
		if (!af)
			continue;

		af->from_addr_param(paddr, params.addr, sh->source, 0);

		asoc = __sctp_lookup_association(net, laddr, paddr, &transport);
		if (asoc)
			return asoc;
	}

	return NULL;
}

/* ADD-IP, Section 5.2
 * When an endpoint receives an ASCONF Chunk from the remote peer
 * special procedures may be needed to identify the association the
 * ASCONF Chunk is associated with. To properly find the association
 * the following procedures SHOULD be followed:
 *
 * D2) If the association is not found, use the address found in the
 * Address Parameter TLV combined with the port number found in the
 * SCTP common header. If found proceed to rule D4.
 *
 * D2-ext) If more than one ASCONF Chunks are packed together, use the
 * address found in the ASCONF Address Parameter TLV of each of the
 * subsequent ASCONF Chunks. If found, proceed to rule D4.
 */
static struct sctp_association *__sctp_rcv_asconf_lookup(
					struct net *net,
					sctp_chunkhdr_t *ch,
					const union sctp_addr *laddr,
					__be16 peer_port,
					struct sctp_transport **transportp)
{
	sctp_addip_chunk_t *asconf = (struct sctp_addip_chunk *)ch;
	struct sctp_af *af;
	union sctp_addr_param *param;
	union sctp_addr paddr;

	/* Skip over the ADDIP header and find the Address parameter */
	param = (union sctp_addr_param *)(asconf + 1);

	af = sctp_get_af_specific(param_type2af(param->p.type));
	if (unlikely(!af))
		return NULL;

	af->from_addr_param(&paddr, param, peer_port, 0);

	return __sctp_lookup_association(net, laddr, &paddr, transportp);
}


/* SCTP-AUTH, Section 6.3:
*    If the receiver does not find a STCB for a packet containing an AUTH
*    chunk as the first chunk and not a COOKIE-ECHO chunk as the second
*    chunk, it MUST use the chunks after the AUTH chunk to look up an existing
*    association.
*
* This means that any chunks that can help us identify the association need
* to be looked at to find this association.
*/
static struct sctp_association *__sctp_rcv_walk_lookup(struct net *net,
				      struct sk_buff *skb,
				      const union sctp_addr *laddr,
				      struct sctp_transport **transportp)
{
	struct sctp_association *asoc = NULL;
	sctp_chunkhdr_t *ch;
	int have_auth = 0;
	unsigned int chunk_num = 1;
	__u8 *ch_end;

	/* Walk through the chunks looking for AUTH or ASCONF chunks
	 * to help us find the association.
	 */
	ch = (sctp_chunkhdr_t *) skb->data;
	do {
		/* Break out if chunk length is less then minimal. */
		if (ntohs(ch->length) < sizeof(sctp_chunkhdr_t))
			break;

		ch_end = ((__u8 *)ch) + WORD_ROUND(ntohs(ch->length));
		if (ch_end > skb_tail_pointer(skb))
			break;

		switch (ch->type) {
		case SCTP_CID_AUTH:
			have_auth = chunk_num;
			break;

		case SCTP_CID_COOKIE_ECHO:
			/* If a packet arrives containing an AUTH chunk as
			 * a first chunk, a COOKIE-ECHO chunk as the second
			 * chunk, and possibly more chunks after them, and
			 * the receiver does not have an STCB for that
			 * packet, then authentication is based on
			 * the contents of the COOKIE- ECHO chunk.
			 */
			if (have_auth == 1 && chunk_num == 2)
				return NULL;
			break;

		case SCTP_CID_ASCONF:
			if (have_auth || net->sctp.addip_noauth)
				asoc = __sctp_rcv_asconf_lookup(
						net, ch, laddr,
						sctp_hdr(skb)->source,
						transportp);
		default:
			break;
		}

		if (asoc)
			break;

		ch = (sctp_chunkhdr_t *) ch_end;
		chunk_num++;
	} while (ch_end < skb_tail_pointer(skb));

	return asoc;
}

/*
 * There are circumstances when we need to look inside the SCTP packet
 * for information to help us find the association.   Examples
 * include looking inside of INIT/INIT-ACK chunks or after the AUTH
 * chunks.
 */
static struct sctp_association *__sctp_rcv_lookup_harder(struct net *net,
				      struct sk_buff *skb,
				      const union sctp_addr *laddr,
				      struct sctp_transport **transportp)
{
	sctp_chunkhdr_t *ch;

	ch = (sctp_chunkhdr_t *) skb->data;

	/* The code below will attempt to walk the chunk and extract
	 * parameter information.  Before we do that, we need to verify
	 * that the chunk length doesn't cause overflow.  Otherwise, we'll
	 * walk off the end.
	 */
	if (WORD_ROUND(ntohs(ch->length)) > skb->len)
		return NULL;

	/* If this is INIT/INIT-ACK look inside the chunk too. */
	if (ch->type == SCTP_CID_INIT || ch->type == SCTP_CID_INIT_ACK)
		return __sctp_rcv_init_lookup(net, skb, laddr, transportp);

	return __sctp_rcv_walk_lookup(net, skb, laddr, transportp);
}

/* Lookup an association for an inbound skb. */
static struct sctp_association *__sctp_rcv_lookup(struct net *net,
				      struct sk_buff *skb,
				      const union sctp_addr *paddr,
				      const union sctp_addr *laddr,
				      struct sctp_transport **transportp)
{
	struct sctp_association *asoc;

	asoc = __sctp_lookup_association(net, laddr, paddr, transportp);

	/* Further lookup for INIT/INIT-ACK packets.
	 * SCTP Implementors Guide, 2.18 Handling of address
	 * parameters within the INIT or INIT-ACK.
	 */
	if (!asoc)
		asoc = __sctp_rcv_lookup_harder(net, skb, laddr, transportp);

	return asoc;
}<|MERGE_RESOLUTION|>--- conflicted
+++ resolved
@@ -937,7 +937,6 @@
 	struct sctp_transport *t;
 	struct sctp_association *asoc = NULL;
 
-	rcu_read_lock();
 	t = sctp_addrs_lookup_transport(net, local, peer);
 	if (!t || !sctp_transport_hold(t))
 		goto out;
@@ -949,10 +948,6 @@
 	sctp_transport_put(t);
 
 out:
-<<<<<<< HEAD
-	rcu_read_unlock();
-=======
->>>>>>> ccfe1e85
 	return asoc;
 }
 
@@ -965,7 +960,9 @@
 {
 	struct sctp_association *asoc;
 
+	rcu_read_lock();
 	asoc = __sctp_lookup_association(net, laddr, paddr, transportp);
+	rcu_read_unlock();
 
 	return asoc;
 }
