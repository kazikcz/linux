--- conflicted
+++ resolved
@@ -161,27 +161,9 @@
 	struct btrfs_bio_stripe stripes[];
 };
 
-<<<<<<< HEAD
-=======
 #define map_lookup_size(n) (sizeof(struct map_lookup) + \
 			    (sizeof(struct btrfs_bio_stripe) * (n)))
 
-/* Used to sort the devices by max_avail(descending sort) */
-int btrfs_cmp_device_free_bytes(const void *dev_info1, const void *dev_info2);
-
-/*
- * sort the devices by max_avail, in which max free extent size of each device
- * is stored.(Descending Sort)
- */
-static inline void btrfs_descending_sort_devices(
-					struct btrfs_device_info *devices,
-					size_t nr_devices)
-{
-	sort(devices, nr_devices, sizeof(struct btrfs_device_info),
-	     btrfs_cmp_device_free_bytes, NULL);
-}
-
->>>>>>> 8628764e
 int btrfs_account_dev_extents_size(struct btrfs_device *device, u64 start,
 				   u64 end, u64 *length);
 
