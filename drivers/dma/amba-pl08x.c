--- conflicted
+++ resolved
@@ -1169,11 +1169,7 @@
 	struct pl08x_txd *txd = to_pl08x_txd(&vd->tx);
 	struct pl08x_dma_chan *plchan = to_pl08x_chan(vd->tx.chan);
 
-<<<<<<< HEAD
-	dma_descriptor_unmap(txd);
-=======
 	dma_descriptor_unmap(&vd->tx);
->>>>>>> 319e2e3f
 	if (!txd->done)
 		pl08x_release_mux(plchan);
 
