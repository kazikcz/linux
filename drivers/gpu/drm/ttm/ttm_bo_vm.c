--- conflicted
+++ resolved
@@ -41,8 +41,6 @@
 
 #define TTM_BO_VM_NUM_PREFAULT 16
 
-<<<<<<< HEAD
-=======
 static int ttm_bo_vm_fault_idle(struct ttm_buffer_object *bo,
 				struct vm_area_struct *vma,
 				struct vm_fault *vmf)
@@ -88,7 +86,6 @@
 	return ret;
 }
 
->>>>>>> d8ec26d7
 static int ttm_bo_vm_fault(struct vm_area_struct *vma, struct vm_fault *vmf)
 {
 	struct ttm_buffer_object *bo = (struct ttm_buffer_object *)
@@ -172,15 +169,9 @@
 	}
 
 	page_offset = ((address - vma->vm_start) >> PAGE_SHIFT) +
-<<<<<<< HEAD
-	    drm_vma_node_start(&bo->vma_node) - vma->vm_pgoff;
-	page_last = vma_pages(vma) +
-	    drm_vma_node_start(&bo->vma_node) - vma->vm_pgoff;
-=======
 		vma->vm_pgoff - drm_vma_node_start(&bo->vma_node);
 	page_last = vma_pages(vma) + vma->vm_pgoff -
 		drm_vma_node_start(&bo->vma_node);
->>>>>>> d8ec26d7
 
 	if (unlikely(page_offset >= bo->num_pages)) {
 		retval = VM_FAULT_SIGBUS;
