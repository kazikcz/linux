--- conflicted
+++ resolved
@@ -59,11 +59,7 @@
 #include <linux/semaphore.h>
 #include <linux/stringify.h>
 #include <linux/vmalloc.h>
-<<<<<<< HEAD
-#if IS_ENABLED(CONFIG_GENEVE)
-=======
 #if IS_ENABLED(CONFIG_BNX2X_GENEVE)
->>>>>>> 0a87cadb
 #include <net/geneve.h>
 #endif
 #include "bnx2x.h"
@@ -10082,11 +10078,7 @@
 	}
 }
 
-<<<<<<< HEAD
-#if defined(CONFIG_BNX2X_VXLAN) || IS_ENABLED(CONFIG_GENEVE)
-=======
 #if defined(CONFIG_BNX2X_VXLAN) || IS_ENABLED(CONFIG_BNX2X_GENEVE)
->>>>>>> 0a87cadb
 static int bnx2x_udp_port_update(struct bnx2x *bp)
 {
 	struct bnx2x_func_switch_update_params *switch_update_params;
@@ -10209,11 +10201,7 @@
 }
 #endif
 
-<<<<<<< HEAD
-#if IS_ENABLED(CONFIG_GENEVE)
-=======
 #if IS_ENABLED(CONFIG_BNX2X_GENEVE)
->>>>>>> 0a87cadb
 static void bnx2x_add_geneve_port(struct net_device *netdev,
 				  sa_family_t sa_family, __be16 port)
 {
@@ -10339,11 +10327,7 @@
 			       &bp->sp_rtnl_state))
 		bnx2x_update_mng_version(bp);
 
-<<<<<<< HEAD
-#if defined(CONFIG_BNX2X_VXLAN) || IS_ENABLED(CONFIG_GENEVE)
-=======
 #if defined(CONFIG_BNX2X_VXLAN) || IS_ENABLED(CONFIG_BNX2X_GENEVE)
->>>>>>> 0a87cadb
 	if (test_and_clear_bit(BNX2X_SP_RTNL_CHANGE_UDP_PORT,
 			       &bp->sp_rtnl_state)) {
 		if (bnx2x_udp_port_update(bp)) {
@@ -10360,11 +10344,7 @@
 			if (!bp->udp_tunnel_ports[BNX2X_UDP_PORT_VXLAN].count)
 				vxlan_get_rx_port(bp->dev);
 #endif
-<<<<<<< HEAD
-#if IS_ENABLED(CONFIG_GENEVE)
-=======
 #if IS_ENABLED(CONFIG_BNX2X_GENEVE)
->>>>>>> 0a87cadb
 			if (!bp->udp_tunnel_ports[BNX2X_UDP_PORT_GENEVE].count)
 				geneve_get_rx_port(bp->dev);
 #endif
@@ -12577,11 +12557,7 @@
 	if (IS_PF(bp))
 		vxlan_get_rx_port(dev);
 #endif
-<<<<<<< HEAD
-#if IS_ENABLED(CONFIG_GENEVE)
-=======
 #if IS_ENABLED(CONFIG_BNX2X_GENEVE)
->>>>>>> 0a87cadb
 	if (IS_PF(bp))
 		geneve_get_rx_port(dev);
 #endif
@@ -13102,11 +13078,7 @@
 	.ndo_add_vxlan_port	= bnx2x_add_vxlan_port,
 	.ndo_del_vxlan_port	= bnx2x_del_vxlan_port,
 #endif
-<<<<<<< HEAD
-#if IS_ENABLED(CONFIG_GENEVE)
-=======
 #if IS_ENABLED(CONFIG_BNX2X_GENEVE)
->>>>>>> 0a87cadb
 	.ndo_add_geneve_port	= bnx2x_add_geneve_port,
 	.ndo_del_geneve_port	= bnx2x_del_geneve_port,
 #endif
