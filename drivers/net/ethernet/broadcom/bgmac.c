/*
 * Driver for (BCM4706)? GBit MAC core on BCMA bus.
 *
 * Copyright (C) 2012 Rafał Miłecki <zajec5@gmail.com>
 *
 * Licensed under the GNU/GPL. See COPYING for details.
 */

#include "bgmac.h"

#include <linux/kernel.h>
#include <linux/module.h>
#include <linux/delay.h>
#include <linux/etherdevice.h>
#include <linux/mii.h>
#include <linux/phy.h>
#include <linux/phy_fixed.h>
#include <linux/interrupt.h>
#include <linux/dma-mapping.h>
#include <linux/bcm47xx_nvram.h>

static const struct bcma_device_id bgmac_bcma_tbl[] = {
	BCMA_CORE(BCMA_MANUF_BCM, BCMA_CORE_4706_MAC_GBIT, BCMA_ANY_REV, BCMA_ANY_CLASS),
	BCMA_CORE(BCMA_MANUF_BCM, BCMA_CORE_MAC_GBIT, BCMA_ANY_REV, BCMA_ANY_CLASS),
	{},
};
MODULE_DEVICE_TABLE(bcma, bgmac_bcma_tbl);

static inline bool bgmac_is_bcm4707_family(struct bgmac *bgmac)
{
	switch (bgmac->core->bus->chipinfo.id) {
	case BCMA_CHIP_ID_BCM4707:
<<<<<<< HEAD
=======
	case BCMA_CHIP_ID_BCM47094:
>>>>>>> 0a87cadb
	case BCMA_CHIP_ID_BCM53018:
		return true;
	default:
		return false;
	}
}

static bool bgmac_wait_value(struct bcma_device *core, u16 reg, u32 mask,
			     u32 value, int timeout)
{
	u32 val;
	int i;

	for (i = 0; i < timeout / 10; i++) {
		val = bcma_read32(core, reg);
		if ((val & mask) == value)
			return true;
		udelay(10);
	}
	pr_err("Timeout waiting for reg 0x%X\n", reg);
	return false;
}

/**************************************************
 * DMA
 **************************************************/

static void bgmac_dma_tx_reset(struct bgmac *bgmac, struct bgmac_dma_ring *ring)
{
	u32 val;
	int i;

	if (!ring->mmio_base)
		return;

	/* Suspend DMA TX ring first.
	 * bgmac_wait_value doesn't support waiting for any of few values, so
	 * implement whole loop here.
	 */
	bgmac_write(bgmac, ring->mmio_base + BGMAC_DMA_TX_CTL,
		    BGMAC_DMA_TX_SUSPEND);
	for (i = 0; i < 10000 / 10; i++) {
		val = bgmac_read(bgmac, ring->mmio_base + BGMAC_DMA_TX_STATUS);
		val &= BGMAC_DMA_TX_STAT;
		if (val == BGMAC_DMA_TX_STAT_DISABLED ||
		    val == BGMAC_DMA_TX_STAT_IDLEWAIT ||
		    val == BGMAC_DMA_TX_STAT_STOPPED) {
			i = 0;
			break;
		}
		udelay(10);
	}
	if (i)
		bgmac_err(bgmac, "Timeout suspending DMA TX ring 0x%X (BGMAC_DMA_TX_STAT: 0x%08X)\n",
			  ring->mmio_base, val);

	/* Remove SUSPEND bit */
	bgmac_write(bgmac, ring->mmio_base + BGMAC_DMA_TX_CTL, 0);
	if (!bgmac_wait_value(bgmac->core,
			      ring->mmio_base + BGMAC_DMA_TX_STATUS,
			      BGMAC_DMA_TX_STAT, BGMAC_DMA_TX_STAT_DISABLED,
			      10000)) {
		bgmac_warn(bgmac, "DMA TX ring 0x%X wasn't disabled on time, waiting additional 300us\n",
			   ring->mmio_base);
		udelay(300);
		val = bgmac_read(bgmac, ring->mmio_base + BGMAC_DMA_TX_STATUS);
		if ((val & BGMAC_DMA_TX_STAT) != BGMAC_DMA_TX_STAT_DISABLED)
			bgmac_err(bgmac, "Reset of DMA TX ring 0x%X failed\n",
				  ring->mmio_base);
	}
}

static void bgmac_dma_tx_enable(struct bgmac *bgmac,
				struct bgmac_dma_ring *ring)
{
	u32 ctl;

	ctl = bgmac_read(bgmac, ring->mmio_base + BGMAC_DMA_TX_CTL);
	if (bgmac->core->id.rev >= 4) {
		ctl &= ~BGMAC_DMA_TX_BL_MASK;
		ctl |= BGMAC_DMA_TX_BL_128 << BGMAC_DMA_TX_BL_SHIFT;

		ctl &= ~BGMAC_DMA_TX_MR_MASK;
		ctl |= BGMAC_DMA_TX_MR_2 << BGMAC_DMA_TX_MR_SHIFT;

		ctl &= ~BGMAC_DMA_TX_PC_MASK;
		ctl |= BGMAC_DMA_TX_PC_16 << BGMAC_DMA_TX_PC_SHIFT;

		ctl &= ~BGMAC_DMA_TX_PT_MASK;
		ctl |= BGMAC_DMA_TX_PT_8 << BGMAC_DMA_TX_PT_SHIFT;
	}
	ctl |= BGMAC_DMA_TX_ENABLE;
	ctl |= BGMAC_DMA_TX_PARITY_DISABLE;
	bgmac_write(bgmac, ring->mmio_base + BGMAC_DMA_TX_CTL, ctl);
}

static void
bgmac_dma_tx_add_buf(struct bgmac *bgmac, struct bgmac_dma_ring *ring,
		     int i, int len, u32 ctl0)
{
	struct bgmac_slot_info *slot;
	struct bgmac_dma_desc *dma_desc;
	u32 ctl1;

	if (i == BGMAC_TX_RING_SLOTS - 1)
		ctl0 |= BGMAC_DESC_CTL0_EOT;

	ctl1 = len & BGMAC_DESC_CTL1_LEN;

	slot = &ring->slots[i];
	dma_desc = &ring->cpu_base[i];
	dma_desc->addr_low = cpu_to_le32(lower_32_bits(slot->dma_addr));
	dma_desc->addr_high = cpu_to_le32(upper_32_bits(slot->dma_addr));
	dma_desc->ctl0 = cpu_to_le32(ctl0);
	dma_desc->ctl1 = cpu_to_le32(ctl1);
}

static netdev_tx_t bgmac_dma_tx_add(struct bgmac *bgmac,
				    struct bgmac_dma_ring *ring,
				    struct sk_buff *skb)
{
	struct device *dma_dev = bgmac->core->dma_dev;
	struct net_device *net_dev = bgmac->net_dev;
	int index = ring->end % BGMAC_TX_RING_SLOTS;
	struct bgmac_slot_info *slot = &ring->slots[index];
	int nr_frags;
	u32 flags;
	int i;

	if (skb->len > BGMAC_DESC_CTL1_LEN) {
		bgmac_err(bgmac, "Too long skb (%d)\n", skb->len);
		goto err_drop;
	}

	if (skb->ip_summed == CHECKSUM_PARTIAL)
		skb_checksum_help(skb);

	nr_frags = skb_shinfo(skb)->nr_frags;

	/* ring->end - ring->start will return the number of valid slots,
	 * even when ring->end overflows
	 */
	if (ring->end - ring->start + nr_frags + 1 >= BGMAC_TX_RING_SLOTS) {
		bgmac_err(bgmac, "TX ring is full, queue should be stopped!\n");
		netif_stop_queue(net_dev);
		return NETDEV_TX_BUSY;
	}

	slot->dma_addr = dma_map_single(dma_dev, skb->data, skb_headlen(skb),
					DMA_TO_DEVICE);
	if (unlikely(dma_mapping_error(dma_dev, slot->dma_addr)))
		goto err_dma_head;

	flags = BGMAC_DESC_CTL0_SOF;
	if (!nr_frags)
		flags |= BGMAC_DESC_CTL0_EOF | BGMAC_DESC_CTL0_IOC;

	bgmac_dma_tx_add_buf(bgmac, ring, index, skb_headlen(skb), flags);
	flags = 0;

	for (i = 0; i < nr_frags; i++) {
		struct skb_frag_struct *frag = &skb_shinfo(skb)->frags[i];
		int len = skb_frag_size(frag);

		index = (index + 1) % BGMAC_TX_RING_SLOTS;
		slot = &ring->slots[index];
		slot->dma_addr = skb_frag_dma_map(dma_dev, frag, 0,
						  len, DMA_TO_DEVICE);
		if (unlikely(dma_mapping_error(dma_dev, slot->dma_addr)))
			goto err_dma;

		if (i == nr_frags - 1)
			flags |= BGMAC_DESC_CTL0_EOF | BGMAC_DESC_CTL0_IOC;

		bgmac_dma_tx_add_buf(bgmac, ring, index, len, flags);
	}

	slot->skb = skb;
	ring->end += nr_frags + 1;
	netdev_sent_queue(net_dev, skb->len);

	wmb();

	/* Increase ring->end to point empty slot. We tell hardware the first
	 * slot it should *not* read.
	 */
	bgmac_write(bgmac, ring->mmio_base + BGMAC_DMA_TX_INDEX,
		    ring->index_base +
		    (ring->end % BGMAC_TX_RING_SLOTS) *
		    sizeof(struct bgmac_dma_desc));

	if (ring->end - ring->start >= BGMAC_TX_RING_SLOTS - 8)
		netif_stop_queue(net_dev);

	return NETDEV_TX_OK;

err_dma:
	dma_unmap_single(dma_dev, slot->dma_addr, skb_headlen(skb),
			 DMA_TO_DEVICE);

	while (i > 0) {
		int index = (ring->end + i) % BGMAC_TX_RING_SLOTS;
		struct bgmac_slot_info *slot = &ring->slots[index];
		u32 ctl1 = le32_to_cpu(ring->cpu_base[index].ctl1);
		int len = ctl1 & BGMAC_DESC_CTL1_LEN;

		dma_unmap_page(dma_dev, slot->dma_addr, len, DMA_TO_DEVICE);
	}

err_dma_head:
	bgmac_err(bgmac, "Mapping error of skb on ring 0x%X\n",
		  ring->mmio_base);

err_drop:
	dev_kfree_skb(skb);
	return NETDEV_TX_OK;
}

/* Free transmitted packets */
static void bgmac_dma_tx_free(struct bgmac *bgmac, struct bgmac_dma_ring *ring)
{
	struct device *dma_dev = bgmac->core->dma_dev;
	int empty_slot;
	bool freed = false;
	unsigned bytes_compl = 0, pkts_compl = 0;

	/* The last slot that hardware didn't consume yet */
	empty_slot = bgmac_read(bgmac, ring->mmio_base + BGMAC_DMA_TX_STATUS);
	empty_slot &= BGMAC_DMA_TX_STATDPTR;
	empty_slot -= ring->index_base;
	empty_slot &= BGMAC_DMA_TX_STATDPTR;
	empty_slot /= sizeof(struct bgmac_dma_desc);

	while (ring->start != ring->end) {
		int slot_idx = ring->start % BGMAC_TX_RING_SLOTS;
		struct bgmac_slot_info *slot = &ring->slots[slot_idx];
		u32 ctl1;
		int len;

		if (slot_idx == empty_slot)
			break;

		ctl1 = le32_to_cpu(ring->cpu_base[slot_idx].ctl1);
		len = ctl1 & BGMAC_DESC_CTL1_LEN;
		if (ctl1 & BGMAC_DESC_CTL0_SOF)
			/* Unmap no longer used buffer */
			dma_unmap_single(dma_dev, slot->dma_addr, len,
					 DMA_TO_DEVICE);
		else
			dma_unmap_page(dma_dev, slot->dma_addr, len,
				       DMA_TO_DEVICE);

		if (slot->skb) {
			bytes_compl += slot->skb->len;
			pkts_compl++;

			/* Free memory! :) */
			dev_kfree_skb(slot->skb);
			slot->skb = NULL;
		}

		slot->dma_addr = 0;
		ring->start++;
		freed = true;
	}

	if (!pkts_compl)
		return;

	netdev_completed_queue(bgmac->net_dev, pkts_compl, bytes_compl);

	if (netif_queue_stopped(bgmac->net_dev))
		netif_wake_queue(bgmac->net_dev);
}

static void bgmac_dma_rx_reset(struct bgmac *bgmac, struct bgmac_dma_ring *ring)
{
	if (!ring->mmio_base)
		return;

	bgmac_write(bgmac, ring->mmio_base + BGMAC_DMA_RX_CTL, 0);
	if (!bgmac_wait_value(bgmac->core,
			      ring->mmio_base + BGMAC_DMA_RX_STATUS,
			      BGMAC_DMA_RX_STAT, BGMAC_DMA_RX_STAT_DISABLED,
			      10000))
		bgmac_err(bgmac, "Reset of ring 0x%X RX failed\n",
			  ring->mmio_base);
}

static void bgmac_dma_rx_enable(struct bgmac *bgmac,
				struct bgmac_dma_ring *ring)
{
	u32 ctl;

	ctl = bgmac_read(bgmac, ring->mmio_base + BGMAC_DMA_RX_CTL);
	if (bgmac->core->id.rev >= 4) {
		ctl &= ~BGMAC_DMA_RX_BL_MASK;
		ctl |= BGMAC_DMA_RX_BL_128 << BGMAC_DMA_RX_BL_SHIFT;

		ctl &= ~BGMAC_DMA_RX_PC_MASK;
		ctl |= BGMAC_DMA_RX_PC_8 << BGMAC_DMA_RX_PC_SHIFT;

		ctl &= ~BGMAC_DMA_RX_PT_MASK;
		ctl |= BGMAC_DMA_RX_PT_1 << BGMAC_DMA_RX_PT_SHIFT;
	}
	ctl &= BGMAC_DMA_RX_ADDREXT_MASK;
	ctl |= BGMAC_DMA_RX_ENABLE;
	ctl |= BGMAC_DMA_RX_PARITY_DISABLE;
	ctl |= BGMAC_DMA_RX_OVERFLOW_CONT;
	ctl |= BGMAC_RX_FRAME_OFFSET << BGMAC_DMA_RX_FRAME_OFFSET_SHIFT;
	bgmac_write(bgmac, ring->mmio_base + BGMAC_DMA_RX_CTL, ctl);
}

static int bgmac_dma_rx_skb_for_slot(struct bgmac *bgmac,
				     struct bgmac_slot_info *slot)
{
	struct device *dma_dev = bgmac->core->dma_dev;
	dma_addr_t dma_addr;
	struct bgmac_rx_header *rx;
	void *buf;

	/* Alloc skb */
	buf = netdev_alloc_frag(BGMAC_RX_ALLOC_SIZE);
	if (!buf)
		return -ENOMEM;

	/* Poison - if everything goes fine, hardware will overwrite it */
	rx = buf + BGMAC_RX_BUF_OFFSET;
	rx->len = cpu_to_le16(0xdead);
	rx->flags = cpu_to_le16(0xbeef);

	/* Map skb for the DMA */
	dma_addr = dma_map_single(dma_dev, buf + BGMAC_RX_BUF_OFFSET,
				  BGMAC_RX_BUF_SIZE, DMA_FROM_DEVICE);
	if (dma_mapping_error(dma_dev, dma_addr)) {
		bgmac_err(bgmac, "DMA mapping error\n");
		put_page(virt_to_head_page(buf));
		return -ENOMEM;
	}

	/* Update the slot */
	slot->buf = buf;
	slot->dma_addr = dma_addr;

	return 0;
}

static void bgmac_dma_rx_update_index(struct bgmac *bgmac,
				      struct bgmac_dma_ring *ring)
{
	dma_wmb();

	bgmac_write(bgmac, ring->mmio_base + BGMAC_DMA_RX_INDEX,
		    ring->index_base +
		    ring->end * sizeof(struct bgmac_dma_desc));
}

static void bgmac_dma_rx_setup_desc(struct bgmac *bgmac,
				    struct bgmac_dma_ring *ring, int desc_idx)
{
	struct bgmac_dma_desc *dma_desc = ring->cpu_base + desc_idx;
	u32 ctl0 = 0, ctl1 = 0;

	if (desc_idx == BGMAC_RX_RING_SLOTS - 1)
		ctl0 |= BGMAC_DESC_CTL0_EOT;
	ctl1 |= BGMAC_RX_BUF_SIZE & BGMAC_DESC_CTL1_LEN;
	/* Is there any BGMAC device that requires extension? */
	/* ctl1 |= (addrext << B43_DMA64_DCTL1_ADDREXT_SHIFT) &
	 * B43_DMA64_DCTL1_ADDREXT_MASK;
	 */

	dma_desc->addr_low = cpu_to_le32(lower_32_bits(ring->slots[desc_idx].dma_addr));
	dma_desc->addr_high = cpu_to_le32(upper_32_bits(ring->slots[desc_idx].dma_addr));
	dma_desc->ctl0 = cpu_to_le32(ctl0);
	dma_desc->ctl1 = cpu_to_le32(ctl1);

	ring->end = desc_idx;
}

static void bgmac_dma_rx_poison_buf(struct device *dma_dev,
				    struct bgmac_slot_info *slot)
{
	struct bgmac_rx_header *rx = slot->buf + BGMAC_RX_BUF_OFFSET;

	dma_sync_single_for_cpu(dma_dev, slot->dma_addr, BGMAC_RX_BUF_SIZE,
				DMA_FROM_DEVICE);
	rx->len = cpu_to_le16(0xdead);
	rx->flags = cpu_to_le16(0xbeef);
	dma_sync_single_for_device(dma_dev, slot->dma_addr, BGMAC_RX_BUF_SIZE,
				   DMA_FROM_DEVICE);
}

static int bgmac_dma_rx_read(struct bgmac *bgmac, struct bgmac_dma_ring *ring,
			     int weight)
{
	u32 end_slot;
	int handled = 0;

	end_slot = bgmac_read(bgmac, ring->mmio_base + BGMAC_DMA_RX_STATUS);
	end_slot &= BGMAC_DMA_RX_STATDPTR;
	end_slot -= ring->index_base;
	end_slot &= BGMAC_DMA_RX_STATDPTR;
	end_slot /= sizeof(struct bgmac_dma_desc);

	while (ring->start != end_slot) {
		struct device *dma_dev = bgmac->core->dma_dev;
		struct bgmac_slot_info *slot = &ring->slots[ring->start];
		struct bgmac_rx_header *rx = slot->buf + BGMAC_RX_BUF_OFFSET;
		struct sk_buff *skb;
		void *buf = slot->buf;
		dma_addr_t dma_addr = slot->dma_addr;
		u16 len, flags;

		do {
			/* Prepare new skb as replacement */
			if (bgmac_dma_rx_skb_for_slot(bgmac, slot)) {
				bgmac_dma_rx_poison_buf(dma_dev, slot);
				break;
			}

			/* Unmap buffer to make it accessible to the CPU */
			dma_unmap_single(dma_dev, dma_addr,
					 BGMAC_RX_BUF_SIZE, DMA_FROM_DEVICE);

			/* Get info from the header */
			len = le16_to_cpu(rx->len);
			flags = le16_to_cpu(rx->flags);

			/* Check for poison and drop or pass the packet */
			if (len == 0xdead && flags == 0xbeef) {
				bgmac_err(bgmac, "Found poisoned packet at slot %d, DMA issue!\n",
					  ring->start);
				put_page(virt_to_head_page(buf));
				break;
			}

			if (len > BGMAC_RX_ALLOC_SIZE) {
				bgmac_err(bgmac, "Found oversized packet at slot %d, DMA issue!\n",
					  ring->start);
				put_page(virt_to_head_page(buf));
				break;
			}

			/* Omit CRC. */
			len -= ETH_FCS_LEN;

			skb = build_skb(buf, BGMAC_RX_ALLOC_SIZE);
			if (unlikely(!skb)) {
				bgmac_err(bgmac, "build_skb failed\n");
				put_page(virt_to_head_page(buf));
				break;
			}
			skb_put(skb, BGMAC_RX_FRAME_OFFSET +
				BGMAC_RX_BUF_OFFSET + len);
			skb_pull(skb, BGMAC_RX_FRAME_OFFSET +
				 BGMAC_RX_BUF_OFFSET);

			skb_checksum_none_assert(skb);
			skb->protocol = eth_type_trans(skb, bgmac->net_dev);
			napi_gro_receive(&bgmac->napi, skb);
			handled++;
		} while (0);

		bgmac_dma_rx_setup_desc(bgmac, ring, ring->start);

		if (++ring->start >= BGMAC_RX_RING_SLOTS)
			ring->start = 0;

		if (handled >= weight) /* Should never be greater */
			break;
	}

	bgmac_dma_rx_update_index(bgmac, ring);

	return handled;
}

/* Does ring support unaligned addressing? */
static bool bgmac_dma_unaligned(struct bgmac *bgmac,
				struct bgmac_dma_ring *ring,
				enum bgmac_dma_ring_type ring_type)
{
	switch (ring_type) {
	case BGMAC_DMA_RING_TX:
		bgmac_write(bgmac, ring->mmio_base + BGMAC_DMA_TX_RINGLO,
			    0xff0);
		if (bgmac_read(bgmac, ring->mmio_base + BGMAC_DMA_TX_RINGLO))
			return true;
		break;
	case BGMAC_DMA_RING_RX:
		bgmac_write(bgmac, ring->mmio_base + BGMAC_DMA_RX_RINGLO,
			    0xff0);
		if (bgmac_read(bgmac, ring->mmio_base + BGMAC_DMA_RX_RINGLO))
			return true;
		break;
	}
	return false;
}

static void bgmac_dma_tx_ring_free(struct bgmac *bgmac,
				   struct bgmac_dma_ring *ring)
{
	struct device *dma_dev = bgmac->core->dma_dev;
	struct bgmac_dma_desc *dma_desc = ring->cpu_base;
	struct bgmac_slot_info *slot;
	int i;

	for (i = 0; i < BGMAC_TX_RING_SLOTS; i++) {
		int len = dma_desc[i].ctl1 & BGMAC_DESC_CTL1_LEN;

		slot = &ring->slots[i];
		dev_kfree_skb(slot->skb);

		if (!slot->dma_addr)
			continue;

		if (slot->skb)
			dma_unmap_single(dma_dev, slot->dma_addr,
					 len, DMA_TO_DEVICE);
		else
			dma_unmap_page(dma_dev, slot->dma_addr,
				       len, DMA_TO_DEVICE);
	}
}

static void bgmac_dma_rx_ring_free(struct bgmac *bgmac,
				   struct bgmac_dma_ring *ring)
{
	struct device *dma_dev = bgmac->core->dma_dev;
	struct bgmac_slot_info *slot;
	int i;

	for (i = 0; i < BGMAC_RX_RING_SLOTS; i++) {
		slot = &ring->slots[i];
		if (!slot->dma_addr)
			continue;

		dma_unmap_single(dma_dev, slot->dma_addr,
				 BGMAC_RX_BUF_SIZE,
				 DMA_FROM_DEVICE);
		put_page(virt_to_head_page(slot->buf));
		slot->dma_addr = 0;
	}
}

static void bgmac_dma_ring_desc_free(struct bgmac *bgmac,
				     struct bgmac_dma_ring *ring,
				     int num_slots)
{
	struct device *dma_dev = bgmac->core->dma_dev;
	int size;

	if (!ring->cpu_base)
	    return;

	/* Free ring of descriptors */
	size = num_slots * sizeof(struct bgmac_dma_desc);
	dma_free_coherent(dma_dev, size, ring->cpu_base,
			  ring->dma_base);
}

static void bgmac_dma_cleanup(struct bgmac *bgmac)
{
	int i;

	for (i = 0; i < BGMAC_MAX_TX_RINGS; i++)
		bgmac_dma_tx_ring_free(bgmac, &bgmac->tx_ring[i]);

	for (i = 0; i < BGMAC_MAX_RX_RINGS; i++)
		bgmac_dma_rx_ring_free(bgmac, &bgmac->rx_ring[i]);
}

static void bgmac_dma_free(struct bgmac *bgmac)
{
	int i;

	for (i = 0; i < BGMAC_MAX_TX_RINGS; i++)
		bgmac_dma_ring_desc_free(bgmac, &bgmac->tx_ring[i],
					 BGMAC_TX_RING_SLOTS);

	for (i = 0; i < BGMAC_MAX_RX_RINGS; i++)
		bgmac_dma_ring_desc_free(bgmac, &bgmac->rx_ring[i],
					 BGMAC_RX_RING_SLOTS);
}

static int bgmac_dma_alloc(struct bgmac *bgmac)
{
	struct device *dma_dev = bgmac->core->dma_dev;
	struct bgmac_dma_ring *ring;
	static const u16 ring_base[] = { BGMAC_DMA_BASE0, BGMAC_DMA_BASE1,
					 BGMAC_DMA_BASE2, BGMAC_DMA_BASE3, };
	int size; /* ring size: different for Tx and Rx */
	int err;
	int i;

	BUILD_BUG_ON(BGMAC_MAX_TX_RINGS > ARRAY_SIZE(ring_base));
	BUILD_BUG_ON(BGMAC_MAX_RX_RINGS > ARRAY_SIZE(ring_base));

	if (!(bcma_aread32(bgmac->core, BCMA_IOST) & BCMA_IOST_DMA64)) {
		bgmac_err(bgmac, "Core does not report 64-bit DMA\n");
		return -ENOTSUPP;
	}

	for (i = 0; i < BGMAC_MAX_TX_RINGS; i++) {
		ring = &bgmac->tx_ring[i];
		ring->mmio_base = ring_base[i];

		/* Alloc ring of descriptors */
		size = BGMAC_TX_RING_SLOTS * sizeof(struct bgmac_dma_desc);
		ring->cpu_base = dma_zalloc_coherent(dma_dev, size,
						     &ring->dma_base,
						     GFP_KERNEL);
		if (!ring->cpu_base) {
			bgmac_err(bgmac, "Allocation of TX ring 0x%X failed\n",
				  ring->mmio_base);
			goto err_dma_free;
		}

		ring->unaligned = bgmac_dma_unaligned(bgmac, ring,
						      BGMAC_DMA_RING_TX);
		if (ring->unaligned)
			ring->index_base = lower_32_bits(ring->dma_base);
		else
			ring->index_base = 0;

		/* No need to alloc TX slots yet */
	}

	for (i = 0; i < BGMAC_MAX_RX_RINGS; i++) {
		ring = &bgmac->rx_ring[i];
		ring->mmio_base = ring_base[i];

		/* Alloc ring of descriptors */
		size = BGMAC_RX_RING_SLOTS * sizeof(struct bgmac_dma_desc);
		ring->cpu_base = dma_zalloc_coherent(dma_dev, size,
						     &ring->dma_base,
						     GFP_KERNEL);
		if (!ring->cpu_base) {
			bgmac_err(bgmac, "Allocation of RX ring 0x%X failed\n",
				  ring->mmio_base);
			err = -ENOMEM;
			goto err_dma_free;
		}

		ring->unaligned = bgmac_dma_unaligned(bgmac, ring,
						      BGMAC_DMA_RING_RX);
		if (ring->unaligned)
			ring->index_base = lower_32_bits(ring->dma_base);
		else
			ring->index_base = 0;
	}

	return 0;

err_dma_free:
	bgmac_dma_free(bgmac);
	return -ENOMEM;
}

static int bgmac_dma_init(struct bgmac *bgmac)
{
	struct bgmac_dma_ring *ring;
	int i, err;

	for (i = 0; i < BGMAC_MAX_TX_RINGS; i++) {
		ring = &bgmac->tx_ring[i];

		if (!ring->unaligned)
			bgmac_dma_tx_enable(bgmac, ring);
		bgmac_write(bgmac, ring->mmio_base + BGMAC_DMA_TX_RINGLO,
			    lower_32_bits(ring->dma_base));
		bgmac_write(bgmac, ring->mmio_base + BGMAC_DMA_TX_RINGHI,
			    upper_32_bits(ring->dma_base));
		if (ring->unaligned)
			bgmac_dma_tx_enable(bgmac, ring);

		ring->start = 0;
		ring->end = 0;	/* Points the slot that should *not* be read */
	}

	for (i = 0; i < BGMAC_MAX_RX_RINGS; i++) {
		int j;

		ring = &bgmac->rx_ring[i];

		if (!ring->unaligned)
			bgmac_dma_rx_enable(bgmac, ring);
		bgmac_write(bgmac, ring->mmio_base + BGMAC_DMA_RX_RINGLO,
			    lower_32_bits(ring->dma_base));
		bgmac_write(bgmac, ring->mmio_base + BGMAC_DMA_RX_RINGHI,
			    upper_32_bits(ring->dma_base));
		if (ring->unaligned)
			bgmac_dma_rx_enable(bgmac, ring);

		ring->start = 0;
		ring->end = 0;
		for (j = 0; j < BGMAC_RX_RING_SLOTS; j++) {
			err = bgmac_dma_rx_skb_for_slot(bgmac, &ring->slots[j]);
			if (err)
				goto error;

			bgmac_dma_rx_setup_desc(bgmac, ring, j);
		}

		bgmac_dma_rx_update_index(bgmac, ring);
	}

	return 0;

error:
	bgmac_dma_cleanup(bgmac);
	return err;
}

/**************************************************
 * PHY ops
 **************************************************/

static u16 bgmac_phy_read(struct bgmac *bgmac, u8 phyaddr, u8 reg)
{
	struct bcma_device *core;
	u16 phy_access_addr;
	u16 phy_ctl_addr;
	u32 tmp;

	BUILD_BUG_ON(BGMAC_PA_DATA_MASK != BCMA_GMAC_CMN_PA_DATA_MASK);
	BUILD_BUG_ON(BGMAC_PA_ADDR_MASK != BCMA_GMAC_CMN_PA_ADDR_MASK);
	BUILD_BUG_ON(BGMAC_PA_ADDR_SHIFT != BCMA_GMAC_CMN_PA_ADDR_SHIFT);
	BUILD_BUG_ON(BGMAC_PA_REG_MASK != BCMA_GMAC_CMN_PA_REG_MASK);
	BUILD_BUG_ON(BGMAC_PA_REG_SHIFT != BCMA_GMAC_CMN_PA_REG_SHIFT);
	BUILD_BUG_ON(BGMAC_PA_WRITE != BCMA_GMAC_CMN_PA_WRITE);
	BUILD_BUG_ON(BGMAC_PA_START != BCMA_GMAC_CMN_PA_START);
	BUILD_BUG_ON(BGMAC_PC_EPA_MASK != BCMA_GMAC_CMN_PC_EPA_MASK);
	BUILD_BUG_ON(BGMAC_PC_MCT_MASK != BCMA_GMAC_CMN_PC_MCT_MASK);
	BUILD_BUG_ON(BGMAC_PC_MCT_SHIFT != BCMA_GMAC_CMN_PC_MCT_SHIFT);
	BUILD_BUG_ON(BGMAC_PC_MTE != BCMA_GMAC_CMN_PC_MTE);

	if (bgmac->core->id.id == BCMA_CORE_4706_MAC_GBIT) {
		core = bgmac->core->bus->drv_gmac_cmn.core;
		phy_access_addr = BCMA_GMAC_CMN_PHY_ACCESS;
		phy_ctl_addr = BCMA_GMAC_CMN_PHY_CTL;
	} else {
		core = bgmac->core;
		phy_access_addr = BGMAC_PHY_ACCESS;
		phy_ctl_addr = BGMAC_PHY_CNTL;
	}

	tmp = bcma_read32(core, phy_ctl_addr);
	tmp &= ~BGMAC_PC_EPA_MASK;
	tmp |= phyaddr;
	bcma_write32(core, phy_ctl_addr, tmp);

	tmp = BGMAC_PA_START;
	tmp |= phyaddr << BGMAC_PA_ADDR_SHIFT;
	tmp |= reg << BGMAC_PA_REG_SHIFT;
	bcma_write32(core, phy_access_addr, tmp);

	if (!bgmac_wait_value(core, phy_access_addr, BGMAC_PA_START, 0, 1000)) {
		bgmac_err(bgmac, "Reading PHY %d register 0x%X failed\n",
			  phyaddr, reg);
		return 0xffff;
	}

	return bcma_read32(core, phy_access_addr) & BGMAC_PA_DATA_MASK;
}

/* http://bcm-v4.sipsolutions.net/mac-gbit/gmac/chipphywr */
static int bgmac_phy_write(struct bgmac *bgmac, u8 phyaddr, u8 reg, u16 value)
{
	struct bcma_device *core;
	u16 phy_access_addr;
	u16 phy_ctl_addr;
	u32 tmp;

	if (bgmac->core->id.id == BCMA_CORE_4706_MAC_GBIT) {
		core = bgmac->core->bus->drv_gmac_cmn.core;
		phy_access_addr = BCMA_GMAC_CMN_PHY_ACCESS;
		phy_ctl_addr = BCMA_GMAC_CMN_PHY_CTL;
	} else {
		core = bgmac->core;
		phy_access_addr = BGMAC_PHY_ACCESS;
		phy_ctl_addr = BGMAC_PHY_CNTL;
	}

	tmp = bcma_read32(core, phy_ctl_addr);
	tmp &= ~BGMAC_PC_EPA_MASK;
	tmp |= phyaddr;
	bcma_write32(core, phy_ctl_addr, tmp);

	bgmac_write(bgmac, BGMAC_INT_STATUS, BGMAC_IS_MDIO);
	if (bgmac_read(bgmac, BGMAC_INT_STATUS) & BGMAC_IS_MDIO)
		bgmac_warn(bgmac, "Error setting MDIO int\n");

	tmp = BGMAC_PA_START;
	tmp |= BGMAC_PA_WRITE;
	tmp |= phyaddr << BGMAC_PA_ADDR_SHIFT;
	tmp |= reg << BGMAC_PA_REG_SHIFT;
	tmp |= value;
	bcma_write32(core, phy_access_addr, tmp);

	if (!bgmac_wait_value(core, phy_access_addr, BGMAC_PA_START, 0, 1000)) {
		bgmac_err(bgmac, "Writing to PHY %d register 0x%X failed\n",
			  phyaddr, reg);
		return -ETIMEDOUT;
	}

	return 0;
}

/* http://bcm-v4.sipsolutions.net/mac-gbit/gmac/chipphyinit */
static void bgmac_phy_init(struct bgmac *bgmac)
{
	struct bcma_chipinfo *ci = &bgmac->core->bus->chipinfo;
	struct bcma_drv_cc *cc = &bgmac->core->bus->drv_cc;
	u8 i;

	if (ci->id == BCMA_CHIP_ID_BCM5356) {
		for (i = 0; i < 5; i++) {
			bgmac_phy_write(bgmac, i, 0x1f, 0x008b);
			bgmac_phy_write(bgmac, i, 0x15, 0x0100);
			bgmac_phy_write(bgmac, i, 0x1f, 0x000f);
			bgmac_phy_write(bgmac, i, 0x12, 0x2aaa);
			bgmac_phy_write(bgmac, i, 0x1f, 0x000b);
		}
	}
	if ((ci->id == BCMA_CHIP_ID_BCM5357 && ci->pkg != 10) ||
	    (ci->id == BCMA_CHIP_ID_BCM4749 && ci->pkg != 10) ||
	    (ci->id == BCMA_CHIP_ID_BCM53572 && ci->pkg != 9)) {
		bcma_chipco_chipctl_maskset(cc, 2, ~0xc0000000, 0);
		bcma_chipco_chipctl_maskset(cc, 4, ~0x80000000, 0);
		for (i = 0; i < 5; i++) {
			bgmac_phy_write(bgmac, i, 0x1f, 0x000f);
			bgmac_phy_write(bgmac, i, 0x16, 0x5284);
			bgmac_phy_write(bgmac, i, 0x1f, 0x000b);
			bgmac_phy_write(bgmac, i, 0x17, 0x0010);
			bgmac_phy_write(bgmac, i, 0x1f, 0x000f);
			bgmac_phy_write(bgmac, i, 0x16, 0x5296);
			bgmac_phy_write(bgmac, i, 0x17, 0x1073);
			bgmac_phy_write(bgmac, i, 0x17, 0x9073);
			bgmac_phy_write(bgmac, i, 0x16, 0x52b6);
			bgmac_phy_write(bgmac, i, 0x17, 0x9273);
			bgmac_phy_write(bgmac, i, 0x1f, 0x000b);
		}
	}
}

/* http://bcm-v4.sipsolutions.net/mac-gbit/gmac/chipphyreset */
static void bgmac_phy_reset(struct bgmac *bgmac)
{
	if (bgmac->phyaddr == BGMAC_PHY_NOREGS)
		return;

	bgmac_phy_write(bgmac, bgmac->phyaddr, MII_BMCR, BMCR_RESET);
	udelay(100);
	if (bgmac_phy_read(bgmac, bgmac->phyaddr, MII_BMCR) & BMCR_RESET)
		bgmac_err(bgmac, "PHY reset failed\n");
	bgmac_phy_init(bgmac);
}

/**************************************************
 * Chip ops
 **************************************************/

/* TODO: can we just drop @force? Can we don't reset MAC at all if there is
 * nothing to change? Try if after stabilizng driver.
 */
static void bgmac_cmdcfg_maskset(struct bgmac *bgmac, u32 mask, u32 set,
				 bool force)
{
	u32 cmdcfg = bgmac_read(bgmac, BGMAC_CMDCFG);
	u32 new_val = (cmdcfg & mask) | set;

	bgmac_set(bgmac, BGMAC_CMDCFG, BGMAC_CMDCFG_SR(bgmac->core->id.rev));
	udelay(2);

	if (new_val != cmdcfg || force)
		bgmac_write(bgmac, BGMAC_CMDCFG, new_val);

	bgmac_mask(bgmac, BGMAC_CMDCFG, ~BGMAC_CMDCFG_SR(bgmac->core->id.rev));
	udelay(2);
}

static void bgmac_write_mac_address(struct bgmac *bgmac, u8 *addr)
{
	u32 tmp;

	tmp = (addr[0] << 24) | (addr[1] << 16) | (addr[2] << 8) | addr[3];
	bgmac_write(bgmac, BGMAC_MACADDR_HIGH, tmp);
	tmp = (addr[4] << 8) | addr[5];
	bgmac_write(bgmac, BGMAC_MACADDR_LOW, tmp);
}

static void bgmac_set_rx_mode(struct net_device *net_dev)
{
	struct bgmac *bgmac = netdev_priv(net_dev);

	if (net_dev->flags & IFF_PROMISC)
		bgmac_cmdcfg_maskset(bgmac, ~0, BGMAC_CMDCFG_PROM, true);
	else
		bgmac_cmdcfg_maskset(bgmac, ~BGMAC_CMDCFG_PROM, 0, true);
}

#if 0 /* We don't use that regs yet */
static void bgmac_chip_stats_update(struct bgmac *bgmac)
{
	int i;

	if (bgmac->core->id.id != BCMA_CORE_4706_MAC_GBIT) {
		for (i = 0; i < BGMAC_NUM_MIB_TX_REGS; i++)
			bgmac->mib_tx_regs[i] =
				bgmac_read(bgmac,
					   BGMAC_TX_GOOD_OCTETS + (i * 4));
		for (i = 0; i < BGMAC_NUM_MIB_RX_REGS; i++)
			bgmac->mib_rx_regs[i] =
				bgmac_read(bgmac,
					   BGMAC_RX_GOOD_OCTETS + (i * 4));
	}

	/* TODO: what else? how to handle BCM4706? Specs are needed */
}
#endif

static void bgmac_clear_mib(struct bgmac *bgmac)
{
	int i;

	if (bgmac->core->id.id == BCMA_CORE_4706_MAC_GBIT)
		return;

	bgmac_set(bgmac, BGMAC_DEV_CTL, BGMAC_DC_MROR);
	for (i = 0; i < BGMAC_NUM_MIB_TX_REGS; i++)
		bgmac_read(bgmac, BGMAC_TX_GOOD_OCTETS + (i * 4));
	for (i = 0; i < BGMAC_NUM_MIB_RX_REGS; i++)
		bgmac_read(bgmac, BGMAC_RX_GOOD_OCTETS + (i * 4));
}

/* http://bcm-v4.sipsolutions.net/mac-gbit/gmac/gmac_speed */
static void bgmac_mac_speed(struct bgmac *bgmac)
{
	u32 mask = ~(BGMAC_CMDCFG_ES_MASK | BGMAC_CMDCFG_HD);
	u32 set = 0;

	switch (bgmac->mac_speed) {
	case SPEED_10:
		set |= BGMAC_CMDCFG_ES_10;
		break;
	case SPEED_100:
		set |= BGMAC_CMDCFG_ES_100;
		break;
	case SPEED_1000:
		set |= BGMAC_CMDCFG_ES_1000;
		break;
	case SPEED_2500:
		set |= BGMAC_CMDCFG_ES_2500;
		break;
	default:
		bgmac_err(bgmac, "Unsupported speed: %d\n", bgmac->mac_speed);
	}

	if (bgmac->mac_duplex == DUPLEX_HALF)
		set |= BGMAC_CMDCFG_HD;

	bgmac_cmdcfg_maskset(bgmac, mask, set, true);
}

static void bgmac_miiconfig(struct bgmac *bgmac)
{
	struct bcma_device *core = bgmac->core;
	u8 imode;

	if (bgmac_is_bcm4707_family(bgmac)) {
		bcma_awrite32(core, BCMA_IOCTL,
			      bcma_aread32(core, BCMA_IOCTL) | 0x40 |
			      BGMAC_BCMA_IOCTL_SW_CLKEN);
		bgmac->mac_speed = SPEED_2500;
		bgmac->mac_duplex = DUPLEX_FULL;
		bgmac_mac_speed(bgmac);
	} else {
		imode = (bgmac_read(bgmac, BGMAC_DEV_STATUS) &
			BGMAC_DS_MM_MASK) >> BGMAC_DS_MM_SHIFT;
		if (imode == 0 || imode == 1) {
			bgmac->mac_speed = SPEED_100;
			bgmac->mac_duplex = DUPLEX_FULL;
			bgmac_mac_speed(bgmac);
		}
	}
}

/* http://bcm-v4.sipsolutions.net/mac-gbit/gmac/chipreset */
static void bgmac_chip_reset(struct bgmac *bgmac)
{
	struct bcma_device *core = bgmac->core;
	struct bcma_bus *bus = core->bus;
	struct bcma_chipinfo *ci = &bus->chipinfo;
	u32 flags;
	u32 iost;
	int i;

	if (bcma_core_is_enabled(core)) {
		if (!bgmac->stats_grabbed) {
			/* bgmac_chip_stats_update(bgmac); */
			bgmac->stats_grabbed = true;
		}

		for (i = 0; i < BGMAC_MAX_TX_RINGS; i++)
			bgmac_dma_tx_reset(bgmac, &bgmac->tx_ring[i]);

		bgmac_cmdcfg_maskset(bgmac, ~0, BGMAC_CMDCFG_ML, false);
		udelay(1);

		for (i = 0; i < BGMAC_MAX_RX_RINGS; i++)
			bgmac_dma_rx_reset(bgmac, &bgmac->rx_ring[i]);

		/* TODO: Clear software multicast filter list */
	}

	iost = bcma_aread32(core, BCMA_IOST);
	if ((ci->id == BCMA_CHIP_ID_BCM5357 && ci->pkg == BCMA_PKG_ID_BCM47186) ||
	    (ci->id == BCMA_CHIP_ID_BCM4749 && ci->pkg == 10) ||
	    (ci->id == BCMA_CHIP_ID_BCM53572 && ci->pkg == BCMA_PKG_ID_BCM47188))
		iost &= ~BGMAC_BCMA_IOST_ATTACHED;

	/* 3GMAC: for BCM4707 & BCM47094, only do core reset at bgmac_probe() */
	if (ci->id != BCMA_CHIP_ID_BCM4707 &&
	    ci->id != BCMA_CHIP_ID_BCM47094) {
		flags = 0;
		if (iost & BGMAC_BCMA_IOST_ATTACHED) {
			flags = BGMAC_BCMA_IOCTL_SW_CLKEN;
			if (!bgmac->has_robosw)
				flags |= BGMAC_BCMA_IOCTL_SW_RESET;
		}
		bcma_core_enable(core, flags);
	}

	/* Request Misc PLL for corerev > 2 */
	if (core->id.rev > 2 && !bgmac_is_bcm4707_family(bgmac)) {
		bgmac_set(bgmac, BCMA_CLKCTLST,
			  BGMAC_BCMA_CLKCTLST_MISC_PLL_REQ);
		bgmac_wait_value(bgmac->core, BCMA_CLKCTLST,
				 BGMAC_BCMA_CLKCTLST_MISC_PLL_ST,
				 BGMAC_BCMA_CLKCTLST_MISC_PLL_ST,
				 1000);
	}

	if (ci->id == BCMA_CHIP_ID_BCM5357 ||
	    ci->id == BCMA_CHIP_ID_BCM4749 ||
	    ci->id == BCMA_CHIP_ID_BCM53572) {
		struct bcma_drv_cc *cc = &bgmac->core->bus->drv_cc;
		u8 et_swtype = 0;
		u8 sw_type = BGMAC_CHIPCTL_1_SW_TYPE_EPHY |
			     BGMAC_CHIPCTL_1_IF_TYPE_MII;
		char buf[4];

		if (bcm47xx_nvram_getenv("et_swtype", buf, sizeof(buf)) > 0) {
			if (kstrtou8(buf, 0, &et_swtype))
				bgmac_err(bgmac, "Failed to parse et_swtype (%s)\n",
					  buf);
			et_swtype &= 0x0f;
			et_swtype <<= 4;
			sw_type = et_swtype;
		} else if (ci->id == BCMA_CHIP_ID_BCM5357 && ci->pkg == BCMA_PKG_ID_BCM5358) {
			sw_type = BGMAC_CHIPCTL_1_SW_TYPE_EPHYRMII;
		} else if ((ci->id == BCMA_CHIP_ID_BCM5357 && ci->pkg == BCMA_PKG_ID_BCM47186) ||
			   (ci->id == BCMA_CHIP_ID_BCM4749 && ci->pkg == 10) ||
			   (ci->id == BCMA_CHIP_ID_BCM53572 && ci->pkg == BCMA_PKG_ID_BCM47188)) {
			sw_type = BGMAC_CHIPCTL_1_IF_TYPE_RGMII |
				  BGMAC_CHIPCTL_1_SW_TYPE_RGMII;
		}
		bcma_chipco_chipctl_maskset(cc, 1,
					    ~(BGMAC_CHIPCTL_1_IF_TYPE_MASK |
					      BGMAC_CHIPCTL_1_SW_TYPE_MASK),
					    sw_type);
	}

	if (iost & BGMAC_BCMA_IOST_ATTACHED && !bgmac->has_robosw)
		bcma_awrite32(core, BCMA_IOCTL,
			      bcma_aread32(core, BCMA_IOCTL) &
			      ~BGMAC_BCMA_IOCTL_SW_RESET);

	/* http://bcm-v4.sipsolutions.net/mac-gbit/gmac/gmac_reset
	 * Specs don't say about using BGMAC_CMDCFG_SR, but in this routine
	 * BGMAC_CMDCFG is read _after_ putting chip in a reset. So it has to
	 * be keps until taking MAC out of the reset.
	 */
	bgmac_cmdcfg_maskset(bgmac,
			     ~(BGMAC_CMDCFG_TE |
			       BGMAC_CMDCFG_RE |
			       BGMAC_CMDCFG_RPI |
			       BGMAC_CMDCFG_TAI |
			       BGMAC_CMDCFG_HD |
			       BGMAC_CMDCFG_ML |
			       BGMAC_CMDCFG_CFE |
			       BGMAC_CMDCFG_RL |
			       BGMAC_CMDCFG_RED |
			       BGMAC_CMDCFG_PE |
			       BGMAC_CMDCFG_TPI |
			       BGMAC_CMDCFG_PAD_EN |
			       BGMAC_CMDCFG_PF),
			     BGMAC_CMDCFG_PROM |
			     BGMAC_CMDCFG_NLC |
			     BGMAC_CMDCFG_CFE |
			     BGMAC_CMDCFG_SR(core->id.rev),
			     false);
	bgmac->mac_speed = SPEED_UNKNOWN;
	bgmac->mac_duplex = DUPLEX_UNKNOWN;

	bgmac_clear_mib(bgmac);
	if (core->id.id == BCMA_CORE_4706_MAC_GBIT)
		bcma_maskset32(bgmac->cmn, BCMA_GMAC_CMN_PHY_CTL, ~0,
			       BCMA_GMAC_CMN_PC_MTE);
	else
		bgmac_set(bgmac, BGMAC_PHY_CNTL, BGMAC_PC_MTE);
	bgmac_miiconfig(bgmac);
	bgmac_phy_init(bgmac);

	netdev_reset_queue(bgmac->net_dev);
}

static void bgmac_chip_intrs_on(struct bgmac *bgmac)
{
	bgmac_write(bgmac, BGMAC_INT_MASK, bgmac->int_mask);
}

static void bgmac_chip_intrs_off(struct bgmac *bgmac)
{
	bgmac_write(bgmac, BGMAC_INT_MASK, 0);
	bgmac_read(bgmac, BGMAC_INT_MASK);
}

/* http://bcm-v4.sipsolutions.net/mac-gbit/gmac/gmac_enable */
static void bgmac_enable(struct bgmac *bgmac)
{
	struct bcma_chipinfo *ci = &bgmac->core->bus->chipinfo;
	u32 cmdcfg;
	u32 mode;
	u32 rxq_ctl;
	u32 fl_ctl;
	u16 bp_clk;
	u8 mdp;

	cmdcfg = bgmac_read(bgmac, BGMAC_CMDCFG);
	bgmac_cmdcfg_maskset(bgmac, ~(BGMAC_CMDCFG_TE | BGMAC_CMDCFG_RE),
			     BGMAC_CMDCFG_SR(bgmac->core->id.rev), true);
	udelay(2);
	cmdcfg |= BGMAC_CMDCFG_TE | BGMAC_CMDCFG_RE;
	bgmac_write(bgmac, BGMAC_CMDCFG, cmdcfg);

	mode = (bgmac_read(bgmac, BGMAC_DEV_STATUS) & BGMAC_DS_MM_MASK) >>
		BGMAC_DS_MM_SHIFT;
	if (ci->id != BCMA_CHIP_ID_BCM47162 || mode != 0)
		bgmac_set(bgmac, BCMA_CLKCTLST, BCMA_CLKCTLST_FORCEHT);
	if (ci->id == BCMA_CHIP_ID_BCM47162 && mode == 2)
		bcma_chipco_chipctl_maskset(&bgmac->core->bus->drv_cc, 1, ~0,
					    BGMAC_CHIPCTL_1_RXC_DLL_BYPASS);

	switch (ci->id) {
	case BCMA_CHIP_ID_BCM5357:
	case BCMA_CHIP_ID_BCM4749:
	case BCMA_CHIP_ID_BCM53572:
	case BCMA_CHIP_ID_BCM4716:
	case BCMA_CHIP_ID_BCM47162:
		fl_ctl = 0x03cb04cb;
		if (ci->id == BCMA_CHIP_ID_BCM5357 ||
		    ci->id == BCMA_CHIP_ID_BCM4749 ||
		    ci->id == BCMA_CHIP_ID_BCM53572)
			fl_ctl = 0x2300e1;
		bgmac_write(bgmac, BGMAC_FLOW_CTL_THRESH, fl_ctl);
		bgmac_write(bgmac, BGMAC_PAUSE_CTL, 0x27fff);
		break;
	}

	if (!bgmac_is_bcm4707_family(bgmac)) {
		rxq_ctl = bgmac_read(bgmac, BGMAC_RXQ_CTL);
		rxq_ctl &= ~BGMAC_RXQ_CTL_MDP_MASK;
		bp_clk = bcma_pmu_get_bus_clock(&bgmac->core->bus->drv_cc) /
				1000000;
		mdp = (bp_clk * 128 / 1000) - 3;
		rxq_ctl |= (mdp << BGMAC_RXQ_CTL_MDP_SHIFT);
		bgmac_write(bgmac, BGMAC_RXQ_CTL, rxq_ctl);
	}
}

/* http://bcm-v4.sipsolutions.net/mac-gbit/gmac/chipinit */
static void bgmac_chip_init(struct bgmac *bgmac)
{
	/* 1 interrupt per received frame */
	bgmac_write(bgmac, BGMAC_INT_RECV_LAZY, 1 << BGMAC_IRL_FC_SHIFT);

	/* Enable 802.3x tx flow control (honor received PAUSE frames) */
	bgmac_cmdcfg_maskset(bgmac, ~BGMAC_CMDCFG_RPI, 0, true);

	bgmac_set_rx_mode(bgmac->net_dev);

	bgmac_write_mac_address(bgmac, bgmac->net_dev->dev_addr);

	if (bgmac->loopback)
		bgmac_cmdcfg_maskset(bgmac, ~0, BGMAC_CMDCFG_ML, false);
	else
		bgmac_cmdcfg_maskset(bgmac, ~BGMAC_CMDCFG_ML, 0, false);

	bgmac_write(bgmac, BGMAC_RXMAX_LENGTH, 32 + ETHER_MAX_LEN);

	bgmac_chip_intrs_on(bgmac);

	bgmac_enable(bgmac);
}

static irqreturn_t bgmac_interrupt(int irq, void *dev_id)
{
	struct bgmac *bgmac = netdev_priv(dev_id);

	u32 int_status = bgmac_read(bgmac, BGMAC_INT_STATUS);
	int_status &= bgmac->int_mask;

	if (!int_status)
		return IRQ_NONE;

	int_status &= ~(BGMAC_IS_TX0 | BGMAC_IS_RX);
	if (int_status)
		bgmac_err(bgmac, "Unknown IRQs: 0x%08X\n", int_status);

	/* Disable new interrupts until handling existing ones */
	bgmac_chip_intrs_off(bgmac);

	napi_schedule(&bgmac->napi);

	return IRQ_HANDLED;
}

static int bgmac_poll(struct napi_struct *napi, int weight)
{
	struct bgmac *bgmac = container_of(napi, struct bgmac, napi);
	int handled = 0;

	/* Ack */
	bgmac_write(bgmac, BGMAC_INT_STATUS, ~0);

	bgmac_dma_tx_free(bgmac, &bgmac->tx_ring[0]);
	handled += bgmac_dma_rx_read(bgmac, &bgmac->rx_ring[0], weight);

	/* Poll again if more events arrived in the meantime */
	if (bgmac_read(bgmac, BGMAC_INT_STATUS) & (BGMAC_IS_TX0 | BGMAC_IS_RX))
		return weight;

	if (handled < weight) {
		napi_complete(napi);
		bgmac_chip_intrs_on(bgmac);
	}

	return handled;
}

/**************************************************
 * net_device_ops
 **************************************************/

static int bgmac_open(struct net_device *net_dev)
{
	struct bgmac *bgmac = netdev_priv(net_dev);
	int err = 0;

	bgmac_chip_reset(bgmac);

	err = bgmac_dma_init(bgmac);
	if (err)
		return err;

	/* Specs say about reclaiming rings here, but we do that in DMA init */
	bgmac_chip_init(bgmac);

	err = request_irq(bgmac->core->irq, bgmac_interrupt, IRQF_SHARED,
			  KBUILD_MODNAME, net_dev);
	if (err < 0) {
		bgmac_err(bgmac, "IRQ request error: %d!\n", err);
		bgmac_dma_cleanup(bgmac);
		return err;
	}
	napi_enable(&bgmac->napi);

	phy_start(bgmac->phy_dev);

	netif_carrier_on(net_dev);
	return 0;
}

static int bgmac_stop(struct net_device *net_dev)
{
	struct bgmac *bgmac = netdev_priv(net_dev);

	netif_carrier_off(net_dev);

	phy_stop(bgmac->phy_dev);

	napi_disable(&bgmac->napi);
	bgmac_chip_intrs_off(bgmac);
	free_irq(bgmac->core->irq, net_dev);

	bgmac_chip_reset(bgmac);
	bgmac_dma_cleanup(bgmac);

	return 0;
}

static netdev_tx_t bgmac_start_xmit(struct sk_buff *skb,
				    struct net_device *net_dev)
{
	struct bgmac *bgmac = netdev_priv(net_dev);
	struct bgmac_dma_ring *ring;

	/* No QOS support yet */
	ring = &bgmac->tx_ring[0];
	return bgmac_dma_tx_add(bgmac, ring, skb);
}

static int bgmac_set_mac_address(struct net_device *net_dev, void *addr)
{
	struct bgmac *bgmac = netdev_priv(net_dev);
	int ret;

	ret = eth_prepare_mac_addr_change(net_dev, addr);
	if (ret < 0)
		return ret;
	bgmac_write_mac_address(bgmac, (u8 *)addr);
	eth_commit_mac_addr_change(net_dev, addr);
	return 0;
}

static int bgmac_ioctl(struct net_device *net_dev, struct ifreq *ifr, int cmd)
{
	struct bgmac *bgmac = netdev_priv(net_dev);

	if (!netif_running(net_dev))
		return -EINVAL;

	return phy_mii_ioctl(bgmac->phy_dev, ifr, cmd);
}

static const struct net_device_ops bgmac_netdev_ops = {
	.ndo_open		= bgmac_open,
	.ndo_stop		= bgmac_stop,
	.ndo_start_xmit		= bgmac_start_xmit,
	.ndo_set_rx_mode	= bgmac_set_rx_mode,
	.ndo_set_mac_address	= bgmac_set_mac_address,
	.ndo_validate_addr	= eth_validate_addr,
	.ndo_do_ioctl           = bgmac_ioctl,
};

/**************************************************
 * ethtool_ops
 **************************************************/

static int bgmac_get_settings(struct net_device *net_dev,
			      struct ethtool_cmd *cmd)
{
	struct bgmac *bgmac = netdev_priv(net_dev);

	return phy_ethtool_gset(bgmac->phy_dev, cmd);
}

static int bgmac_set_settings(struct net_device *net_dev,
			      struct ethtool_cmd *cmd)
{
	struct bgmac *bgmac = netdev_priv(net_dev);

	return phy_ethtool_sset(bgmac->phy_dev, cmd);
}

static void bgmac_get_drvinfo(struct net_device *net_dev,
			      struct ethtool_drvinfo *info)
{
	strlcpy(info->driver, KBUILD_MODNAME, sizeof(info->driver));
	strlcpy(info->bus_info, "BCMA", sizeof(info->bus_info));
}

static const struct ethtool_ops bgmac_ethtool_ops = {
	.get_settings		= bgmac_get_settings,
	.set_settings		= bgmac_set_settings,
	.get_drvinfo		= bgmac_get_drvinfo,
};

/**************************************************
 * MII
 **************************************************/

static int bgmac_mii_read(struct mii_bus *bus, int mii_id, int regnum)
{
	return bgmac_phy_read(bus->priv, mii_id, regnum);
}

static int bgmac_mii_write(struct mii_bus *bus, int mii_id, int regnum,
			   u16 value)
{
	return bgmac_phy_write(bus->priv, mii_id, regnum, value);
}

static void bgmac_adjust_link(struct net_device *net_dev)
{
	struct bgmac *bgmac = netdev_priv(net_dev);
	struct phy_device *phy_dev = bgmac->phy_dev;
	bool update = false;

	if (phy_dev->link) {
		if (phy_dev->speed != bgmac->mac_speed) {
			bgmac->mac_speed = phy_dev->speed;
			update = true;
		}

		if (phy_dev->duplex != bgmac->mac_duplex) {
			bgmac->mac_duplex = phy_dev->duplex;
			update = true;
		}
	}

	if (update) {
		bgmac_mac_speed(bgmac);
		phy_print_status(phy_dev);
	}
}

static int bgmac_fixed_phy_register(struct bgmac *bgmac)
{
	struct fixed_phy_status fphy_status = {
		.link = 1,
		.speed = SPEED_1000,
		.duplex = DUPLEX_FULL,
	};
	struct phy_device *phy_dev;
	int err;

	phy_dev = fixed_phy_register(PHY_POLL, &fphy_status, -1, NULL);
	if (!phy_dev || IS_ERR(phy_dev)) {
		bgmac_err(bgmac, "Failed to register fixed PHY device\n");
		return -ENODEV;
	}

	err = phy_connect_direct(bgmac->net_dev, phy_dev, bgmac_adjust_link,
				 PHY_INTERFACE_MODE_MII);
	if (err) {
		bgmac_err(bgmac, "Connecting PHY failed\n");
		return err;
	}

	bgmac->phy_dev = phy_dev;

	return err;
}

static int bgmac_mii_register(struct bgmac *bgmac)
{
	struct mii_bus *mii_bus;
	struct phy_device *phy_dev;
	char bus_id[MII_BUS_ID_SIZE + 3];
	int err = 0;

	if (bgmac_is_bcm4707_family(bgmac))
		return bgmac_fixed_phy_register(bgmac);

	mii_bus = mdiobus_alloc();
	if (!mii_bus)
		return -ENOMEM;

	mii_bus->name = "bgmac mii bus";
	sprintf(mii_bus->id, "%s-%d-%d", "bgmac", bgmac->core->bus->num,
		bgmac->core->core_unit);
	mii_bus->priv = bgmac;
	mii_bus->read = bgmac_mii_read;
	mii_bus->write = bgmac_mii_write;
	mii_bus->parent = &bgmac->core->dev;
	mii_bus->phy_mask = ~(1 << bgmac->phyaddr);

	err = mdiobus_register(mii_bus);
	if (err) {
		bgmac_err(bgmac, "Registration of mii bus failed\n");
		goto err_free_bus;
	}

	bgmac->mii_bus = mii_bus;

	/* Connect to the PHY */
	snprintf(bus_id, sizeof(bus_id), PHY_ID_FMT, mii_bus->id,
		 bgmac->phyaddr);
	phy_dev = phy_connect(bgmac->net_dev, bus_id, &bgmac_adjust_link,
			      PHY_INTERFACE_MODE_MII);
	if (IS_ERR(phy_dev)) {
		bgmac_err(bgmac, "PHY connecton failed\n");
		err = PTR_ERR(phy_dev);
		goto err_unregister_bus;
	}
	bgmac->phy_dev = phy_dev;

	return err;

err_unregister_bus:
	mdiobus_unregister(mii_bus);
err_free_bus:
	mdiobus_free(mii_bus);
	return err;
}

static void bgmac_mii_unregister(struct bgmac *bgmac)
{
	struct mii_bus *mii_bus = bgmac->mii_bus;

	mdiobus_unregister(mii_bus);
	mdiobus_free(mii_bus);
}

/**************************************************
 * BCMA bus ops
 **************************************************/

/* http://bcm-v4.sipsolutions.net/mac-gbit/gmac/chipattach */
static int bgmac_probe(struct bcma_device *core)
{
	struct net_device *net_dev;
	struct bgmac *bgmac;
	struct ssb_sprom *sprom = &core->bus->sprom;
	u8 *mac;
	int err;

	switch (core->core_unit) {
	case 0:
		mac = sprom->et0mac;
		break;
	case 1:
		mac = sprom->et1mac;
		break;
	case 2:
		mac = sprom->et2mac;
		break;
	default:
		pr_err("Unsupported core_unit %d\n", core->core_unit);
		return -ENOTSUPP;
	}

	if (!is_valid_ether_addr(mac)) {
		dev_err(&core->dev, "Invalid MAC addr: %pM\n", mac);
		eth_random_addr(mac);
		dev_warn(&core->dev, "Using random MAC: %pM\n", mac);
	}

	/* Allocation and references */
	net_dev = alloc_etherdev(sizeof(*bgmac));
	if (!net_dev)
		return -ENOMEM;
	net_dev->netdev_ops = &bgmac_netdev_ops;
	net_dev->irq = core->irq;
	net_dev->ethtool_ops = &bgmac_ethtool_ops;
	bgmac = netdev_priv(net_dev);
	bgmac->net_dev = net_dev;
	bgmac->core = core;
	bcma_set_drvdata(core, bgmac);

	/* Defaults */
	memcpy(bgmac->net_dev->dev_addr, mac, ETH_ALEN);

	/* On BCM4706 we need common core to access PHY */
	if (core->id.id == BCMA_CORE_4706_MAC_GBIT &&
	    !core->bus->drv_gmac_cmn.core) {
		bgmac_err(bgmac, "GMAC CMN core not found (required for BCM4706)\n");
		err = -ENODEV;
		goto err_netdev_free;
	}
	bgmac->cmn = core->bus->drv_gmac_cmn.core;

	switch (core->core_unit) {
	case 0:
		bgmac->phyaddr = sprom->et0phyaddr;
		break;
	case 1:
		bgmac->phyaddr = sprom->et1phyaddr;
		break;
	case 2:
		bgmac->phyaddr = sprom->et2phyaddr;
		break;
	}
	bgmac->phyaddr &= BGMAC_PHY_MASK;
	if (bgmac->phyaddr == BGMAC_PHY_MASK) {
		bgmac_err(bgmac, "No PHY found\n");
		err = -ENODEV;
		goto err_netdev_free;
	}
	bgmac_info(bgmac, "Found PHY addr: %d%s\n", bgmac->phyaddr,
		   bgmac->phyaddr == BGMAC_PHY_NOREGS ? " (NOREGS)" : "");

	if (core->bus->hosttype == BCMA_HOSTTYPE_PCI) {
		bgmac_err(bgmac, "PCI setup not implemented\n");
		err = -ENOTSUPP;
		goto err_netdev_free;
	}

	bgmac_chip_reset(bgmac);

	/* For Northstar, we have to take all GMAC core out of reset */
	if (bgmac_is_bcm4707_family(bgmac)) {
		struct bcma_device *ns_core;
		int ns_gmac;

		/* Northstar has 4 GMAC cores */
		for (ns_gmac = 0; ns_gmac < 4; ns_gmac++) {
			/* As Northstar requirement, we have to reset all GMACs
			 * before accessing one. bgmac_chip_reset() call
			 * bcma_core_enable() for this core. Then the other
			 * three GMACs didn't reset.  We do it here.
			 */
			ns_core = bcma_find_core_unit(core->bus,
						      BCMA_CORE_MAC_GBIT,
						      ns_gmac);
			if (ns_core && !bcma_core_is_enabled(ns_core))
				bcma_core_enable(ns_core, 0);
		}
	}

	err = bgmac_dma_alloc(bgmac);
	if (err) {
		bgmac_err(bgmac, "Unable to alloc memory for DMA\n");
		goto err_netdev_free;
	}

	bgmac->int_mask = BGMAC_IS_ERRMASK | BGMAC_IS_RX | BGMAC_IS_TX_MASK;
	if (bcm47xx_nvram_getenv("et0_no_txint", NULL, 0) == 0)
		bgmac->int_mask &= ~BGMAC_IS_TX_MASK;

	/* TODO: reset the external phy. Specs are needed */
	bgmac_phy_reset(bgmac);

	bgmac->has_robosw = !!(core->bus->sprom.boardflags_lo &
			       BGMAC_BFL_ENETROBO);
	if (bgmac->has_robosw)
		bgmac_warn(bgmac, "Support for Roboswitch not implemented\n");

	if (core->bus->sprom.boardflags_lo & BGMAC_BFL_ENETADM)
		bgmac_warn(bgmac, "Support for ADMtek ethernet switch not implemented\n");

	netif_napi_add(net_dev, &bgmac->napi, bgmac_poll, BGMAC_WEIGHT);

	err = bgmac_mii_register(bgmac);
	if (err) {
		bgmac_err(bgmac, "Cannot register MDIO\n");
		goto err_dma_free;
	}

	net_dev->features = NETIF_F_SG | NETIF_F_IP_CSUM | NETIF_F_IPV6_CSUM;
	net_dev->hw_features = net_dev->features;
	net_dev->vlan_features = net_dev->features;

	err = register_netdev(bgmac->net_dev);
	if (err) {
		bgmac_err(bgmac, "Cannot register net device\n");
		goto err_mii_unregister;
	}

	netif_carrier_off(net_dev);

	return 0;

err_mii_unregister:
	bgmac_mii_unregister(bgmac);
err_dma_free:
	bgmac_dma_free(bgmac);

err_netdev_free:
	bcma_set_drvdata(core, NULL);
	free_netdev(net_dev);

	return err;
}

static void bgmac_remove(struct bcma_device *core)
{
	struct bgmac *bgmac = bcma_get_drvdata(core);

	unregister_netdev(bgmac->net_dev);
	bgmac_mii_unregister(bgmac);
	netif_napi_del(&bgmac->napi);
	bgmac_dma_free(bgmac);
	bcma_set_drvdata(core, NULL);
	free_netdev(bgmac->net_dev);
}

static struct bcma_driver bgmac_bcma_driver = {
	.name		= KBUILD_MODNAME,
	.id_table	= bgmac_bcma_tbl,
	.probe		= bgmac_probe,
	.remove		= bgmac_remove,
};

static int __init bgmac_init(void)
{
	int err;

	err = bcma_driver_register(&bgmac_bcma_driver);
	if (err)
		return err;
	pr_info("Broadcom 47xx GBit MAC driver loaded\n");

	return 0;
}

static void __exit bgmac_exit(void)
{
	bcma_driver_unregister(&bgmac_bcma_driver);
}

module_init(bgmac_init)
module_exit(bgmac_exit)

MODULE_AUTHOR("Rafał Miłecki");
MODULE_LICENSE("GPL");<|MERGE_RESOLUTION|>--- conflicted
+++ resolved
@@ -30,10 +30,7 @@
 {
 	switch (bgmac->core->bus->chipinfo.id) {
 	case BCMA_CHIP_ID_BCM4707:
-<<<<<<< HEAD
-=======
 	case BCMA_CHIP_ID_BCM47094:
->>>>>>> 0a87cadb
 	case BCMA_CHIP_ID_BCM53018:
 		return true;
 	default:
