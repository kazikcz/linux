--- conflicted
+++ resolved
@@ -356,10 +356,7 @@
 #define I40E_FLAG_NO_DCB_SUPPORT		BIT_ULL(45)
 #define I40E_FLAG_USE_SET_LLDP_MIB		BIT_ULL(46)
 #define I40E_FLAG_STOP_FW_LLDP			BIT_ULL(47)
-<<<<<<< HEAD
-=======
 #define I40E_FLAG_HAVE_10GBASET_PHY		BIT_ULL(48)
->>>>>>> 0a87cadb
 #define I40E_FLAG_PF_MAC			BIT_ULL(50)
 
 	/* tracks features that get auto disabled by errors */
