--- conflicted
+++ resolved
@@ -46,11 +46,7 @@
 
 #define DRV_VERSION_MAJOR 1
 #define DRV_VERSION_MINOR 4
-<<<<<<< HEAD
-#define DRV_VERSION_BUILD 15
-=======
 #define DRV_VERSION_BUILD 25
->>>>>>> 0a87cadb
 #define DRV_VERSION __stringify(DRV_VERSION_MAJOR) "." \
 	     __stringify(DRV_VERSION_MINOR) "." \
 	     __stringify(DRV_VERSION_BUILD)    DRV_KERN
@@ -7492,10 +7488,7 @@
 		tx_ring->dcb_tc = 0;
 		if (vsi->back->flags & I40E_FLAG_WB_ON_ITR_CAPABLE)
 			tx_ring->flags = I40E_TXR_FLAGS_WB_ON_ITR;
-<<<<<<< HEAD
-=======
 		tx_ring->tx_itr_setting = pf->tx_itr_default;
->>>>>>> 0a87cadb
 		vsi->tx_rings[i] = tx_ring;
 
 		rx_ring = &tx_ring[1];
