/*******************************************************************************
 *
 * Intel Ethernet Controller XL710 Family Linux Driver
 * Copyright(c) 2013 - 2016 Intel Corporation.
 *
 * This program is free software; you can redistribute it and/or modify it
 * under the terms and conditions of the GNU General Public License,
 * version 2, as published by the Free Software Foundation.
 *
 * This program is distributed in the hope it will be useful, but WITHOUT
 * ANY WARRANTY; without even the implied warranty of MERCHANTABILITY or
 * FITNESS FOR A PARTICULAR PURPOSE.  See the GNU General Public License for
 * more details.
 *
 * You should have received a copy of the GNU General Public License along
 * with this program.  If not, see <http://www.gnu.org/licenses/>.
 *
 * The full GNU General Public License is included in this distribution in
 * the file called "COPYING".
 *
 * Contact Information:
 * e1000-devel Mailing List <e1000-devel@lists.sourceforge.net>
 * Intel Corporation, 5200 N.E. Elam Young Parkway, Hillsboro, OR 97124-6497
 *
 ******************************************************************************/

#include <linux/prefetch.h>
#include <net/busy_poll.h>
#include "i40e.h"
#include "i40e_prototype.h"

static inline __le64 build_ctob(u32 td_cmd, u32 td_offset, unsigned int size,
				u32 td_tag)
{
	return cpu_to_le64(I40E_TX_DESC_DTYPE_DATA |
			   ((u64)td_cmd  << I40E_TXD_QW1_CMD_SHIFT) |
			   ((u64)td_offset << I40E_TXD_QW1_OFFSET_SHIFT) |
			   ((u64)size  << I40E_TXD_QW1_TX_BUF_SZ_SHIFT) |
			   ((u64)td_tag  << I40E_TXD_QW1_L2TAG1_SHIFT));
}

#define I40E_TXD_CMD (I40E_TX_DESC_CMD_EOP | I40E_TX_DESC_CMD_RS)
#define I40E_FD_CLEAN_DELAY 10
/**
 * i40e_program_fdir_filter - Program a Flow Director filter
 * @fdir_data: Packet data that will be filter parameters
 * @raw_packet: the pre-allocated packet buffer for FDir
 * @pf: The PF pointer
 * @add: True for add/update, False for remove
 **/
int i40e_program_fdir_filter(struct i40e_fdir_filter *fdir_data, u8 *raw_packet,
			     struct i40e_pf *pf, bool add)
{
	struct i40e_filter_program_desc *fdir_desc;
	struct i40e_tx_buffer *tx_buf, *first;
	struct i40e_tx_desc *tx_desc;
	struct i40e_ring *tx_ring;
	unsigned int fpt, dcc;
	struct i40e_vsi *vsi;
	struct device *dev;
	dma_addr_t dma;
	u32 td_cmd = 0;
	u16 delay = 0;
	u16 i;

	/* find existing FDIR VSI */
	vsi = NULL;
	for (i = 0; i < pf->num_alloc_vsi; i++)
		if (pf->vsi[i] && pf->vsi[i]->type == I40E_VSI_FDIR)
			vsi = pf->vsi[i];
	if (!vsi)
		return -ENOENT;

	tx_ring = vsi->tx_rings[0];
	dev = tx_ring->dev;

	/* we need two descriptors to add/del a filter and we can wait */
	do {
		if (I40E_DESC_UNUSED(tx_ring) > 1)
			break;
		msleep_interruptible(1);
		delay++;
	} while (delay < I40E_FD_CLEAN_DELAY);

	if (!(I40E_DESC_UNUSED(tx_ring) > 1))
		return -EAGAIN;

	dma = dma_map_single(dev, raw_packet,
			     I40E_FDIR_MAX_RAW_PACKET_SIZE, DMA_TO_DEVICE);
	if (dma_mapping_error(dev, dma))
		goto dma_fail;

	/* grab the next descriptor */
	i = tx_ring->next_to_use;
	fdir_desc = I40E_TX_FDIRDESC(tx_ring, i);
	first = &tx_ring->tx_bi[i];
	memset(first, 0, sizeof(struct i40e_tx_buffer));

	tx_ring->next_to_use = ((i + 1) < tx_ring->count) ? i + 1 : 0;

	fpt = (fdir_data->q_index << I40E_TXD_FLTR_QW0_QINDEX_SHIFT) &
	      I40E_TXD_FLTR_QW0_QINDEX_MASK;

	fpt |= (fdir_data->flex_off << I40E_TXD_FLTR_QW0_FLEXOFF_SHIFT) &
	       I40E_TXD_FLTR_QW0_FLEXOFF_MASK;

	fpt |= (fdir_data->pctype << I40E_TXD_FLTR_QW0_PCTYPE_SHIFT) &
	       I40E_TXD_FLTR_QW0_PCTYPE_MASK;

	/* Use LAN VSI Id if not programmed by user */
	if (fdir_data->dest_vsi == 0)
		fpt |= (pf->vsi[pf->lan_vsi]->id) <<
		       I40E_TXD_FLTR_QW0_DEST_VSI_SHIFT;
	else
		fpt |= ((u32)fdir_data->dest_vsi <<
			I40E_TXD_FLTR_QW0_DEST_VSI_SHIFT) &
		       I40E_TXD_FLTR_QW0_DEST_VSI_MASK;

	dcc = I40E_TX_DESC_DTYPE_FILTER_PROG;

	if (add)
		dcc |= I40E_FILTER_PROGRAM_DESC_PCMD_ADD_UPDATE <<
		       I40E_TXD_FLTR_QW1_PCMD_SHIFT;
	else
		dcc |= I40E_FILTER_PROGRAM_DESC_PCMD_REMOVE <<
		       I40E_TXD_FLTR_QW1_PCMD_SHIFT;

	dcc |= (fdir_data->dest_ctl << I40E_TXD_FLTR_QW1_DEST_SHIFT) &
	       I40E_TXD_FLTR_QW1_DEST_MASK;

	dcc |= (fdir_data->fd_status << I40E_TXD_FLTR_QW1_FD_STATUS_SHIFT) &
	       I40E_TXD_FLTR_QW1_FD_STATUS_MASK;

	if (fdir_data->cnt_index != 0) {
		dcc |= I40E_TXD_FLTR_QW1_CNT_ENA_MASK;
		dcc |= ((u32)fdir_data->cnt_index <<
			I40E_TXD_FLTR_QW1_CNTINDEX_SHIFT) &
			I40E_TXD_FLTR_QW1_CNTINDEX_MASK;
	}

	fdir_desc->qindex_flex_ptype_vsi = cpu_to_le32(fpt);
	fdir_desc->rsvd = cpu_to_le32(0);
	fdir_desc->dtype_cmd_cntindex = cpu_to_le32(dcc);
	fdir_desc->fd_id = cpu_to_le32(fdir_data->fd_id);

	/* Now program a dummy descriptor */
	i = tx_ring->next_to_use;
	tx_desc = I40E_TX_DESC(tx_ring, i);
	tx_buf = &tx_ring->tx_bi[i];

	tx_ring->next_to_use = ((i + 1) < tx_ring->count) ? i + 1 : 0;

	memset(tx_buf, 0, sizeof(struct i40e_tx_buffer));

	/* record length, and DMA address */
	dma_unmap_len_set(tx_buf, len, I40E_FDIR_MAX_RAW_PACKET_SIZE);
	dma_unmap_addr_set(tx_buf, dma, dma);

	tx_desc->buffer_addr = cpu_to_le64(dma);
	td_cmd = I40E_TXD_CMD | I40E_TX_DESC_CMD_DUMMY;

	tx_buf->tx_flags = I40E_TX_FLAGS_FD_SB;
	tx_buf->raw_buf = (void *)raw_packet;

	tx_desc->cmd_type_offset_bsz =
		build_ctob(td_cmd, 0, I40E_FDIR_MAX_RAW_PACKET_SIZE, 0);

	/* Force memory writes to complete before letting h/w
	 * know there are new descriptors to fetch.
	 */
	wmb();

	/* Mark the data descriptor to be watched */
	first->next_to_watch = tx_desc;

	writel(tx_ring->next_to_use, tx_ring->tail);
	return 0;

dma_fail:
	return -1;
}

#define IP_HEADER_OFFSET 14
#define I40E_UDPIP_DUMMY_PACKET_LEN 42
/**
 * i40e_add_del_fdir_udpv4 - Add/Remove UDPv4 filters
 * @vsi: pointer to the targeted VSI
 * @fd_data: the flow director data required for the FDir descriptor
 * @add: true adds a filter, false removes it
 *
 * Returns 0 if the filters were successfully added or removed
 **/
static int i40e_add_del_fdir_udpv4(struct i40e_vsi *vsi,
				   struct i40e_fdir_filter *fd_data,
				   bool add)
{
	struct i40e_pf *pf = vsi->back;
	struct udphdr *udp;
	struct iphdr *ip;
	bool err = false;
	u8 *raw_packet;
	int ret;
	static char packet[] = {0, 0, 0, 0, 0, 0, 0, 0, 0, 0, 0, 0, 0x08, 0,
		0x45, 0, 0, 0x1c, 0, 0, 0x40, 0, 0x40, 0x11, 0, 0, 0, 0, 0, 0,
		0, 0, 0, 0, 0, 0, 0, 0, 0, 0, 0, 0};

	raw_packet = kzalloc(I40E_FDIR_MAX_RAW_PACKET_SIZE, GFP_KERNEL);
	if (!raw_packet)
		return -ENOMEM;
	memcpy(raw_packet, packet, I40E_UDPIP_DUMMY_PACKET_LEN);

	ip = (struct iphdr *)(raw_packet + IP_HEADER_OFFSET);
	udp = (struct udphdr *)(raw_packet + IP_HEADER_OFFSET
	      + sizeof(struct iphdr));

	ip->daddr = fd_data->dst_ip[0];
	udp->dest = fd_data->dst_port;
	ip->saddr = fd_data->src_ip[0];
	udp->source = fd_data->src_port;

	fd_data->pctype = I40E_FILTER_PCTYPE_NONF_IPV4_UDP;
	ret = i40e_program_fdir_filter(fd_data, raw_packet, pf, add);
	if (ret) {
		dev_info(&pf->pdev->dev,
			 "PCTYPE:%d, Filter command send failed for fd_id:%d (ret = %d)\n",
			 fd_data->pctype, fd_data->fd_id, ret);
		err = true;
	} else if (I40E_DEBUG_FD & pf->hw.debug_mask) {
		if (add)
			dev_info(&pf->pdev->dev,
				 "Filter OK for PCTYPE %d loc = %d\n",
				 fd_data->pctype, fd_data->fd_id);
		else
			dev_info(&pf->pdev->dev,
				 "Filter deleted for PCTYPE %d loc = %d\n",
				 fd_data->pctype, fd_data->fd_id);
	}
	if (err)
		kfree(raw_packet);

	return err ? -EOPNOTSUPP : 0;
}

#define I40E_TCPIP_DUMMY_PACKET_LEN 54
/**
 * i40e_add_del_fdir_tcpv4 - Add/Remove TCPv4 filters
 * @vsi: pointer to the targeted VSI
 * @fd_data: the flow director data required for the FDir descriptor
 * @add: true adds a filter, false removes it
 *
 * Returns 0 if the filters were successfully added or removed
 **/
static int i40e_add_del_fdir_tcpv4(struct i40e_vsi *vsi,
				   struct i40e_fdir_filter *fd_data,
				   bool add)
{
	struct i40e_pf *pf = vsi->back;
	struct tcphdr *tcp;
	struct iphdr *ip;
	bool err = false;
	u8 *raw_packet;
	int ret;
	/* Dummy packet */
	static char packet[] = {0, 0, 0, 0, 0, 0, 0, 0, 0, 0, 0, 0, 0x08, 0,
		0x45, 0, 0, 0x28, 0, 0, 0x40, 0, 0x40, 0x6, 0, 0, 0, 0, 0, 0,
		0, 0, 0, 0, 0, 0, 0, 0, 0, 0, 0, 0, 0, 0, 0, 0, 0x80, 0x11,
		0x0, 0x72, 0, 0, 0, 0};

	raw_packet = kzalloc(I40E_FDIR_MAX_RAW_PACKET_SIZE, GFP_KERNEL);
	if (!raw_packet)
		return -ENOMEM;
	memcpy(raw_packet, packet, I40E_TCPIP_DUMMY_PACKET_LEN);

	ip = (struct iphdr *)(raw_packet + IP_HEADER_OFFSET);
	tcp = (struct tcphdr *)(raw_packet + IP_HEADER_OFFSET
	      + sizeof(struct iphdr));

	ip->daddr = fd_data->dst_ip[0];
	tcp->dest = fd_data->dst_port;
	ip->saddr = fd_data->src_ip[0];
	tcp->source = fd_data->src_port;

	if (add) {
		pf->fd_tcp_rule++;
		if (pf->flags & I40E_FLAG_FD_ATR_ENABLED) {
			if (I40E_DEBUG_FD & pf->hw.debug_mask)
				dev_info(&pf->pdev->dev, "Forcing ATR off, sideband rules for TCP/IPv4 flow being applied\n");
			pf->flags &= ~I40E_FLAG_FD_ATR_ENABLED;
		}
	} else {
		pf->fd_tcp_rule = (pf->fd_tcp_rule > 0) ?
				  (pf->fd_tcp_rule - 1) : 0;
		if (pf->fd_tcp_rule == 0) {
			pf->flags |= I40E_FLAG_FD_ATR_ENABLED;
			if (I40E_DEBUG_FD & pf->hw.debug_mask)
				dev_info(&pf->pdev->dev, "ATR re-enabled due to no sideband TCP/IPv4 rules\n");
		}
	}

	fd_data->pctype = I40E_FILTER_PCTYPE_NONF_IPV4_TCP;
	ret = i40e_program_fdir_filter(fd_data, raw_packet, pf, add);

	if (ret) {
		dev_info(&pf->pdev->dev,
			 "PCTYPE:%d, Filter command send failed for fd_id:%d (ret = %d)\n",
			 fd_data->pctype, fd_data->fd_id, ret);
		err = true;
	} else if (I40E_DEBUG_FD & pf->hw.debug_mask) {
		if (add)
			dev_info(&pf->pdev->dev, "Filter OK for PCTYPE %d loc = %d)\n",
				 fd_data->pctype, fd_data->fd_id);
		else
			dev_info(&pf->pdev->dev,
				 "Filter deleted for PCTYPE %d loc = %d\n",
				 fd_data->pctype, fd_data->fd_id);
	}

	if (err)
		kfree(raw_packet);

	return err ? -EOPNOTSUPP : 0;
}

/**
 * i40e_add_del_fdir_sctpv4 - Add/Remove SCTPv4 Flow Director filters for
 * a specific flow spec
 * @vsi: pointer to the targeted VSI
 * @fd_data: the flow director data required for the FDir descriptor
 * @add: true adds a filter, false removes it
 *
 * Returns 0 if the filters were successfully added or removed
 **/
static int i40e_add_del_fdir_sctpv4(struct i40e_vsi *vsi,
				    struct i40e_fdir_filter *fd_data,
				    bool add)
{
	return -EOPNOTSUPP;
}

#define I40E_IP_DUMMY_PACKET_LEN 34
/**
 * i40e_add_del_fdir_ipv4 - Add/Remove IPv4 Flow Director filters for
 * a specific flow spec
 * @vsi: pointer to the targeted VSI
 * @fd_data: the flow director data required for the FDir descriptor
 * @add: true adds a filter, false removes it
 *
 * Returns 0 if the filters were successfully added or removed
 **/
static int i40e_add_del_fdir_ipv4(struct i40e_vsi *vsi,
				  struct i40e_fdir_filter *fd_data,
				  bool add)
{
	struct i40e_pf *pf = vsi->back;
	struct iphdr *ip;
	bool err = false;
	u8 *raw_packet;
	int ret;
	int i;
	static char packet[] = {0, 0, 0, 0, 0, 0, 0, 0, 0, 0, 0, 0, 0x08, 0,
		0x45, 0, 0, 0x14, 0, 0, 0x40, 0, 0x40, 0x10, 0, 0, 0, 0, 0, 0,
		0, 0, 0, 0};

	for (i = I40E_FILTER_PCTYPE_NONF_IPV4_OTHER;
	     i <= I40E_FILTER_PCTYPE_FRAG_IPV4;	i++) {
		raw_packet = kzalloc(I40E_FDIR_MAX_RAW_PACKET_SIZE, GFP_KERNEL);
		if (!raw_packet)
			return -ENOMEM;
		memcpy(raw_packet, packet, I40E_IP_DUMMY_PACKET_LEN);
		ip = (struct iphdr *)(raw_packet + IP_HEADER_OFFSET);

		ip->saddr = fd_data->src_ip[0];
		ip->daddr = fd_data->dst_ip[0];
		ip->protocol = 0;

		fd_data->pctype = i;
		ret = i40e_program_fdir_filter(fd_data, raw_packet, pf, add);

		if (ret) {
			dev_info(&pf->pdev->dev,
				 "PCTYPE:%d, Filter command send failed for fd_id:%d (ret = %d)\n",
				 fd_data->pctype, fd_data->fd_id, ret);
			err = true;
		} else if (I40E_DEBUG_FD & pf->hw.debug_mask) {
			if (add)
				dev_info(&pf->pdev->dev,
					 "Filter OK for PCTYPE %d loc = %d\n",
					 fd_data->pctype, fd_data->fd_id);
			else
				dev_info(&pf->pdev->dev,
					 "Filter deleted for PCTYPE %d loc = %d\n",
					 fd_data->pctype, fd_data->fd_id);
		}
	}

	if (err)
		kfree(raw_packet);

	return err ? -EOPNOTSUPP : 0;
}

/**
 * i40e_add_del_fdir - Build raw packets to add/del fdir filter
 * @vsi: pointer to the targeted VSI
 * @cmd: command to get or set RX flow classification rules
 * @add: true adds a filter, false removes it
 *
 **/
int i40e_add_del_fdir(struct i40e_vsi *vsi,
		      struct i40e_fdir_filter *input, bool add)
{
	struct i40e_pf *pf = vsi->back;
	int ret;

	switch (input->flow_type & ~FLOW_EXT) {
	case TCP_V4_FLOW:
		ret = i40e_add_del_fdir_tcpv4(vsi, input, add);
		break;
	case UDP_V4_FLOW:
		ret = i40e_add_del_fdir_udpv4(vsi, input, add);
		break;
	case SCTP_V4_FLOW:
		ret = i40e_add_del_fdir_sctpv4(vsi, input, add);
		break;
	case IPV4_FLOW:
		ret = i40e_add_del_fdir_ipv4(vsi, input, add);
		break;
	case IP_USER_FLOW:
		switch (input->ip4_proto) {
		case IPPROTO_TCP:
			ret = i40e_add_del_fdir_tcpv4(vsi, input, add);
			break;
		case IPPROTO_UDP:
			ret = i40e_add_del_fdir_udpv4(vsi, input, add);
			break;
		case IPPROTO_SCTP:
			ret = i40e_add_del_fdir_sctpv4(vsi, input, add);
			break;
		default:
			ret = i40e_add_del_fdir_ipv4(vsi, input, add);
			break;
		}
		break;
	default:
		dev_info(&pf->pdev->dev, "Could not specify spec type %d\n",
			 input->flow_type);
		ret = -EINVAL;
	}

	/* The buffer allocated here is freed by the i40e_clean_tx_ring() */
	return ret;
}

/**
 * i40e_fd_handle_status - check the Programming Status for FD
 * @rx_ring: the Rx ring for this descriptor
 * @rx_desc: the Rx descriptor for programming Status, not a packet descriptor.
 * @prog_id: the id originally used for programming
 *
 * This is used to verify if the FD programming or invalidation
 * requested by SW to the HW is successful or not and take actions accordingly.
 **/
static void i40e_fd_handle_status(struct i40e_ring *rx_ring,
				  union i40e_rx_desc *rx_desc, u8 prog_id)
{
	struct i40e_pf *pf = rx_ring->vsi->back;
	struct pci_dev *pdev = pf->pdev;
	u32 fcnt_prog, fcnt_avail;
	u32 error;
	u64 qw;

	qw = le64_to_cpu(rx_desc->wb.qword1.status_error_len);
	error = (qw & I40E_RX_PROG_STATUS_DESC_QW1_ERROR_MASK) >>
		I40E_RX_PROG_STATUS_DESC_QW1_ERROR_SHIFT;

	if (error == BIT(I40E_RX_PROG_STATUS_DESC_FD_TBL_FULL_SHIFT)) {
		pf->fd_inv = le32_to_cpu(rx_desc->wb.qword0.hi_dword.fd_id);
		if ((rx_desc->wb.qword0.hi_dword.fd_id != 0) ||
		    (I40E_DEBUG_FD & pf->hw.debug_mask))
			dev_warn(&pdev->dev, "ntuple filter loc = %d, could not be added\n",
				 pf->fd_inv);

		/* Check if the programming error is for ATR.
		 * If so, auto disable ATR and set a state for
		 * flush in progress. Next time we come here if flush is in
		 * progress do nothing, once flush is complete the state will
		 * be cleared.
		 */
		if (test_bit(__I40E_FD_FLUSH_REQUESTED, &pf->state))
			return;

		pf->fd_add_err++;
		/* store the current atr filter count */
		pf->fd_atr_cnt = i40e_get_current_atr_cnt(pf);

		if ((rx_desc->wb.qword0.hi_dword.fd_id == 0) &&
		    (pf->auto_disable_flags & I40E_FLAG_FD_SB_ENABLED)) {
			pf->auto_disable_flags |= I40E_FLAG_FD_ATR_ENABLED;
			set_bit(__I40E_FD_FLUSH_REQUESTED, &pf->state);
		}

		/* filter programming failed most likely due to table full */
		fcnt_prog = i40e_get_global_fd_count(pf);
		fcnt_avail = pf->fdir_pf_filter_count;
		/* If ATR is running fcnt_prog can quickly change,
		 * if we are very close to full, it makes sense to disable
		 * FD ATR/SB and then re-enable it when there is room.
		 */
		if (fcnt_prog >= (fcnt_avail - I40E_FDIR_BUFFER_FULL_MARGIN)) {
			if ((pf->flags & I40E_FLAG_FD_SB_ENABLED) &&
			    !(pf->auto_disable_flags &
				     I40E_FLAG_FD_SB_ENABLED)) {
				if (I40E_DEBUG_FD & pf->hw.debug_mask)
					dev_warn(&pdev->dev, "FD filter space full, new ntuple rules will not be added\n");
				pf->auto_disable_flags |=
							I40E_FLAG_FD_SB_ENABLED;
			}
		}
	} else if (error == BIT(I40E_RX_PROG_STATUS_DESC_NO_FD_ENTRY_SHIFT)) {
		if (I40E_DEBUG_FD & pf->hw.debug_mask)
			dev_info(&pdev->dev, "ntuple filter fd_id = %d, could not be removed\n",
				 rx_desc->wb.qword0.hi_dword.fd_id);
	}
}

/**
 * i40e_unmap_and_free_tx_resource - Release a Tx buffer
 * @ring:      the ring that owns the buffer
 * @tx_buffer: the buffer to free
 **/
static void i40e_unmap_and_free_tx_resource(struct i40e_ring *ring,
					    struct i40e_tx_buffer *tx_buffer)
{
	if (tx_buffer->skb) {
		dev_kfree_skb_any(tx_buffer->skb);
		if (dma_unmap_len(tx_buffer, len))
			dma_unmap_single(ring->dev,
					 dma_unmap_addr(tx_buffer, dma),
					 dma_unmap_len(tx_buffer, len),
					 DMA_TO_DEVICE);
	} else if (dma_unmap_len(tx_buffer, len)) {
		dma_unmap_page(ring->dev,
			       dma_unmap_addr(tx_buffer, dma),
			       dma_unmap_len(tx_buffer, len),
			       DMA_TO_DEVICE);
	}

	if (tx_buffer->tx_flags & I40E_TX_FLAGS_FD_SB)
		kfree(tx_buffer->raw_buf);

	tx_buffer->next_to_watch = NULL;
	tx_buffer->skb = NULL;
	dma_unmap_len_set(tx_buffer, len, 0);
	/* tx_buffer must be completely set up in the transmit path */
}

/**
 * i40e_clean_tx_ring - Free any empty Tx buffers
 * @tx_ring: ring to be cleaned
 **/
void i40e_clean_tx_ring(struct i40e_ring *tx_ring)
{
	unsigned long bi_size;
	u16 i;

	/* ring already cleared, nothing to do */
	if (!tx_ring->tx_bi)
		return;

	/* Free all the Tx ring sk_buffs */
	for (i = 0; i < tx_ring->count; i++)
		i40e_unmap_and_free_tx_resource(tx_ring, &tx_ring->tx_bi[i]);

	bi_size = sizeof(struct i40e_tx_buffer) * tx_ring->count;
	memset(tx_ring->tx_bi, 0, bi_size);

	/* Zero out the descriptor ring */
	memset(tx_ring->desc, 0, tx_ring->size);

	tx_ring->next_to_use = 0;
	tx_ring->next_to_clean = 0;

	if (!tx_ring->netdev)
		return;

	/* cleanup Tx queue statistics */
	netdev_tx_reset_queue(netdev_get_tx_queue(tx_ring->netdev,
						  tx_ring->queue_index));
}

/**
 * i40e_free_tx_resources - Free Tx resources per queue
 * @tx_ring: Tx descriptor ring for a specific queue
 *
 * Free all transmit software resources
 **/
void i40e_free_tx_resources(struct i40e_ring *tx_ring)
{
	i40e_clean_tx_ring(tx_ring);
	kfree(tx_ring->tx_bi);
	tx_ring->tx_bi = NULL;

	if (tx_ring->desc) {
		dma_free_coherent(tx_ring->dev, tx_ring->size,
				  tx_ring->desc, tx_ring->dma);
		tx_ring->desc = NULL;
	}
}

/**
 * i40e_get_tx_pending - how many tx descriptors not processed
 * @tx_ring: the ring of descriptors
 * @in_sw: is tx_pending being checked in SW or HW
 *
 * Since there is no access to the ring head register
 * in XL710, we need to use our local copies
 **/
u32 i40e_get_tx_pending(struct i40e_ring *ring, bool in_sw)
{
	u32 head, tail;

	if (!in_sw)
		head = i40e_get_head(ring);
	else
		head = ring->next_to_clean;
	tail = readl(ring->tail);

	if (head != tail)
		return (head < tail) ?
			tail - head : (tail + ring->count - head);

	return 0;
}

#define WB_STRIDE 0x3

/**
 * i40e_clean_tx_irq - Reclaim resources after transmit completes
 * @tx_ring:  tx ring to clean
 * @budget:   how many cleans we're allowed
 *
 * Returns true if there's any budget left (e.g. the clean is finished)
 **/
static bool i40e_clean_tx_irq(struct i40e_ring *tx_ring, int budget)
{
	u16 i = tx_ring->next_to_clean;
	struct i40e_tx_buffer *tx_buf;
	struct i40e_tx_desc *tx_head;
	struct i40e_tx_desc *tx_desc;
	unsigned int total_packets = 0;
	unsigned int total_bytes = 0;

	tx_buf = &tx_ring->tx_bi[i];
	tx_desc = I40E_TX_DESC(tx_ring, i);
	i -= tx_ring->count;

	tx_head = I40E_TX_DESC(tx_ring, i40e_get_head(tx_ring));

	do {
		struct i40e_tx_desc *eop_desc = tx_buf->next_to_watch;

		/* if next_to_watch is not set then there is no work pending */
		if (!eop_desc)
			break;

		/* prevent any other reads prior to eop_desc */
		read_barrier_depends();

		/* we have caught up to head, no work left to do */
		if (tx_head == tx_desc)
			break;

		/* clear next_to_watch to prevent false hangs */
		tx_buf->next_to_watch = NULL;

		/* update the statistics for this packet */
		total_bytes += tx_buf->bytecount;
		total_packets += tx_buf->gso_segs;

		/* free the skb */
		dev_consume_skb_any(tx_buf->skb);

		/* unmap skb header data */
		dma_unmap_single(tx_ring->dev,
				 dma_unmap_addr(tx_buf, dma),
				 dma_unmap_len(tx_buf, len),
				 DMA_TO_DEVICE);

		/* clear tx_buffer data */
		tx_buf->skb = NULL;
		dma_unmap_len_set(tx_buf, len, 0);

		/* unmap remaining buffers */
		while (tx_desc != eop_desc) {

			tx_buf++;
			tx_desc++;
			i++;
			if (unlikely(!i)) {
				i -= tx_ring->count;
				tx_buf = tx_ring->tx_bi;
				tx_desc = I40E_TX_DESC(tx_ring, 0);
			}

			/* unmap any remaining paged data */
			if (dma_unmap_len(tx_buf, len)) {
				dma_unmap_page(tx_ring->dev,
					       dma_unmap_addr(tx_buf, dma),
					       dma_unmap_len(tx_buf, len),
					       DMA_TO_DEVICE);
				dma_unmap_len_set(tx_buf, len, 0);
			}
		}

		/* move us one more past the eop_desc for start of next pkt */
		tx_buf++;
		tx_desc++;
		i++;
		if (unlikely(!i)) {
			i -= tx_ring->count;
			tx_buf = tx_ring->tx_bi;
			tx_desc = I40E_TX_DESC(tx_ring, 0);
		}

		prefetch(tx_desc);

		/* update budget accounting */
		budget--;
	} while (likely(budget));

	i += tx_ring->count;
	tx_ring->next_to_clean = i;
	u64_stats_update_begin(&tx_ring->syncp);
	tx_ring->stats.bytes += total_bytes;
	tx_ring->stats.packets += total_packets;
	u64_stats_update_end(&tx_ring->syncp);
	tx_ring->q_vector->tx.total_bytes += total_bytes;
	tx_ring->q_vector->tx.total_packets += total_packets;

	if (tx_ring->flags & I40E_TXR_FLAGS_WB_ON_ITR) {
		unsigned int j = 0;

		/* check to see if there are < 4 descriptors
		 * waiting to be written back, then kick the hardware to force
		 * them to be written back in case we stay in NAPI.
		 * In this mode on X722 we do not enable Interrupt.
		 */
		j = i40e_get_tx_pending(tx_ring, false);

		if (budget &&
		    ((j / (WB_STRIDE + 1)) == 0) && (j != 0) &&
		    !test_bit(__I40E_DOWN, &tx_ring->vsi->state) &&
		    (I40E_DESC_UNUSED(tx_ring) != tx_ring->count))
			tx_ring->arm_wb = true;
	}

	netdev_tx_completed_queue(netdev_get_tx_queue(tx_ring->netdev,
						      tx_ring->queue_index),
				  total_packets, total_bytes);

#define TX_WAKE_THRESHOLD (DESC_NEEDED * 2)
	if (unlikely(total_packets && netif_carrier_ok(tx_ring->netdev) &&
		     (I40E_DESC_UNUSED(tx_ring) >= TX_WAKE_THRESHOLD))) {
		/* Make sure that anybody stopping the queue after this
		 * sees the new next_to_clean.
		 */
		smp_mb();
		if (__netif_subqueue_stopped(tx_ring->netdev,
					     tx_ring->queue_index) &&
		   !test_bit(__I40E_DOWN, &tx_ring->vsi->state)) {
			netif_wake_subqueue(tx_ring->netdev,
					    tx_ring->queue_index);
			++tx_ring->tx_stats.restart_queue;
		}
	}

	return !!budget;
}

/**
 * i40e_enable_wb_on_itr - Arm hardware to do a wb, interrupts are not enabled
 * @vsi: the VSI we care about
 * @q_vector: the vector on which to enable writeback
 *
 **/
static void i40e_enable_wb_on_itr(struct i40e_vsi *vsi,
				  struct i40e_q_vector *q_vector)
{
	u16 flags = q_vector->tx.ring[0].flags;
	u32 val;

	if (!(flags & I40E_TXR_FLAGS_WB_ON_ITR))
		return;

	if (q_vector->arm_wb_state)
		return;

	if (vsi->back->flags & I40E_FLAG_MSIX_ENABLED) {
		val = I40E_PFINT_DYN_CTLN_WB_ON_ITR_MASK |
		      I40E_PFINT_DYN_CTLN_ITR_INDX_MASK; /* set noitr */

		wr32(&vsi->back->hw,
		     I40E_PFINT_DYN_CTLN(q_vector->v_idx + vsi->base_vector - 1),
		     val);
	} else {
		val = I40E_PFINT_DYN_CTL0_WB_ON_ITR_MASK |
		      I40E_PFINT_DYN_CTL0_ITR_INDX_MASK; /* set noitr */

		wr32(&vsi->back->hw, I40E_PFINT_DYN_CTL0, val);
	}
	q_vector->arm_wb_state = true;
}

/**
 * i40e_force_wb - Issue SW Interrupt so HW does a wb
 * @vsi: the VSI we care about
 * @q_vector: the vector  on which to force writeback
 *
 **/
void i40e_force_wb(struct i40e_vsi *vsi, struct i40e_q_vector *q_vector)
{
	if (vsi->back->flags & I40E_FLAG_MSIX_ENABLED) {
		u32 val = I40E_PFINT_DYN_CTLN_INTENA_MASK |
			  I40E_PFINT_DYN_CTLN_ITR_INDX_MASK | /* set noitr */
			  I40E_PFINT_DYN_CTLN_SWINT_TRIG_MASK |
			  I40E_PFINT_DYN_CTLN_SW_ITR_INDX_ENA_MASK;
			  /* allow 00 to be written to the index */

		wr32(&vsi->back->hw,
		     I40E_PFINT_DYN_CTLN(q_vector->v_idx +
					 vsi->base_vector - 1), val);
	} else {
		u32 val = I40E_PFINT_DYN_CTL0_INTENA_MASK |
			  I40E_PFINT_DYN_CTL0_ITR_INDX_MASK | /* set noitr */
			  I40E_PFINT_DYN_CTL0_SWINT_TRIG_MASK |
			  I40E_PFINT_DYN_CTL0_SW_ITR_INDX_ENA_MASK;
			/* allow 00 to be written to the index */

		wr32(&vsi->back->hw, I40E_PFINT_DYN_CTL0, val);
	}
}

/**
 * i40e_set_new_dynamic_itr - Find new ITR level
 * @rc: structure containing ring performance data
 *
 * Returns true if ITR changed, false if not
 *
 * Stores a new ITR value based on packets and byte counts during
 * the last interrupt.  The advantage of per interrupt computation
 * is faster updates and more accurate ITR for the current traffic
 * pattern.  Constants in this function were computed based on
 * theoretical maximum wire speed and thresholds were set based on
 * testing data as well as attempting to minimize response time
 * while increasing bulk throughput.
 **/
static bool i40e_set_new_dynamic_itr(struct i40e_ring_container *rc)
{
	enum i40e_latency_range new_latency_range = rc->latency_range;
	struct i40e_q_vector *qv = rc->ring->q_vector;
	u32 new_itr = rc->itr;
	int bytes_per_int;
	int usecs;

	if (rc->total_packets == 0 || !rc->itr)
		return false;

	/* simple throttlerate management
	 *   0-10MB/s   lowest (50000 ints/s)
	 *  10-20MB/s   low    (20000 ints/s)
	 *  20-1249MB/s bulk   (18000 ints/s)
	 *  > 40000 Rx packets per second (8000 ints/s)
	 *
	 * The math works out because the divisor is in 10^(-6) which
	 * turns the bytes/us input value into MB/s values, but
	 * make sure to use usecs, as the register values written
	 * are in 2 usec increments in the ITR registers, and make sure
	 * to use the smoothed values that the countdown timer gives us.
	 */
	usecs = (rc->itr << 1) * ITR_COUNTDOWN_START;
	bytes_per_int = rc->total_bytes / usecs;

	switch (new_latency_range) {
	case I40E_LOWEST_LATENCY:
		if (bytes_per_int > 10)
			new_latency_range = I40E_LOW_LATENCY;
		break;
	case I40E_LOW_LATENCY:
		if (bytes_per_int > 20)
			new_latency_range = I40E_BULK_LATENCY;
		else if (bytes_per_int <= 10)
			new_latency_range = I40E_LOWEST_LATENCY;
		break;
	case I40E_BULK_LATENCY:
	case I40E_ULTRA_LATENCY:
	default:
		if (bytes_per_int <= 20)
			new_latency_range = I40E_LOW_LATENCY;
		break;
	}

	/* this is to adjust RX more aggressively when streaming small
	 * packets.  The value of 40000 was picked as it is just beyond
	 * what the hardware can receive per second if in low latency
	 * mode.
	 */
#define RX_ULTRA_PACKET_RATE 40000

	if ((((rc->total_packets * 1000000) / usecs) > RX_ULTRA_PACKET_RATE) &&
	    (&qv->rx == rc))
		new_latency_range = I40E_ULTRA_LATENCY;

	rc->latency_range = new_latency_range;

	switch (new_latency_range) {
	case I40E_LOWEST_LATENCY:
		new_itr = I40E_ITR_50K;
		break;
	case I40E_LOW_LATENCY:
		new_itr = I40E_ITR_20K;
		break;
	case I40E_BULK_LATENCY:
		new_itr = I40E_ITR_18K;
		break;
	case I40E_ULTRA_LATENCY:
		new_itr = I40E_ITR_8K;
		break;
	default:
		break;
	}

	rc->total_bytes = 0;
	rc->total_packets = 0;

	if (new_itr != rc->itr) {
		rc->itr = new_itr;
		return true;
	}

	return false;
}

/**
 * i40e_clean_programming_status - clean the programming status descriptor
 * @rx_ring: the rx ring that has this descriptor
 * @rx_desc: the rx descriptor written back by HW
 *
 * Flow director should handle FD_FILTER_STATUS to check its filter programming
 * status being successful or not and take actions accordingly. FCoE should
 * handle its context/filter programming/invalidation status and take actions.
 *
 **/
static void i40e_clean_programming_status(struct i40e_ring *rx_ring,
					  union i40e_rx_desc *rx_desc)
{
	u64 qw;
	u8 id;

	qw = le64_to_cpu(rx_desc->wb.qword1.status_error_len);
	id = (qw & I40E_RX_PROG_STATUS_DESC_QW1_PROGID_MASK) >>
		  I40E_RX_PROG_STATUS_DESC_QW1_PROGID_SHIFT;

	if (id == I40E_RX_PROG_STATUS_DESC_FD_FILTER_STATUS)
		i40e_fd_handle_status(rx_ring, rx_desc, id);
#ifdef I40E_FCOE
	else if ((id == I40E_RX_PROG_STATUS_DESC_FCOE_CTXT_PROG_STATUS) ||
		 (id == I40E_RX_PROG_STATUS_DESC_FCOE_CTXT_INVL_STATUS))
		i40e_fcoe_handle_status(rx_ring, rx_desc, id);
#endif
}

/**
 * i40e_setup_tx_descriptors - Allocate the Tx descriptors
 * @tx_ring: the tx ring to set up
 *
 * Return 0 on success, negative on error
 **/
int i40e_setup_tx_descriptors(struct i40e_ring *tx_ring)
{
	struct device *dev = tx_ring->dev;
	int bi_size;

	if (!dev)
		return -ENOMEM;

	/* warn if we are about to overwrite the pointer */
	WARN_ON(tx_ring->tx_bi);
	bi_size = sizeof(struct i40e_tx_buffer) * tx_ring->count;
	tx_ring->tx_bi = kzalloc(bi_size, GFP_KERNEL);
	if (!tx_ring->tx_bi)
		goto err;

	/* round up to nearest 4K */
	tx_ring->size = tx_ring->count * sizeof(struct i40e_tx_desc);
	/* add u32 for head writeback, align after this takes care of
	 * guaranteeing this is at least one cache line in size
	 */
	tx_ring->size += sizeof(u32);
	tx_ring->size = ALIGN(tx_ring->size, 4096);
	tx_ring->desc = dma_alloc_coherent(dev, tx_ring->size,
					   &tx_ring->dma, GFP_KERNEL);
	if (!tx_ring->desc) {
		dev_info(dev, "Unable to allocate memory for the Tx descriptor ring, size=%d\n",
			 tx_ring->size);
		goto err;
	}

	tx_ring->next_to_use = 0;
	tx_ring->next_to_clean = 0;
	return 0;

err:
	kfree(tx_ring->tx_bi);
	tx_ring->tx_bi = NULL;
	return -ENOMEM;
}

/**
 * i40e_clean_rx_ring - Free Rx buffers
 * @rx_ring: ring to be cleaned
 **/
void i40e_clean_rx_ring(struct i40e_ring *rx_ring)
{
	struct device *dev = rx_ring->dev;
	struct i40e_rx_buffer *rx_bi;
	unsigned long bi_size;
	u16 i;

	/* ring already cleared, nothing to do */
	if (!rx_ring->rx_bi)
		return;

	if (ring_is_ps_enabled(rx_ring)) {
		int bufsz = ALIGN(rx_ring->rx_hdr_len, 256) * rx_ring->count;

		rx_bi = &rx_ring->rx_bi[0];
		if (rx_bi->hdr_buf) {
			dma_free_coherent(dev,
					  bufsz,
					  rx_bi->hdr_buf,
					  rx_bi->dma);
			for (i = 0; i < rx_ring->count; i++) {
				rx_bi = &rx_ring->rx_bi[i];
				rx_bi->dma = 0;
				rx_bi->hdr_buf = NULL;
			}
		}
	}
	/* Free all the Rx ring sk_buffs */
	for (i = 0; i < rx_ring->count; i++) {
		rx_bi = &rx_ring->rx_bi[i];
		if (rx_bi->dma) {
			dma_unmap_single(dev,
					 rx_bi->dma,
					 rx_ring->rx_buf_len,
					 DMA_FROM_DEVICE);
			rx_bi->dma = 0;
		}
		if (rx_bi->skb) {
			dev_kfree_skb(rx_bi->skb);
			rx_bi->skb = NULL;
		}
		if (rx_bi->page) {
			if (rx_bi->page_dma) {
				dma_unmap_page(dev,
					       rx_bi->page_dma,
					       PAGE_SIZE,
					       DMA_FROM_DEVICE);
				rx_bi->page_dma = 0;
			}
			__free_page(rx_bi->page);
			rx_bi->page = NULL;
			rx_bi->page_offset = 0;
		}
	}

	bi_size = sizeof(struct i40e_rx_buffer) * rx_ring->count;
	memset(rx_ring->rx_bi, 0, bi_size);

	/* Zero out the descriptor ring */
	memset(rx_ring->desc, 0, rx_ring->size);

	rx_ring->next_to_clean = 0;
	rx_ring->next_to_use = 0;
}

/**
 * i40e_free_rx_resources - Free Rx resources
 * @rx_ring: ring to clean the resources from
 *
 * Free all receive software resources
 **/
void i40e_free_rx_resources(struct i40e_ring *rx_ring)
{
	i40e_clean_rx_ring(rx_ring);
	kfree(rx_ring->rx_bi);
	rx_ring->rx_bi = NULL;

	if (rx_ring->desc) {
		dma_free_coherent(rx_ring->dev, rx_ring->size,
				  rx_ring->desc, rx_ring->dma);
		rx_ring->desc = NULL;
	}
}

/**
 * i40e_alloc_rx_headers - allocate rx header buffers
 * @rx_ring: ring to alloc buffers
 *
 * Allocate rx header buffers for the entire ring. As these are static,
 * this is only called when setting up a new ring.
 **/
void i40e_alloc_rx_headers(struct i40e_ring *rx_ring)
{
	struct device *dev = rx_ring->dev;
	struct i40e_rx_buffer *rx_bi;
	dma_addr_t dma;
	void *buffer;
	int buf_size;
	int i;

	if (rx_ring->rx_bi[0].hdr_buf)
		return;
	/* Make sure the buffers don't cross cache line boundaries. */
	buf_size = ALIGN(rx_ring->rx_hdr_len, 256);
	buffer = dma_alloc_coherent(dev, buf_size * rx_ring->count,
				    &dma, GFP_KERNEL);
	if (!buffer)
		return;
	for (i = 0; i < rx_ring->count; i++) {
		rx_bi = &rx_ring->rx_bi[i];
		rx_bi->dma = dma + (i * buf_size);
		rx_bi->hdr_buf = buffer + (i * buf_size);
	}
}

/**
 * i40e_setup_rx_descriptors - Allocate Rx descriptors
 * @rx_ring: Rx descriptor ring (for a specific queue) to setup
 *
 * Returns 0 on success, negative on failure
 **/
int i40e_setup_rx_descriptors(struct i40e_ring *rx_ring)
{
	struct device *dev = rx_ring->dev;
	int bi_size;

	/* warn if we are about to overwrite the pointer */
	WARN_ON(rx_ring->rx_bi);
	bi_size = sizeof(struct i40e_rx_buffer) * rx_ring->count;
	rx_ring->rx_bi = kzalloc(bi_size, GFP_KERNEL);
	if (!rx_ring->rx_bi)
		goto err;

	u64_stats_init(&rx_ring->syncp);

	/* Round up to nearest 4K */
	rx_ring->size = ring_is_16byte_desc_enabled(rx_ring)
		? rx_ring->count * sizeof(union i40e_16byte_rx_desc)
		: rx_ring->count * sizeof(union i40e_32byte_rx_desc);
	rx_ring->size = ALIGN(rx_ring->size, 4096);
	rx_ring->desc = dma_alloc_coherent(dev, rx_ring->size,
					   &rx_ring->dma, GFP_KERNEL);

	if (!rx_ring->desc) {
		dev_info(dev, "Unable to allocate memory for the Rx descriptor ring, size=%d\n",
			 rx_ring->size);
		goto err;
	}

	rx_ring->next_to_clean = 0;
	rx_ring->next_to_use = 0;

	return 0;
err:
	kfree(rx_ring->rx_bi);
	rx_ring->rx_bi = NULL;
	return -ENOMEM;
}

/**
 * i40e_release_rx_desc - Store the new tail and head values
 * @rx_ring: ring to bump
 * @val: new head index
 **/
static inline void i40e_release_rx_desc(struct i40e_ring *rx_ring, u32 val)
{
	rx_ring->next_to_use = val;
	/* Force memory writes to complete before letting h/w
	 * know there are new descriptors to fetch.  (Only
	 * applicable for weak-ordered memory model archs,
	 * such as IA-64).
	 */
	wmb();
	writel(val, rx_ring->tail);
}

/**
 * i40e_alloc_rx_buffers_ps - Replace used receive buffers; packet split
 * @rx_ring: ring to place buffers on
 * @cleaned_count: number of buffers to replace
 *
 * Returns true if any errors on allocation
 **/
bool i40e_alloc_rx_buffers_ps(struct i40e_ring *rx_ring, u16 cleaned_count)
{
	u16 i = rx_ring->next_to_use;
	union i40e_rx_desc *rx_desc;
	struct i40e_rx_buffer *bi;
	const int current_node = numa_node_id();

	/* do nothing if no valid netdev defined */
	if (!rx_ring->netdev || !cleaned_count)
		return false;

	while (cleaned_count--) {
		rx_desc = I40E_RX_DESC(rx_ring, i);
		bi = &rx_ring->rx_bi[i];

		if (bi->skb) /* desc is in use */
			goto no_buffers;

	/* If we've been moved to a different NUMA node, release the
	 * page so we can get a new one on the current node.
	 */
		if (bi->page &&  page_to_nid(bi->page) != current_node) {
			dma_unmap_page(rx_ring->dev,
				       bi->page_dma,
				       PAGE_SIZE,
				       DMA_FROM_DEVICE);
			__free_page(bi->page);
			bi->page = NULL;
			bi->page_dma = 0;
			rx_ring->rx_stats.realloc_count++;
		} else if (bi->page) {
			rx_ring->rx_stats.page_reuse_count++;
		}

		if (!bi->page) {
			bi->page = alloc_page(GFP_ATOMIC);
			if (!bi->page) {
				rx_ring->rx_stats.alloc_page_failed++;
				goto no_buffers;
			}
			bi->page_dma = dma_map_page(rx_ring->dev,
						    bi->page,
						    0,
						    PAGE_SIZE,
						    DMA_FROM_DEVICE);
			if (dma_mapping_error(rx_ring->dev, bi->page_dma)) {
				rx_ring->rx_stats.alloc_page_failed++;
				__free_page(bi->page);
				bi->page = NULL;
				bi->page_dma = 0;
				bi->page_offset = 0;
				goto no_buffers;
			}
			bi->page_offset = 0;
		}

		/* Refresh the desc even if buffer_addrs didn't change
		 * because each write-back erases this info.
		 */
		rx_desc->read.pkt_addr =
				cpu_to_le64(bi->page_dma + bi->page_offset);
		rx_desc->read.hdr_addr = cpu_to_le64(bi->dma);
		i++;
		if (i == rx_ring->count)
			i = 0;
	}

	if (rx_ring->next_to_use != i)
		i40e_release_rx_desc(rx_ring, i);

	return false;

no_buffers:
	if (rx_ring->next_to_use != i)
		i40e_release_rx_desc(rx_ring, i);

	/* make sure to come back via polling to try again after
	 * allocation failure
	 */
	return true;
}

/**
 * i40e_alloc_rx_buffers_1buf - Replace used receive buffers; single buffer
 * @rx_ring: ring to place buffers on
 * @cleaned_count: number of buffers to replace
 *
 * Returns true if any errors on allocation
 **/
bool i40e_alloc_rx_buffers_1buf(struct i40e_ring *rx_ring, u16 cleaned_count)
{
	u16 i = rx_ring->next_to_use;
	union i40e_rx_desc *rx_desc;
	struct i40e_rx_buffer *bi;
	struct sk_buff *skb;

	/* do nothing if no valid netdev defined */
	if (!rx_ring->netdev || !cleaned_count)
		return false;

	while (cleaned_count--) {
		rx_desc = I40E_RX_DESC(rx_ring, i);
		bi = &rx_ring->rx_bi[i];
		skb = bi->skb;

		if (!skb) {
			skb = __netdev_alloc_skb_ip_align(rx_ring->netdev,
							  rx_ring->rx_buf_len,
							  GFP_ATOMIC |
							  __GFP_NOWARN);
			if (!skb) {
				rx_ring->rx_stats.alloc_buff_failed++;
				goto no_buffers;
			}
			/* initialize queue mapping */
			skb_record_rx_queue(skb, rx_ring->queue_index);
			bi->skb = skb;
		}

		if (!bi->dma) {
			bi->dma = dma_map_single(rx_ring->dev,
						 skb->data,
						 rx_ring->rx_buf_len,
						 DMA_FROM_DEVICE);
			if (dma_mapping_error(rx_ring->dev, bi->dma)) {
				rx_ring->rx_stats.alloc_buff_failed++;
				bi->dma = 0;
				dev_kfree_skb(bi->skb);
				bi->skb = NULL;
				goto no_buffers;
			}
		}

		rx_desc->read.pkt_addr = cpu_to_le64(bi->dma);
		rx_desc->read.hdr_addr = 0;
		i++;
		if (i == rx_ring->count)
			i = 0;
	}

	if (rx_ring->next_to_use != i)
		i40e_release_rx_desc(rx_ring, i);

	return false;

no_buffers:
	if (rx_ring->next_to_use != i)
		i40e_release_rx_desc(rx_ring, i);

	/* make sure to come back via polling to try again after
	 * allocation failure
	 */
	return true;
}

/**
 * i40e_receive_skb - Send a completed packet up the stack
 * @rx_ring:  rx ring in play
 * @skb: packet to send up
 * @vlan_tag: vlan tag for packet
 **/
static void i40e_receive_skb(struct i40e_ring *rx_ring,
			     struct sk_buff *skb, u16 vlan_tag)
{
	struct i40e_q_vector *q_vector = rx_ring->q_vector;

	if (vlan_tag & VLAN_VID_MASK)
		__vlan_hwaccel_put_tag(skb, htons(ETH_P_8021Q), vlan_tag);

	napi_gro_receive(&q_vector->napi, skb);
}

/**
 * i40e_rx_checksum - Indicate in skb if hw indicated a good cksum
 * @vsi: the VSI we care about
 * @skb: skb currently being received and modified
 * @rx_status: status value of last descriptor in packet
 * @rx_error: error value of last descriptor in packet
 * @rx_ptype: ptype value of last descriptor in packet
 **/
static inline void i40e_rx_checksum(struct i40e_vsi *vsi,
				    struct sk_buff *skb,
				    u32 rx_status,
				    u32 rx_error,
				    u16 rx_ptype)
{
	struct i40e_rx_ptype_decoded decoded = decode_rx_desc_ptype(rx_ptype);
	bool ipv4, ipv6, ipv4_tunnel, ipv6_tunnel;

	skb->ip_summed = CHECKSUM_NONE;

	/* Rx csum enabled and ip headers found? */
	if (!(vsi->netdev->features & NETIF_F_RXCSUM))
		return;

	/* did the hardware decode the packet and checksum? */
	if (!(rx_status & BIT(I40E_RX_DESC_STATUS_L3L4P_SHIFT)))
		return;

	/* both known and outer_ip must be set for the below code to work */
	if (!(decoded.known && decoded.outer_ip))
		return;

	ipv4 = (decoded.outer_ip == I40E_RX_PTYPE_OUTER_IP) &&
	       (decoded.outer_ip_ver == I40E_RX_PTYPE_OUTER_IPV4);
	ipv6 = (decoded.outer_ip == I40E_RX_PTYPE_OUTER_IP) &&
	       (decoded.outer_ip_ver == I40E_RX_PTYPE_OUTER_IPV6);

	if (ipv4 &&
	    (rx_error & (BIT(I40E_RX_DESC_ERROR_IPE_SHIFT) |
			 BIT(I40E_RX_DESC_ERROR_EIPE_SHIFT))))
		goto checksum_fail;

	/* likely incorrect csum if alternate IP extension headers found */
	if (ipv6 &&
	    rx_status & BIT(I40E_RX_DESC_STATUS_IPV6EXADD_SHIFT))
		/* don't increment checksum err here, non-fatal err */
		return;

	/* there was some L4 error, count error and punt packet to the stack */
	if (rx_error & BIT(I40E_RX_DESC_ERROR_L4E_SHIFT))
		goto checksum_fail;

	/* handle packets that were not able to be checksummed due
	 * to arrival speed, in this case the stack can compute
	 * the csum.
	 */
	if (rx_error & BIT(I40E_RX_DESC_ERROR_PPRS_SHIFT))
		return;

	/* The hardware supported by this driver does not validate outer
	 * checksums for tunneled VXLAN or GENEVE frames.  I don't agree
	 * with it but the specification states that you "MAY validate", it
	 * doesn't make it a hard requirement so if we have validated the
	 * inner checksum report CHECKSUM_UNNECESSARY.
	 */

	ipv4_tunnel = (rx_ptype >= I40E_RX_PTYPE_GRENAT4_MAC_PAY3) &&
		     (rx_ptype <= I40E_RX_PTYPE_GRENAT4_MACVLAN_IPV6_ICMP_PAY4);
	ipv6_tunnel = (rx_ptype >= I40E_RX_PTYPE_GRENAT6_MAC_PAY3) &&
		     (rx_ptype <= I40E_RX_PTYPE_GRENAT6_MACVLAN_IPV6_ICMP_PAY4);

	skb->ip_summed = CHECKSUM_UNNECESSARY;
	skb->csum_level = ipv4_tunnel || ipv6_tunnel;

	return;

checksum_fail:
	vsi->back->hw_csum_rx_error++;
}

/**
 * i40e_ptype_to_htype - get a hash type
 * @ptype: the ptype value from the descriptor
 *
 * Returns a hash type to be used by skb_set_hash
 **/
static inline enum pkt_hash_types i40e_ptype_to_htype(u8 ptype)
{
	struct i40e_rx_ptype_decoded decoded = decode_rx_desc_ptype(ptype);

	if (!decoded.known)
		return PKT_HASH_TYPE_NONE;

	if (decoded.outer_ip == I40E_RX_PTYPE_OUTER_IP &&
	    decoded.payload_layer == I40E_RX_PTYPE_PAYLOAD_LAYER_PAY4)
		return PKT_HASH_TYPE_L4;
	else if (decoded.outer_ip == I40E_RX_PTYPE_OUTER_IP &&
		 decoded.payload_layer == I40E_RX_PTYPE_PAYLOAD_LAYER_PAY3)
		return PKT_HASH_TYPE_L3;
	else
		return PKT_HASH_TYPE_L2;
}

/**
 * i40e_rx_hash - set the hash value in the skb
 * @ring: descriptor ring
 * @rx_desc: specific descriptor
 **/
static inline void i40e_rx_hash(struct i40e_ring *ring,
				union i40e_rx_desc *rx_desc,
				struct sk_buff *skb,
				u8 rx_ptype)
{
	u32 hash;
	const __le64 rss_mask  =
		cpu_to_le64((u64)I40E_RX_DESC_FLTSTAT_RSS_HASH <<
			    I40E_RX_DESC_STATUS_FLTSTAT_SHIFT);

	if (ring->netdev->features & NETIF_F_RXHASH)
		return;

	if ((rx_desc->wb.qword1.status_error_len & rss_mask) == rss_mask) {
		hash = le32_to_cpu(rx_desc->wb.qword0.hi_dword.rss);
		skb_set_hash(skb, hash, i40e_ptype_to_htype(rx_ptype));
	}
}

/**
 * i40e_clean_rx_irq_ps - Reclaim resources after receive; packet split
 * @rx_ring:  rx ring to clean
 * @budget:   how many cleans we're allowed
 *
 * Returns true if there's any budget left (e.g. the clean is finished)
 **/
static int i40e_clean_rx_irq_ps(struct i40e_ring *rx_ring, const int budget)
{
	unsigned int total_rx_bytes = 0, total_rx_packets = 0;
	u16 rx_packet_len, rx_header_len, rx_sph, rx_hbo;
	u16 cleaned_count = I40E_DESC_UNUSED(rx_ring);
	struct i40e_vsi *vsi = rx_ring->vsi;
	u16 i = rx_ring->next_to_clean;
	union i40e_rx_desc *rx_desc;
	u32 rx_error, rx_status;
	bool failure = false;
	u8 rx_ptype;
	u64 qword;
	u32 copysize;

	if (budget <= 0)
		return 0;

	do {
		struct i40e_rx_buffer *rx_bi;
		struct sk_buff *skb;
		u16 vlan_tag;
		/* return some buffers to hardware, one at a time is too slow */
		if (cleaned_count >= I40E_RX_BUFFER_WRITE) {
			failure = failure ||
				  i40e_alloc_rx_buffers_ps(rx_ring,
							   cleaned_count);
			cleaned_count = 0;
		}

		i = rx_ring->next_to_clean;
		rx_desc = I40E_RX_DESC(rx_ring, i);
		qword = le64_to_cpu(rx_desc->wb.qword1.status_error_len);
		rx_status = (qword & I40E_RXD_QW1_STATUS_MASK) >>
			I40E_RXD_QW1_STATUS_SHIFT;

		if (!(rx_status & BIT(I40E_RX_DESC_STATUS_DD_SHIFT)))
			break;

		/* This memory barrier is needed to keep us from reading
		 * any other fields out of the rx_desc until we know the
		 * DD bit is set.
		 */
		dma_rmb();
		/* sync header buffer for reading */
		dma_sync_single_range_for_cpu(rx_ring->dev,
					      rx_ring->rx_bi[0].dma,
					      i * rx_ring->rx_hdr_len,
					      rx_ring->rx_hdr_len,
					      DMA_FROM_DEVICE);
		if (i40e_rx_is_programming_status(qword)) {
			i40e_clean_programming_status(rx_ring, rx_desc);
			I40E_RX_INCREMENT(rx_ring, i);
			continue;
		}
		rx_bi = &rx_ring->rx_bi[i];
		skb = rx_bi->skb;
		if (likely(!skb)) {
			skb = __netdev_alloc_skb_ip_align(rx_ring->netdev,
							  rx_ring->rx_hdr_len,
							  GFP_ATOMIC |
							  __GFP_NOWARN);
			if (!skb) {
				rx_ring->rx_stats.alloc_buff_failed++;
				failure = true;
				break;
			}

			/* initialize queue mapping */
			skb_record_rx_queue(skb, rx_ring->queue_index);
			/* we are reusing so sync this buffer for CPU use */
			dma_sync_single_range_for_cpu(rx_ring->dev,
						      rx_ring->rx_bi[0].dma,
						      i * rx_ring->rx_hdr_len,
						      rx_ring->rx_hdr_len,
						      DMA_FROM_DEVICE);
		}
		rx_packet_len = (qword & I40E_RXD_QW1_LENGTH_PBUF_MASK) >>
				I40E_RXD_QW1_LENGTH_PBUF_SHIFT;
		rx_header_len = (qword & I40E_RXD_QW1_LENGTH_HBUF_MASK) >>
				I40E_RXD_QW1_LENGTH_HBUF_SHIFT;
		rx_sph = (qword & I40E_RXD_QW1_LENGTH_SPH_MASK) >>
			 I40E_RXD_QW1_LENGTH_SPH_SHIFT;

		rx_error = (qword & I40E_RXD_QW1_ERROR_MASK) >>
			   I40E_RXD_QW1_ERROR_SHIFT;
		rx_hbo = rx_error & BIT(I40E_RX_DESC_ERROR_HBO_SHIFT);
		rx_error &= ~BIT(I40E_RX_DESC_ERROR_HBO_SHIFT);

		rx_ptype = (qword & I40E_RXD_QW1_PTYPE_MASK) >>
			   I40E_RXD_QW1_PTYPE_SHIFT;
		/* sync half-page for reading */
		dma_sync_single_range_for_cpu(rx_ring->dev,
					      rx_bi->page_dma,
					      rx_bi->page_offset,
					      PAGE_SIZE / 2,
					      DMA_FROM_DEVICE);
		prefetch(page_address(rx_bi->page) + rx_bi->page_offset);
		rx_bi->skb = NULL;
		cleaned_count++;
		copysize = 0;
		if (rx_hbo || rx_sph) {
			int len;

			if (rx_hbo)
				len = I40E_RX_HDR_SIZE;
			else
				len = rx_header_len;
			memcpy(__skb_put(skb, len), rx_bi->hdr_buf, len);
		} else if (skb->len == 0) {
			int len;
			unsigned char *va = page_address(rx_bi->page) +
					    rx_bi->page_offset;

			len = min(rx_packet_len, rx_ring->rx_hdr_len);
			memcpy(__skb_put(skb, len), va, len);
			copysize = len;
			rx_packet_len -= len;
		}
		/* Get the rest of the data if this was a header split */
		if (rx_packet_len) {
			skb_add_rx_frag(skb, skb_shinfo(skb)->nr_frags,
					rx_bi->page,
					rx_bi->page_offset + copysize,
					rx_packet_len, I40E_RXBUFFER_2048);

			/* If the page count is more than 2, then both halves
			 * of the page are used and we need to free it. Do it
			 * here instead of in the alloc code. Otherwise one
			 * of the half-pages might be released between now and
			 * then, and we wouldn't know which one to use.
			 * Don't call get_page and free_page since those are
			 * both expensive atomic operations that just change
			 * the refcount in opposite directions. Just give the
			 * page to the stack; he can have our refcount.
			 */
			if (page_count(rx_bi->page) > 2) {
				dma_unmap_page(rx_ring->dev,
					       rx_bi->page_dma,
					       PAGE_SIZE,
					       DMA_FROM_DEVICE);
				rx_bi->page = NULL;
				rx_bi->page_dma = 0;
				rx_ring->rx_stats.realloc_count++;
			} else {
				get_page(rx_bi->page);
				/* switch to the other half-page here; the
				 * allocation code programs the right addr
				 * into HW. If we haven't used this half-page,
				 * the address won't be changed, and HW can
				 * just use it next time through.
				 */
				rx_bi->page_offset ^= PAGE_SIZE / 2;
			}

		}
		I40E_RX_INCREMENT(rx_ring, i);

		if (unlikely(
		    !(rx_status & BIT(I40E_RX_DESC_STATUS_EOF_SHIFT)))) {
			struct i40e_rx_buffer *next_buffer;

			next_buffer = &rx_ring->rx_bi[i];
			next_buffer->skb = skb;
			rx_ring->rx_stats.non_eop_descs++;
			continue;
		}

		/* ERR_MASK will only have valid bits if EOP set */
		if (unlikely(rx_error & BIT(I40E_RX_DESC_ERROR_RXE_SHIFT))) {
			dev_kfree_skb_any(skb);
			continue;
		}

		i40e_rx_hash(rx_ring, rx_desc, skb, rx_ptype);

		if (unlikely(rx_status & I40E_RXD_QW1_STATUS_TSYNVALID_MASK)) {
			i40e_ptp_rx_hwtstamp(vsi->back, skb, (rx_status &
					   I40E_RXD_QW1_STATUS_TSYNINDX_MASK) >>
					   I40E_RXD_QW1_STATUS_TSYNINDX_SHIFT);
			rx_ring->last_rx_timestamp = jiffies;
		}

		/* probably a little skewed due to removing CRC */
		total_rx_bytes += skb->len;
		total_rx_packets++;

		skb->protocol = eth_type_trans(skb, rx_ring->netdev);

		i40e_rx_checksum(vsi, skb, rx_status, rx_error, rx_ptype);

		vlan_tag = rx_status & BIT(I40E_RX_DESC_STATUS_L2TAG1P_SHIFT)
			 ? le16_to_cpu(rx_desc->wb.qword0.lo_dword.l2tag1)
			 : 0;
#ifdef I40E_FCOE
		if (!i40e_fcoe_handle_offload(rx_ring, rx_desc, skb)) {
			dev_kfree_skb_any(skb);
			continue;
		}
#endif
		i40e_receive_skb(rx_ring, skb, vlan_tag);

		rx_desc->wb.qword1.status_error_len = 0;

	} while (likely(total_rx_packets < budget));

	u64_stats_update_begin(&rx_ring->syncp);
	rx_ring->stats.packets += total_rx_packets;
	rx_ring->stats.bytes += total_rx_bytes;
	u64_stats_update_end(&rx_ring->syncp);
	rx_ring->q_vector->rx.total_packets += total_rx_packets;
	rx_ring->q_vector->rx.total_bytes += total_rx_bytes;

	return failure ? budget : total_rx_packets;
}

/**
 * i40e_clean_rx_irq_1buf - Reclaim resources after receive; single buffer
 * @rx_ring:  rx ring to clean
 * @budget:   how many cleans we're allowed
 *
 * Returns number of packets cleaned
 **/
static int i40e_clean_rx_irq_1buf(struct i40e_ring *rx_ring, int budget)
{
	unsigned int total_rx_bytes = 0, total_rx_packets = 0;
	u16 cleaned_count = I40E_DESC_UNUSED(rx_ring);
	struct i40e_vsi *vsi = rx_ring->vsi;
	union i40e_rx_desc *rx_desc;
	u32 rx_error, rx_status;
	u16 rx_packet_len;
	bool failure = false;
	u8 rx_ptype;
	u64 qword;
	u16 i;

	do {
		struct i40e_rx_buffer *rx_bi;
		struct sk_buff *skb;
		u16 vlan_tag;
		/* return some buffers to hardware, one at a time is too slow */
		if (cleaned_count >= I40E_RX_BUFFER_WRITE) {
			failure = failure ||
				  i40e_alloc_rx_buffers_1buf(rx_ring,
							     cleaned_count);
			cleaned_count = 0;
		}

		i = rx_ring->next_to_clean;
		rx_desc = I40E_RX_DESC(rx_ring, i);
		qword = le64_to_cpu(rx_desc->wb.qword1.status_error_len);
		rx_status = (qword & I40E_RXD_QW1_STATUS_MASK) >>
			I40E_RXD_QW1_STATUS_SHIFT;

		if (!(rx_status & BIT(I40E_RX_DESC_STATUS_DD_SHIFT)))
			break;

		/* This memory barrier is needed to keep us from reading
		 * any other fields out of the rx_desc until we know the
		 * DD bit is set.
		 */
		dma_rmb();

		if (i40e_rx_is_programming_status(qword)) {
			i40e_clean_programming_status(rx_ring, rx_desc);
			I40E_RX_INCREMENT(rx_ring, i);
			continue;
		}
		rx_bi = &rx_ring->rx_bi[i];
		skb = rx_bi->skb;
		prefetch(skb->data);

		rx_packet_len = (qword & I40E_RXD_QW1_LENGTH_PBUF_MASK) >>
				I40E_RXD_QW1_LENGTH_PBUF_SHIFT;

		rx_error = (qword & I40E_RXD_QW1_ERROR_MASK) >>
			   I40E_RXD_QW1_ERROR_SHIFT;
		rx_error &= ~BIT(I40E_RX_DESC_ERROR_HBO_SHIFT);

		rx_ptype = (qword & I40E_RXD_QW1_PTYPE_MASK) >>
			   I40E_RXD_QW1_PTYPE_SHIFT;
		rx_bi->skb = NULL;
		cleaned_count++;

		/* Get the header and possibly the whole packet
		 * If this is an skb from previous receive dma will be 0
		 */
		skb_put(skb, rx_packet_len);
		dma_unmap_single(rx_ring->dev, rx_bi->dma, rx_ring->rx_buf_len,
				 DMA_FROM_DEVICE);
		rx_bi->dma = 0;

		I40E_RX_INCREMENT(rx_ring, i);

		if (unlikely(
		    !(rx_status & BIT(I40E_RX_DESC_STATUS_EOF_SHIFT)))) {
			rx_ring->rx_stats.non_eop_descs++;
			continue;
		}

		/* ERR_MASK will only have valid bits if EOP set */
		if (unlikely(rx_error & BIT(I40E_RX_DESC_ERROR_RXE_SHIFT))) {
			dev_kfree_skb_any(skb);
			continue;
		}

		i40e_rx_hash(rx_ring, rx_desc, skb, rx_ptype);
		if (unlikely(rx_status & I40E_RXD_QW1_STATUS_TSYNVALID_MASK)) {
			i40e_ptp_rx_hwtstamp(vsi->back, skb, (rx_status &
					   I40E_RXD_QW1_STATUS_TSYNINDX_MASK) >>
					   I40E_RXD_QW1_STATUS_TSYNINDX_SHIFT);
			rx_ring->last_rx_timestamp = jiffies;
		}

		/* probably a little skewed due to removing CRC */
		total_rx_bytes += skb->len;
		total_rx_packets++;

		skb->protocol = eth_type_trans(skb, rx_ring->netdev);

		i40e_rx_checksum(vsi, skb, rx_status, rx_error, rx_ptype);

		vlan_tag = rx_status & BIT(I40E_RX_DESC_STATUS_L2TAG1P_SHIFT)
			 ? le16_to_cpu(rx_desc->wb.qword0.lo_dword.l2tag1)
			 : 0;
#ifdef I40E_FCOE
		if (!i40e_fcoe_handle_offload(rx_ring, rx_desc, skb)) {
			dev_kfree_skb_any(skb);
			continue;
		}
#endif
		i40e_receive_skb(rx_ring, skb, vlan_tag);

		rx_desc->wb.qword1.status_error_len = 0;
	} while (likely(total_rx_packets < budget));

	u64_stats_update_begin(&rx_ring->syncp);
	rx_ring->stats.packets += total_rx_packets;
	rx_ring->stats.bytes += total_rx_bytes;
	u64_stats_update_end(&rx_ring->syncp);
	rx_ring->q_vector->rx.total_packets += total_rx_packets;
	rx_ring->q_vector->rx.total_bytes += total_rx_bytes;

	return failure ? budget : total_rx_packets;
}

static u32 i40e_buildreg_itr(const int type, const u16 itr)
{
	u32 val;

	val = I40E_PFINT_DYN_CTLN_INTENA_MASK |
	      /* Don't clear PBA because that can cause lost interrupts that
	       * came in while we were cleaning/polling
	       */
	      (type << I40E_PFINT_DYN_CTLN_ITR_INDX_SHIFT) |
	      (itr << I40E_PFINT_DYN_CTLN_INTERVAL_SHIFT);

	return val;
}

/* a small macro to shorten up some long lines */
#define INTREG I40E_PFINT_DYN_CTLN

/**
 * i40e_update_enable_itr - Update itr and re-enable MSIX interrupt
 * @vsi: the VSI we care about
 * @q_vector: q_vector for which itr is being updated and interrupt enabled
 *
 **/
static inline void i40e_update_enable_itr(struct i40e_vsi *vsi,
					  struct i40e_q_vector *q_vector)
{
	struct i40e_hw *hw = &vsi->back->hw;
	bool rx = false, tx = false;
	u32 rxval, txval;
	int vector;
	int idx = q_vector->v_idx;

	vector = (q_vector->v_idx + vsi->base_vector);

	/* avoid dynamic calculation if in countdown mode OR if
	 * all dynamic is disabled
	 */
	rxval = txval = i40e_buildreg_itr(I40E_ITR_NONE, 0);

	if (q_vector->itr_countdown > 0 ||
	    (!ITR_IS_DYNAMIC(vsi->rx_rings[idx]->rx_itr_setting) &&
	     !ITR_IS_DYNAMIC(vsi->tx_rings[idx]->tx_itr_setting))) {
		goto enable_int;
	}

	if (ITR_IS_DYNAMIC(vsi->rx_rings[idx]->rx_itr_setting)) {
		rx = i40e_set_new_dynamic_itr(&q_vector->rx);
		rxval = i40e_buildreg_itr(I40E_RX_ITR, q_vector->rx.itr);
	}

	if (ITR_IS_DYNAMIC(vsi->tx_rings[idx]->tx_itr_setting)) {
		tx = i40e_set_new_dynamic_itr(&q_vector->tx);
		txval = i40e_buildreg_itr(I40E_TX_ITR, q_vector->tx.itr);
	}

	if (rx || tx) {
		/* get the higher of the two ITR adjustments and
		 * use the same value for both ITR registers
		 * when in adaptive mode (Rx and/or Tx)
		 */
		u16 itr = max(q_vector->tx.itr, q_vector->rx.itr);

		q_vector->tx.itr = q_vector->rx.itr = itr;
		txval = i40e_buildreg_itr(I40E_TX_ITR, itr);
		tx = true;
		rxval = i40e_buildreg_itr(I40E_RX_ITR, itr);
		rx = true;
	}

	/* only need to enable the interrupt once, but need
	 * to possibly update both ITR values
	 */
	if (rx) {
		/* set the INTENA_MSK_MASK so that this first write
		 * won't actually enable the interrupt, instead just
		 * updating the ITR (it's bit 31 PF and VF)
		 */
		rxval |= BIT(31);
		/* don't check _DOWN because interrupt isn't being enabled */
		wr32(hw, INTREG(vector - 1), rxval);
	}

enable_int:
	if (!test_bit(__I40E_DOWN, &vsi->state))
		wr32(hw, INTREG(vector - 1), txval);

	if (q_vector->itr_countdown)
		q_vector->itr_countdown--;
	else
		q_vector->itr_countdown = ITR_COUNTDOWN_START;
}

/**
 * i40e_napi_poll - NAPI polling Rx/Tx cleanup routine
 * @napi: napi struct with our devices info in it
 * @budget: amount of work driver is allowed to do this pass, in packets
 *
 * This function will clean all queues associated with a q_vector.
 *
 * Returns the amount of work done
 **/
int i40e_napi_poll(struct napi_struct *napi, int budget)
{
	struct i40e_q_vector *q_vector =
			       container_of(napi, struct i40e_q_vector, napi);
	struct i40e_vsi *vsi = q_vector->vsi;
	struct i40e_ring *ring;
	bool clean_complete = true;
	bool arm_wb = false;
	int budget_per_ring;
	int work_done = 0;

	if (test_bit(__I40E_DOWN, &vsi->state)) {
		napi_complete(napi);
		return 0;
	}

	/* Clear hung_detected bit */
	clear_bit(I40E_Q_VECTOR_HUNG_DETECT, &q_vector->hung_detected);
	/* Since the actual Tx work is minimal, we can give the Tx a larger
	 * budget and be more aggressive about cleaning up the Tx descriptors.
	 */
	i40e_for_each_ring(ring, q_vector->tx) {
		clean_complete = clean_complete &&
				 i40e_clean_tx_irq(ring, vsi->work_limit);
		arm_wb = arm_wb || ring->arm_wb;
		ring->arm_wb = false;
	}

	/* Handle case where we are called by netpoll with a budget of 0 */
	if (budget <= 0)
		goto tx_only;

	/* We attempt to distribute budget to each Rx queue fairly, but don't
	 * allow the budget to go below 1 because that would exit polling early.
	 */
	budget_per_ring = max(budget/q_vector->num_ringpairs, 1);

	i40e_for_each_ring(ring, q_vector->rx) {
		int cleaned;

		if (ring_is_ps_enabled(ring))
			cleaned = i40e_clean_rx_irq_ps(ring, budget_per_ring);
		else
			cleaned = i40e_clean_rx_irq_1buf(ring, budget_per_ring);

		work_done += cleaned;
		/* if we didn't clean as many as budgeted, we must be done */
		clean_complete = clean_complete && (budget_per_ring > cleaned);
	}

	/* If work not completed, return budget and polling will return */
	if (!clean_complete) {
tx_only:
		if (arm_wb) {
			q_vector->tx.ring[0].tx_stats.tx_force_wb++;
			i40e_enable_wb_on_itr(vsi, q_vector);
		}
		return budget;
	}

	if (vsi->back->flags & I40E_TXR_FLAGS_WB_ON_ITR)
		q_vector->arm_wb_state = false;

	/* Work is done so exit the polling mode and re-enable the interrupt */
	napi_complete_done(napi, work_done);
	if (vsi->back->flags & I40E_FLAG_MSIX_ENABLED) {
		i40e_update_enable_itr(vsi, q_vector);
	} else { /* Legacy mode */
		i40e_irq_dynamic_enable_icr0(vsi->back, false);
	}
	return 0;
}

/**
 * i40e_atr - Add a Flow Director ATR filter
 * @tx_ring:  ring to add programming descriptor to
 * @skb:      send buffer
 * @tx_flags: send tx flags
 **/
static void i40e_atr(struct i40e_ring *tx_ring, struct sk_buff *skb,
		     u32 tx_flags)
{
	struct i40e_filter_program_desc *fdir_desc;
	struct i40e_pf *pf = tx_ring->vsi->back;
	union {
		unsigned char *network;
		struct iphdr *ipv4;
		struct ipv6hdr *ipv6;
	} hdr;
	struct tcphdr *th;
	unsigned int hlen;
	u32 flex_ptype, dtype_cmd;
	int l4_proto;
	u16 i;

	/* make sure ATR is enabled */
	if (!(pf->flags & I40E_FLAG_FD_ATR_ENABLED))
		return;

	if ((pf->auto_disable_flags & I40E_FLAG_FD_ATR_ENABLED))
		return;

	/* if sampling is disabled do nothing */
	if (!tx_ring->atr_sample_rate)
		return;

	/* Currently only IPv4/IPv6 with TCP is supported */
	if (!(tx_flags & (I40E_TX_FLAGS_IPV4 | I40E_TX_FLAGS_IPV6)))
		return;

	/* snag network header to get L4 type and address */
	hdr.network = (tx_flags & I40E_TX_FLAGS_UDP_TUNNEL) ?
		      skb_inner_network_header(skb) : skb_network_header(skb);

	/* Note: tx_flags gets modified to reflect inner protocols in
	 * tx_enable_csum function if encap is enabled.
	 */
	if (tx_flags & I40E_TX_FLAGS_IPV4) {
		/* access ihl as u8 to avoid unaligned access on ia64 */
		hlen = (hdr.network[0] & 0x0F) << 2;
		l4_proto = hdr.ipv4->protocol;
	} else {
		hlen = hdr.network - skb->data;
		l4_proto = ipv6_find_hdr(skb, &hlen, IPPROTO_TCP, NULL, NULL);
		hlen -= hdr.network - skb->data;
	}

	if (l4_proto != IPPROTO_TCP)
		return;

	th = (struct tcphdr *)(hdr.network + hlen);

	/* Due to lack of space, no more new filters can be programmed */
	if (th->syn && (pf->auto_disable_flags & I40E_FLAG_FD_ATR_ENABLED))
		return;
	if ((pf->flags & I40E_FLAG_HW_ATR_EVICT_CAPABLE) &&
	    (!(pf->auto_disable_flags & I40E_FLAG_HW_ATR_EVICT_CAPABLE))) {
		/* HW ATR eviction will take care of removing filters on FIN
		 * and RST packets.
		 */
		if (th->fin || th->rst)
			return;
	}

	tx_ring->atr_count++;

	/* sample on all syn/fin/rst packets or once every atr sample rate */
	if (!th->fin &&
	    !th->syn &&
	    !th->rst &&
	    (tx_ring->atr_count < tx_ring->atr_sample_rate))
		return;

	tx_ring->atr_count = 0;

	/* grab the next descriptor */
	i = tx_ring->next_to_use;
	fdir_desc = I40E_TX_FDIRDESC(tx_ring, i);

	i++;
	tx_ring->next_to_use = (i < tx_ring->count) ? i : 0;

	flex_ptype = (tx_ring->queue_index << I40E_TXD_FLTR_QW0_QINDEX_SHIFT) &
		      I40E_TXD_FLTR_QW0_QINDEX_MASK;
	flex_ptype |= (tx_flags & I40E_TX_FLAGS_IPV4) ?
		      (I40E_FILTER_PCTYPE_NONF_IPV4_TCP <<
		       I40E_TXD_FLTR_QW0_PCTYPE_SHIFT) :
		      (I40E_FILTER_PCTYPE_NONF_IPV6_TCP <<
		       I40E_TXD_FLTR_QW0_PCTYPE_SHIFT);

	flex_ptype |= tx_ring->vsi->id << I40E_TXD_FLTR_QW0_DEST_VSI_SHIFT;

	dtype_cmd = I40E_TX_DESC_DTYPE_FILTER_PROG;

	dtype_cmd |= (th->fin || th->rst) ?
		     (I40E_FILTER_PROGRAM_DESC_PCMD_REMOVE <<
		      I40E_TXD_FLTR_QW1_PCMD_SHIFT) :
		     (I40E_FILTER_PROGRAM_DESC_PCMD_ADD_UPDATE <<
		      I40E_TXD_FLTR_QW1_PCMD_SHIFT);

	dtype_cmd |= I40E_FILTER_PROGRAM_DESC_DEST_DIRECT_PACKET_QINDEX <<
		     I40E_TXD_FLTR_QW1_DEST_SHIFT;

	dtype_cmd |= I40E_FILTER_PROGRAM_DESC_FD_STATUS_FD_ID <<
		     I40E_TXD_FLTR_QW1_FD_STATUS_SHIFT;

	dtype_cmd |= I40E_TXD_FLTR_QW1_CNT_ENA_MASK;
	if (!(tx_flags & I40E_TX_FLAGS_UDP_TUNNEL))
		dtype_cmd |=
			((u32)I40E_FD_ATR_STAT_IDX(pf->hw.pf_id) <<
			I40E_TXD_FLTR_QW1_CNTINDEX_SHIFT) &
			I40E_TXD_FLTR_QW1_CNTINDEX_MASK;
	else
		dtype_cmd |=
			((u32)I40E_FD_ATR_TUNNEL_STAT_IDX(pf->hw.pf_id) <<
			I40E_TXD_FLTR_QW1_CNTINDEX_SHIFT) &
			I40E_TXD_FLTR_QW1_CNTINDEX_MASK;

	if ((pf->flags & I40E_FLAG_HW_ATR_EVICT_CAPABLE) &&
	    (!(pf->auto_disable_flags & I40E_FLAG_HW_ATR_EVICT_CAPABLE)))
		dtype_cmd |= I40E_TXD_FLTR_QW1_ATR_MASK;

	fdir_desc->qindex_flex_ptype_vsi = cpu_to_le32(flex_ptype);
	fdir_desc->rsvd = cpu_to_le32(0);
	fdir_desc->dtype_cmd_cntindex = cpu_to_le32(dtype_cmd);
	fdir_desc->fd_id = cpu_to_le32(0);
}

/**
 * i40e_tx_prepare_vlan_flags - prepare generic TX VLAN tagging flags for HW
 * @skb:     send buffer
 * @tx_ring: ring to send buffer on
 * @flags:   the tx flags to be set
 *
 * Checks the skb and set up correspondingly several generic transmit flags
 * related to VLAN tagging for the HW, such as VLAN, DCB, etc.
 *
 * Returns error code indicate the frame should be dropped upon error and the
 * otherwise  returns 0 to indicate the flags has been set properly.
 **/
#ifdef I40E_FCOE
inline int i40e_tx_prepare_vlan_flags(struct sk_buff *skb,
				      struct i40e_ring *tx_ring,
				      u32 *flags)
#else
static inline int i40e_tx_prepare_vlan_flags(struct sk_buff *skb,
					     struct i40e_ring *tx_ring,
					     u32 *flags)
#endif
{
	__be16 protocol = skb->protocol;
	u32  tx_flags = 0;

	if (protocol == htons(ETH_P_8021Q) &&
	    !(tx_ring->netdev->features & NETIF_F_HW_VLAN_CTAG_TX)) {
		/* When HW VLAN acceleration is turned off by the user the
		 * stack sets the protocol to 8021q so that the driver
		 * can take any steps required to support the SW only
		 * VLAN handling.  In our case the driver doesn't need
		 * to take any further steps so just set the protocol
		 * to the encapsulated ethertype.
		 */
		skb->protocol = vlan_get_protocol(skb);
		goto out;
	}

	/* if we have a HW VLAN tag being added, default to the HW one */
	if (skb_vlan_tag_present(skb)) {
		tx_flags |= skb_vlan_tag_get(skb) << I40E_TX_FLAGS_VLAN_SHIFT;
		tx_flags |= I40E_TX_FLAGS_HW_VLAN;
	/* else if it is a SW VLAN, check the next protocol and store the tag */
	} else if (protocol == htons(ETH_P_8021Q)) {
		struct vlan_hdr *vhdr, _vhdr;

		vhdr = skb_header_pointer(skb, ETH_HLEN, sizeof(_vhdr), &_vhdr);
		if (!vhdr)
			return -EINVAL;

		protocol = vhdr->h_vlan_encapsulated_proto;
		tx_flags |= ntohs(vhdr->h_vlan_TCI) << I40E_TX_FLAGS_VLAN_SHIFT;
		tx_flags |= I40E_TX_FLAGS_SW_VLAN;
	}

	if (!(tx_ring->vsi->back->flags & I40E_FLAG_DCB_ENABLED))
		goto out;

	/* Insert 802.1p priority into VLAN header */
	if ((tx_flags & (I40E_TX_FLAGS_HW_VLAN | I40E_TX_FLAGS_SW_VLAN)) ||
	    (skb->priority != TC_PRIO_CONTROL)) {
		tx_flags &= ~I40E_TX_FLAGS_VLAN_PRIO_MASK;
		tx_flags |= (skb->priority & 0x7) <<
				I40E_TX_FLAGS_VLAN_PRIO_SHIFT;
		if (tx_flags & I40E_TX_FLAGS_SW_VLAN) {
			struct vlan_ethhdr *vhdr;
			int rc;

			rc = skb_cow_head(skb, 0);
			if (rc < 0)
				return rc;
			vhdr = (struct vlan_ethhdr *)skb->data;
			vhdr->h_vlan_TCI = htons(tx_flags >>
						 I40E_TX_FLAGS_VLAN_SHIFT);
		} else {
			tx_flags |= I40E_TX_FLAGS_HW_VLAN;
		}
	}

out:
	*flags = tx_flags;
	return 0;
}

/**
 * i40e_tso - set up the tso context descriptor
 * @tx_ring:  ptr to the ring to send
 * @skb:      ptr to the skb we're sending
 * @hdr_len:  ptr to the size of the packet header
 * @cd_type_cmd_tso_mss: Quad Word 1
 *
 * Returns 0 if no TSO can happen, 1 if tso is going, or error
 **/
static int i40e_tso(struct i40e_ring *tx_ring, struct sk_buff *skb,
		    u8 *hdr_len, u64 *cd_type_cmd_tso_mss)
{
	u64 cd_cmd, cd_tso_len, cd_mss;
	union {
		struct iphdr *v4;
		struct ipv6hdr *v6;
		unsigned char *hdr;
	} ip;
	union {
		struct tcphdr *tcp;
		struct udphdr *udp;
		unsigned char *hdr;
	} l4;
	u32 paylen, l4_offset;
	int err;

	if (skb->ip_summed != CHECKSUM_PARTIAL)
		return 0;

	if (!skb_is_gso(skb))
		return 0;

	err = skb_cow_head(skb, 0);
	if (err < 0)
		return err;

	ip.hdr = skb_network_header(skb);
	l4.hdr = skb_transport_header(skb);

	/* initialize outer IP header fields */
	if (ip.v4->version == 4) {
		ip.v4->tot_len = 0;
		ip.v4->check = 0;
	} else {
		ip.v6->payload_len = 0;
<<<<<<< HEAD
	}

	if (skb_shinfo(skb)->gso_type & (SKB_GSO_UDP_TUNNEL | SKB_GSO_GRE |
					 SKB_GSO_UDP_TUNNEL_CSUM)) {
		if (skb_shinfo(skb)->gso_type & SKB_GSO_UDP_TUNNEL_CSUM) {
			/* determine offset of outer transport header */
			l4_offset = l4.hdr - skb->data;

			/* remove payload length from outer checksum */
			paylen = (__force u16)l4.udp->check;
			paylen += ntohs(1) * (u16)~(skb->len - l4_offset);
			l4.udp->check = ~csum_fold((__force __wsum)paylen);
		}

		/* reset pointers to inner headers */
		ip.hdr = skb_inner_network_header(skb);
		l4.hdr = skb_inner_transport_header(skb);

		/* initialize inner IP header fields */
		if (ip.v4->version == 4) {
			ip.v4->tot_len = 0;
			ip.v4->check = 0;
		} else {
			ip.v6->payload_len = 0;
		}
	}

=======
	}

	if (skb_shinfo(skb)->gso_type & (SKB_GSO_UDP_TUNNEL | SKB_GSO_GRE |
					 SKB_GSO_UDP_TUNNEL_CSUM)) {
		if (skb_shinfo(skb)->gso_type & SKB_GSO_UDP_TUNNEL_CSUM) {
			/* determine offset of outer transport header */
			l4_offset = l4.hdr - skb->data;

			/* remove payload length from outer checksum */
			paylen = (__force u16)l4.udp->check;
			paylen += ntohs(1) * (u16)~(skb->len - l4_offset);
			l4.udp->check = ~csum_fold((__force __wsum)paylen);
		}

		/* reset pointers to inner headers */
		ip.hdr = skb_inner_network_header(skb);
		l4.hdr = skb_inner_transport_header(skb);

		/* initialize inner IP header fields */
		if (ip.v4->version == 4) {
			ip.v4->tot_len = 0;
			ip.v4->check = 0;
		} else {
			ip.v6->payload_len = 0;
		}
	}

>>>>>>> 0a87cadb
	/* determine offset of inner transport header */
	l4_offset = l4.hdr - skb->data;

	/* remove payload length from inner checksum */
	paylen = (__force u16)l4.tcp->check;
	paylen += ntohs(1) * (u16)~(skb->len - l4_offset);
	l4.tcp->check = ~csum_fold((__force __wsum)paylen);

	/* compute length of segmentation header */
	*hdr_len = (l4.tcp->doff * 4) + l4_offset;

	/* find the field values */
	cd_cmd = I40E_TX_CTX_DESC_TSO;
	cd_tso_len = skb->len - *hdr_len;
	cd_mss = skb_shinfo(skb)->gso_size;
	*cd_type_cmd_tso_mss |= (cd_cmd << I40E_TXD_CTX_QW1_CMD_SHIFT) |
				(cd_tso_len << I40E_TXD_CTX_QW1_TSO_LEN_SHIFT) |
				(cd_mss << I40E_TXD_CTX_QW1_MSS_SHIFT);
	return 1;
}

/**
 * i40e_tsyn - set up the tsyn context descriptor
 * @tx_ring:  ptr to the ring to send
 * @skb:      ptr to the skb we're sending
 * @tx_flags: the collected send information
 * @cd_type_cmd_tso_mss: Quad Word 1
 *
 * Returns 0 if no Tx timestamp can happen and 1 if the timestamp will happen
 **/
static int i40e_tsyn(struct i40e_ring *tx_ring, struct sk_buff *skb,
		     u32 tx_flags, u64 *cd_type_cmd_tso_mss)
{
	struct i40e_pf *pf;

	if (likely(!(skb_shinfo(skb)->tx_flags & SKBTX_HW_TSTAMP)))
		return 0;

	/* Tx timestamps cannot be sampled when doing TSO */
	if (tx_flags & I40E_TX_FLAGS_TSO)
		return 0;

	/* only timestamp the outbound packet if the user has requested it and
	 * we are not already transmitting a packet to be timestamped
	 */
	pf = i40e_netdev_to_pf(tx_ring->netdev);
	if (!(pf->flags & I40E_FLAG_PTP))
		return 0;

	if (pf->ptp_tx &&
	    !test_and_set_bit_lock(__I40E_PTP_TX_IN_PROGRESS, &pf->state)) {
		skb_shinfo(skb)->tx_flags |= SKBTX_IN_PROGRESS;
		pf->ptp_tx_skb = skb_get(skb);
	} else {
		return 0;
	}

	*cd_type_cmd_tso_mss |= (u64)I40E_TX_CTX_DESC_TSYN <<
				I40E_TXD_CTX_QW1_CMD_SHIFT;

	return 1;
}

/**
 * i40e_tx_enable_csum - Enable Tx checksum offloads
 * @skb: send buffer
 * @tx_flags: pointer to Tx flags currently set
 * @td_cmd: Tx descriptor command bits to set
 * @td_offset: Tx descriptor header offsets to set
 * @tx_ring: Tx descriptor ring
 * @cd_tunneling: ptr to context desc bits
 **/
static int i40e_tx_enable_csum(struct sk_buff *skb, u32 *tx_flags,
			       u32 *td_cmd, u32 *td_offset,
			       struct i40e_ring *tx_ring,
			       u32 *cd_tunneling)
{
	union {
		struct iphdr *v4;
		struct ipv6hdr *v6;
		unsigned char *hdr;
	} ip;
	union {
		struct tcphdr *tcp;
		struct udphdr *udp;
		unsigned char *hdr;
	} l4;
	unsigned char *exthdr;
	u32 offset, cmd = 0, tunnel = 0;
	__be16 frag_off;
	u8 l4_proto = 0;

	if (skb->ip_summed != CHECKSUM_PARTIAL)
		return 0;

	ip.hdr = skb_network_header(skb);
	l4.hdr = skb_transport_header(skb);

	/* compute outer L2 header size */
	offset = ((ip.hdr - skb->data) / 2) << I40E_TX_DESC_LENGTH_MACLEN_SHIFT;

	if (skb->encapsulation) {
		/* define outer network header type */
		if (*tx_flags & I40E_TX_FLAGS_IPV4) {
			tunnel |= (*tx_flags & I40E_TX_FLAGS_TSO) ?
				  I40E_TX_CTX_EXT_IP_IPV4 :
				  I40E_TX_CTX_EXT_IP_IPV4_NO_CSUM;

			l4_proto = ip.v4->protocol;
		} else if (*tx_flags & I40E_TX_FLAGS_IPV6) {
			tunnel |= I40E_TX_CTX_EXT_IP_IPV6;

			exthdr = ip.hdr + sizeof(*ip.v6);
			l4_proto = ip.v6->nexthdr;
			if (l4.hdr != exthdr)
				ipv6_skip_exthdr(skb, exthdr - skb->data,
						 &l4_proto, &frag_off);
		}

		/* compute outer L3 header size */
		tunnel |= ((l4.hdr - ip.hdr) / 4) <<
			  I40E_TXD_CTX_QW0_EXT_IPLEN_SHIFT;

		/* switch IP header pointer from outer to inner header */
		ip.hdr = skb_inner_network_header(skb);

		/* define outer transport */
		switch (l4_proto) {
		case IPPROTO_UDP:
			tunnel |= I40E_TXD_CTX_UDP_TUNNELING;
			*tx_flags |= I40E_TX_FLAGS_UDP_TUNNEL;
			break;
		case IPPROTO_GRE:
			tunnel |= I40E_TXD_CTX_GRE_TUNNELING;
			*tx_flags |= I40E_TX_FLAGS_UDP_TUNNEL;
			break;
		default:
			if (*tx_flags & I40E_TX_FLAGS_TSO)
				return -1;

			skb_checksum_help(skb);
			return 0;
		}

		/* compute tunnel header size */
		tunnel |= ((ip.hdr - l4.hdr) / 2) <<
			  I40E_TXD_CTX_QW0_NATLEN_SHIFT;

		/* indicate if we need to offload outer UDP header */
		if ((*tx_flags & I40E_TX_FLAGS_TSO) &&
		    (skb_shinfo(skb)->gso_type & SKB_GSO_UDP_TUNNEL_CSUM))
			tunnel |= I40E_TXD_CTX_QW0_L4T_CS_MASK;

		/* record tunnel offload values */
		*cd_tunneling |= tunnel;

		/* switch L4 header pointer from outer to inner */
		l4.hdr = skb_inner_transport_header(skb);
		l4_proto = 0;

		/* reset type as we transition from outer to inner headers */
		*tx_flags &= ~(I40E_TX_FLAGS_IPV4 | I40E_TX_FLAGS_IPV6);
		if (ip.v4->version == 4)
			*tx_flags |= I40E_TX_FLAGS_IPV4;
		if (ip.v6->version == 6)
			*tx_flags |= I40E_TX_FLAGS_IPV6;
	}

	/* Enable IP checksum offloads */
	if (*tx_flags & I40E_TX_FLAGS_IPV4) {
		l4_proto = ip.v4->protocol;
		/* the stack computes the IP header already, the only time we
		 * need the hardware to recompute it is in the case of TSO.
		 */
		cmd |= (*tx_flags & I40E_TX_FLAGS_TSO) ?
		       I40E_TX_DESC_CMD_IIPT_IPV4_CSUM :
		       I40E_TX_DESC_CMD_IIPT_IPV4;
	} else if (*tx_flags & I40E_TX_FLAGS_IPV6) {
		cmd |= I40E_TX_DESC_CMD_IIPT_IPV6;

		exthdr = ip.hdr + sizeof(*ip.v6);
		l4_proto = ip.v6->nexthdr;
		if (l4.hdr != exthdr)
			ipv6_skip_exthdr(skb, exthdr - skb->data,
					 &l4_proto, &frag_off);
	}

	/* compute inner L3 header size */
	offset |= ((l4.hdr - ip.hdr) / 4) << I40E_TX_DESC_LENGTH_IPLEN_SHIFT;

	/* Enable L4 checksum offloads */
	switch (l4_proto) {
	case IPPROTO_TCP:
		/* enable checksum offloads */
		cmd |= I40E_TX_DESC_CMD_L4T_EOFT_TCP;
		offset |= l4.tcp->doff << I40E_TX_DESC_LENGTH_L4_FC_LEN_SHIFT;
		break;
	case IPPROTO_SCTP:
		/* enable SCTP checksum offload */
		cmd |= I40E_TX_DESC_CMD_L4T_EOFT_SCTP;
		offset |= (sizeof(struct sctphdr) >> 2) <<
			  I40E_TX_DESC_LENGTH_L4_FC_LEN_SHIFT;
		break;
	case IPPROTO_UDP:
		/* enable UDP checksum offload */
		cmd |= I40E_TX_DESC_CMD_L4T_EOFT_UDP;
		offset |= (sizeof(struct udphdr) >> 2) <<
			  I40E_TX_DESC_LENGTH_L4_FC_LEN_SHIFT;
		break;
	default:
		if (*tx_flags & I40E_TX_FLAGS_TSO)
			return -1;
		skb_checksum_help(skb);
		return 0;
	}

	*td_cmd |= cmd;
	*td_offset |= offset;

	return 1;
}

/**
 * i40e_create_tx_ctx Build the Tx context descriptor
 * @tx_ring:  ring to create the descriptor on
 * @cd_type_cmd_tso_mss: Quad Word 1
 * @cd_tunneling: Quad Word 0 - bits 0-31
 * @cd_l2tag2: Quad Word 0 - bits 32-63
 **/
static void i40e_create_tx_ctx(struct i40e_ring *tx_ring,
			       const u64 cd_type_cmd_tso_mss,
			       const u32 cd_tunneling, const u32 cd_l2tag2)
{
	struct i40e_tx_context_desc *context_desc;
	int i = tx_ring->next_to_use;

	if ((cd_type_cmd_tso_mss == I40E_TX_DESC_DTYPE_CONTEXT) &&
	    !cd_tunneling && !cd_l2tag2)
		return;

	/* grab the next descriptor */
	context_desc = I40E_TX_CTXTDESC(tx_ring, i);

	i++;
	tx_ring->next_to_use = (i < tx_ring->count) ? i : 0;

	/* cpu_to_le32 and assign to struct fields */
	context_desc->tunneling_params = cpu_to_le32(cd_tunneling);
	context_desc->l2tag2 = cpu_to_le16(cd_l2tag2);
	context_desc->rsvd = cpu_to_le16(0);
	context_desc->type_cmd_tso_mss = cpu_to_le64(cd_type_cmd_tso_mss);
}

/**
 * __i40e_maybe_stop_tx - 2nd level check for tx stop conditions
 * @tx_ring: the ring to be checked
 * @size:    the size buffer we want to assure is available
 *
 * Returns -EBUSY if a stop is needed, else 0
 **/
int __i40e_maybe_stop_tx(struct i40e_ring *tx_ring, int size)
{
	netif_stop_subqueue(tx_ring->netdev, tx_ring->queue_index);
	/* Memory barrier before checking head and tail */
	smp_mb();

	/* Check again in a case another CPU has just made room available. */
	if (likely(I40E_DESC_UNUSED(tx_ring) < size))
		return -EBUSY;

	/* A reprieve! - use start_queue because it doesn't call schedule */
	netif_start_subqueue(tx_ring->netdev, tx_ring->queue_index);
	++tx_ring->tx_stats.restart_queue;
	return 0;
}

/**
 * __i40e_chk_linearize - Check if there are more than 8 fragments per packet
 * @skb:      send buffer
 *
 * Note: Our HW can't scatter-gather more than 8 fragments to build
 * a packet on the wire and so we need to figure out the cases where we
 * need to linearize the skb.
 **/
bool __i40e_chk_linearize(struct sk_buff *skb)
{
	const struct skb_frag_struct *frag, *stale;
	int gso_size, nr_frags, sum;

	/* check to see if TSO is enabled, if so we may get a repreive */
	gso_size = skb_shinfo(skb)->gso_size;
	if (unlikely(!gso_size))
		return true;

	/* no need to check if number of frags is less than 8 */
	nr_frags = skb_shinfo(skb)->nr_frags;
	if (nr_frags < I40E_MAX_BUFFER_TXD)
		return false;

	/* We need to walk through the list and validate that each group
	 * of 6 fragments totals at least gso_size.  However we don't need
	 * to perform such validation on the first or last 6 since the first
	 * 6 cannot inherit any data from a descriptor before them, and the
	 * last 6 cannot inherit any data from a descriptor after them.
	 */
	nr_frags -= I40E_MAX_BUFFER_TXD - 1;
	frag = &skb_shinfo(skb)->frags[0];

	/* Initialize size to the negative value of gso_size minus 1.  We
	 * use this as the worst case scenerio in which the frag ahead
	 * of us only provides one byte which is why we are limited to 6
	 * descriptors for a single transmit as the header and previous
	 * fragment are already consuming 2 descriptors.
	 */
	sum = 1 - gso_size;

	/* Add size of frags 1 through 5 to create our initial sum */
	sum += skb_frag_size(++frag);
	sum += skb_frag_size(++frag);
	sum += skb_frag_size(++frag);
	sum += skb_frag_size(++frag);
	sum += skb_frag_size(++frag);

	/* Walk through fragments adding latest fragment, testing it, and
	 * then removing stale fragments from the sum.
	 */
	stale = &skb_shinfo(skb)->frags[0];
	for (;;) {
		sum += skb_frag_size(++frag);

		/* if sum is negative we failed to make sufficient progress */
		if (sum < 0)
			return true;

		/* use pre-decrement to avoid processing last fragment */
		if (!--nr_frags)
			break;

		sum -= skb_frag_size(++stale);
	}

	return false;
}

/**
 * i40e_tx_map - Build the Tx descriptor
 * @tx_ring:  ring to send buffer on
 * @skb:      send buffer
 * @first:    first buffer info buffer to use
 * @tx_flags: collected send information
 * @hdr_len:  size of the packet header
 * @td_cmd:   the command field in the descriptor
 * @td_offset: offset for checksum or crc
 **/
#ifdef I40E_FCOE
inline void i40e_tx_map(struct i40e_ring *tx_ring, struct sk_buff *skb,
			struct i40e_tx_buffer *first, u32 tx_flags,
			const u8 hdr_len, u32 td_cmd, u32 td_offset)
#else
static inline void i40e_tx_map(struct i40e_ring *tx_ring, struct sk_buff *skb,
			       struct i40e_tx_buffer *first, u32 tx_flags,
			       const u8 hdr_len, u32 td_cmd, u32 td_offset)
#endif
{
	unsigned int data_len = skb->data_len;
	unsigned int size = skb_headlen(skb);
	struct skb_frag_struct *frag;
	struct i40e_tx_buffer *tx_bi;
	struct i40e_tx_desc *tx_desc;
	u16 i = tx_ring->next_to_use;
	u32 td_tag = 0;
	dma_addr_t dma;
	u16 gso_segs;
	u16 desc_count = 0;
	bool tail_bump = true;
	bool do_rs = false;

	if (tx_flags & I40E_TX_FLAGS_HW_VLAN) {
		td_cmd |= I40E_TX_DESC_CMD_IL2TAG1;
		td_tag = (tx_flags & I40E_TX_FLAGS_VLAN_MASK) >>
			 I40E_TX_FLAGS_VLAN_SHIFT;
	}

	if (tx_flags & (I40E_TX_FLAGS_TSO | I40E_TX_FLAGS_FSO))
		gso_segs = skb_shinfo(skb)->gso_segs;
	else
		gso_segs = 1;

	/* multiply data chunks by size of headers */
	first->bytecount = skb->len - hdr_len + (gso_segs * hdr_len);
	first->gso_segs = gso_segs;
	first->skb = skb;
	first->tx_flags = tx_flags;

	dma = dma_map_single(tx_ring->dev, skb->data, size, DMA_TO_DEVICE);

	tx_desc = I40E_TX_DESC(tx_ring, i);
	tx_bi = first;

	for (frag = &skb_shinfo(skb)->frags[0];; frag++) {
		if (dma_mapping_error(tx_ring->dev, dma))
			goto dma_error;

		/* record length, and DMA address */
		dma_unmap_len_set(tx_bi, len, size);
		dma_unmap_addr_set(tx_bi, dma, dma);

		tx_desc->buffer_addr = cpu_to_le64(dma);

		while (unlikely(size > I40E_MAX_DATA_PER_TXD)) {
			tx_desc->cmd_type_offset_bsz =
				build_ctob(td_cmd, td_offset,
					   I40E_MAX_DATA_PER_TXD, td_tag);

			tx_desc++;
			i++;
			desc_count++;

			if (i == tx_ring->count) {
				tx_desc = I40E_TX_DESC(tx_ring, 0);
				i = 0;
			}

			dma += I40E_MAX_DATA_PER_TXD;
			size -= I40E_MAX_DATA_PER_TXD;

			tx_desc->buffer_addr = cpu_to_le64(dma);
		}

		if (likely(!data_len))
			break;

		tx_desc->cmd_type_offset_bsz = build_ctob(td_cmd, td_offset,
							  size, td_tag);

		tx_desc++;
		i++;
		desc_count++;

		if (i == tx_ring->count) {
			tx_desc = I40E_TX_DESC(tx_ring, 0);
			i = 0;
		}

		size = skb_frag_size(frag);
		data_len -= size;

		dma = skb_frag_dma_map(tx_ring->dev, frag, 0, size,
				       DMA_TO_DEVICE);

		tx_bi = &tx_ring->tx_bi[i];
	}

	/* set next_to_watch value indicating a packet is present */
	first->next_to_watch = tx_desc;

	i++;
	if (i == tx_ring->count)
		i = 0;

	tx_ring->next_to_use = i;

	netdev_tx_sent_queue(netdev_get_tx_queue(tx_ring->netdev,
						 tx_ring->queue_index),
						 first->bytecount);
	i40e_maybe_stop_tx(tx_ring, DESC_NEEDED);

	/* Algorithm to optimize tail and RS bit setting:
	 * if xmit_more is supported
	 *	if xmit_more is true
	 *		do not update tail and do not mark RS bit.
	 *	if xmit_more is false and last xmit_more was false
	 *		if every packet spanned less than 4 desc
	 *			then set RS bit on 4th packet and update tail
	 *			on every packet
	 *		else
	 *			update tail and set RS bit on every packet.
	 *	if xmit_more is false and last_xmit_more was true
	 *		update tail and set RS bit.
	 *
	 * Optimization: wmb to be issued only in case of tail update.
	 * Also optimize the Descriptor WB path for RS bit with the same
	 * algorithm.
	 *
	 * Note: If there are less than 4 packets
	 * pending and interrupts were disabled the service task will
	 * trigger a force WB.
	 */
	if (skb->xmit_more  &&
	    !netif_xmit_stopped(netdev_get_tx_queue(tx_ring->netdev,
						    tx_ring->queue_index))) {
		tx_ring->flags |= I40E_TXR_FLAGS_LAST_XMIT_MORE_SET;
		tail_bump = false;
	} else if (!skb->xmit_more &&
		   !netif_xmit_stopped(netdev_get_tx_queue(tx_ring->netdev,
						       tx_ring->queue_index)) &&
		   (!(tx_ring->flags & I40E_TXR_FLAGS_LAST_XMIT_MORE_SET)) &&
		   (tx_ring->packet_stride < WB_STRIDE) &&
		   (desc_count < WB_STRIDE)) {
		tx_ring->packet_stride++;
	} else {
		tx_ring->packet_stride = 0;
		tx_ring->flags &= ~I40E_TXR_FLAGS_LAST_XMIT_MORE_SET;
		do_rs = true;
	}
	if (do_rs)
		tx_ring->packet_stride = 0;

	tx_desc->cmd_type_offset_bsz =
			build_ctob(td_cmd, td_offset, size, td_tag) |
			cpu_to_le64((u64)(do_rs ? I40E_TXD_CMD :
						  I40E_TX_DESC_CMD_EOP) <<
						  I40E_TXD_QW1_CMD_SHIFT);

	/* notify HW of packet */
	if (!tail_bump)
		prefetchw(tx_desc + 1);

	if (tail_bump) {
		/* Force memory writes to complete before letting h/w
		 * know there are new descriptors to fetch.  (Only
		 * applicable for weak-ordered memory model archs,
		 * such as IA-64).
		 */
		wmb();
		writel(i, tx_ring->tail);
	}

	return;

dma_error:
	dev_info(tx_ring->dev, "TX DMA map failed\n");

	/* clear dma mappings for failed tx_bi map */
	for (;;) {
		tx_bi = &tx_ring->tx_bi[i];
		i40e_unmap_and_free_tx_resource(tx_ring, tx_bi);
		if (tx_bi == first)
			break;
		if (i == 0)
			i = tx_ring->count;
		i--;
	}

	tx_ring->next_to_use = i;
}

/**
 * i40e_xmit_frame_ring - Sends buffer on Tx ring
 * @skb:     send buffer
 * @tx_ring: ring to send buffer on
 *
 * Returns NETDEV_TX_OK if sent, else an error code
 **/
static netdev_tx_t i40e_xmit_frame_ring(struct sk_buff *skb,
					struct i40e_ring *tx_ring)
{
	u64 cd_type_cmd_tso_mss = I40E_TX_DESC_DTYPE_CONTEXT;
	u32 cd_tunneling = 0, cd_l2tag2 = 0;
	struct i40e_tx_buffer *first;
	u32 td_offset = 0;
	u32 tx_flags = 0;
	__be16 protocol;
	u32 td_cmd = 0;
	u8 hdr_len = 0;
	int tso, count;
	int tsyn;

	/* prefetch the data, we'll need it later */
	prefetch(skb->data);

	count = i40e_xmit_descriptor_count(skb);
	if (i40e_chk_linearize(skb, count)) {
		if (__skb_linearize(skb))
			goto out_drop;
		count = TXD_USE_COUNT(skb->len);
		tx_ring->tx_stats.tx_linearize++;
	}

	/* need: 1 descriptor per page * PAGE_SIZE/I40E_MAX_DATA_PER_TXD,
	 *       + 1 desc for skb_head_len/I40E_MAX_DATA_PER_TXD,
	 *       + 4 desc gap to avoid the cache line where head is,
	 *       + 1 desc for context descriptor,
	 * otherwise try next time
	 */
	if (i40e_maybe_stop_tx(tx_ring, count + 4 + 1)) {
		tx_ring->tx_stats.tx_busy++;
		return NETDEV_TX_BUSY;
	}

	/* prepare the xmit flags */
	if (i40e_tx_prepare_vlan_flags(skb, tx_ring, &tx_flags))
		goto out_drop;

	/* obtain protocol of skb */
	protocol = vlan_get_protocol(skb);

	/* record the location of the first descriptor for this packet */
	first = &tx_ring->tx_bi[tx_ring->next_to_use];

	/* setup IPv4/IPv6 offloads */
	if (protocol == htons(ETH_P_IP))
		tx_flags |= I40E_TX_FLAGS_IPV4;
	else if (protocol == htons(ETH_P_IPV6))
		tx_flags |= I40E_TX_FLAGS_IPV6;

	tso = i40e_tso(tx_ring, skb, &hdr_len, &cd_type_cmd_tso_mss);

	if (tso < 0)
		goto out_drop;
	else if (tso)
		tx_flags |= I40E_TX_FLAGS_TSO;

	/* Always offload the checksum, since it's in the data descriptor */
	tso = i40e_tx_enable_csum(skb, &tx_flags, &td_cmd, &td_offset,
				  tx_ring, &cd_tunneling);
	if (tso < 0)
		goto out_drop;

	tsyn = i40e_tsyn(tx_ring, skb, tx_flags, &cd_type_cmd_tso_mss);

	if (tsyn)
		tx_flags |= I40E_TX_FLAGS_TSYN;

	skb_tx_timestamp(skb);

	/* always enable CRC insertion offload */
	td_cmd |= I40E_TX_DESC_CMD_ICRC;

<<<<<<< HEAD
	/* Always offload the checksum, since it's in the data descriptor */
	tso = i40e_tx_enable_csum(skb, &tx_flags, &td_cmd, &td_offset,
				  tx_ring, &cd_tunneling);
	if (tso < 0)
		goto out_drop;

=======
>>>>>>> 0a87cadb
	i40e_create_tx_ctx(tx_ring, cd_type_cmd_tso_mss,
			   cd_tunneling, cd_l2tag2);

	/* Add Flow Director ATR if it's enabled.
	 *
	 * NOTE: this must always be directly before the data descriptor.
	 */
	i40e_atr(tx_ring, skb, tx_flags);

	i40e_tx_map(tx_ring, skb, first, tx_flags, hdr_len,
		    td_cmd, td_offset);

	return NETDEV_TX_OK;

out_drop:
	dev_kfree_skb_any(skb);
	return NETDEV_TX_OK;
}

/**
 * i40e_lan_xmit_frame - Selects the correct VSI and Tx queue to send buffer
 * @skb:    send buffer
 * @netdev: network interface device structure
 *
 * Returns NETDEV_TX_OK if sent, else an error code
 **/
netdev_tx_t i40e_lan_xmit_frame(struct sk_buff *skb, struct net_device *netdev)
{
	struct i40e_netdev_priv *np = netdev_priv(netdev);
	struct i40e_vsi *vsi = np->vsi;
	struct i40e_ring *tx_ring = vsi->tx_rings[skb->queue_mapping];

	/* hardware can't handle really short frames, hardware padding works
	 * beyond this point
	 */
	if (skb_put_padto(skb, I40E_MIN_TX_LEN))
		return NETDEV_TX_OK;

	return i40e_xmit_frame_ring(skb, tx_ring);
}<|MERGE_RESOLUTION|>--- conflicted
+++ resolved
@@ -2290,7 +2290,6 @@
 		ip.v4->check = 0;
 	} else {
 		ip.v6->payload_len = 0;
-<<<<<<< HEAD
 	}
 
 	if (skb_shinfo(skb)->gso_type & (SKB_GSO_UDP_TUNNEL | SKB_GSO_GRE |
@@ -2318,35 +2317,6 @@
 		}
 	}
 
-=======
-	}
-
-	if (skb_shinfo(skb)->gso_type & (SKB_GSO_UDP_TUNNEL | SKB_GSO_GRE |
-					 SKB_GSO_UDP_TUNNEL_CSUM)) {
-		if (skb_shinfo(skb)->gso_type & SKB_GSO_UDP_TUNNEL_CSUM) {
-			/* determine offset of outer transport header */
-			l4_offset = l4.hdr - skb->data;
-
-			/* remove payload length from outer checksum */
-			paylen = (__force u16)l4.udp->check;
-			paylen += ntohs(1) * (u16)~(skb->len - l4_offset);
-			l4.udp->check = ~csum_fold((__force __wsum)paylen);
-		}
-
-		/* reset pointers to inner headers */
-		ip.hdr = skb_inner_network_header(skb);
-		l4.hdr = skb_inner_transport_header(skb);
-
-		/* initialize inner IP header fields */
-		if (ip.v4->version == 4) {
-			ip.v4->tot_len = 0;
-			ip.v4->check = 0;
-		} else {
-			ip.v6->payload_len = 0;
-		}
-	}
-
->>>>>>> 0a87cadb
 	/* determine offset of inner transport header */
 	l4_offset = l4.hdr - skb->data;
 
@@ -2976,15 +2946,6 @@
 	/* always enable CRC insertion offload */
 	td_cmd |= I40E_TX_DESC_CMD_ICRC;
 
-<<<<<<< HEAD
-	/* Always offload the checksum, since it's in the data descriptor */
-	tso = i40e_tx_enable_csum(skb, &tx_flags, &td_cmd, &td_offset,
-				  tx_ring, &cd_tunneling);
-	if (tso < 0)
-		goto out_drop;
-
-=======
->>>>>>> 0a87cadb
 	i40e_create_tx_ctx(tx_ring, cd_type_cmd_tso_mss,
 			   cd_tunneling, cd_l2tag2);
 
