/* Intel(R) Gigabit Ethernet Linux driver
 * Copyright(c) 2007-2014 Intel Corporation.
 *
 * This program is free software; you can redistribute it and/or modify it
 * under the terms and conditions of the GNU General Public License,
 * version 2, as published by the Free Software Foundation.
 *
 * This program is distributed in the hope it will be useful, but WITHOUT
 * ANY WARRANTY; without even the implied warranty of MERCHANTABILITY or
 * FITNESS FOR A PARTICULAR PURPOSE.  See the GNU General Public License for
 * more details.
 *
 * You should have received a copy of the GNU General Public License along with
 * this program; if not, see <http://www.gnu.org/licenses/>.
 *
 * The full GNU General Public License is included in this distribution in
 * the file called "COPYING".
 *
 * Contact Information:
 * e1000-devel Mailing List <e1000-devel@lists.sourceforge.net>
 * Intel Corporation, 5200 N.E. Elam Young Parkway, Hillsboro, OR 97124-6497
 */

#define pr_fmt(fmt) KBUILD_MODNAME ": " fmt

#include <linux/module.h>
#include <linux/types.h>
#include <linux/init.h>
#include <linux/bitops.h>
#include <linux/vmalloc.h>
#include <linux/pagemap.h>
#include <linux/netdevice.h>
#include <linux/ipv6.h>
#include <linux/slab.h>
#include <net/checksum.h>
#include <net/ip6_checksum.h>
#include <linux/net_tstamp.h>
#include <linux/mii.h>
#include <linux/ethtool.h>
#include <linux/if.h>
#include <linux/if_vlan.h>
#include <linux/pci.h>
#include <linux/pci-aspm.h>
#include <linux/delay.h>
#include <linux/interrupt.h>
#include <linux/ip.h>
#include <linux/tcp.h>
#include <linux/sctp.h>
#include <linux/if_ether.h>
#include <linux/aer.h>
#include <linux/prefetch.h>
#include <linux/pm_runtime.h>
#ifdef CONFIG_IGB_DCA
#include <linux/dca.h>
#endif
#include <linux/i2c.h>
#include "igb.h"

#define MAJ 5
#define MIN 3
#define BUILD 0
#define DRV_VERSION __stringify(MAJ) "." __stringify(MIN) "." \
__stringify(BUILD) "-k"
char igb_driver_name[] = "igb";
char igb_driver_version[] = DRV_VERSION;
static const char igb_driver_string[] =
				"Intel(R) Gigabit Ethernet Network Driver";
static const char igb_copyright[] =
				"Copyright (c) 2007-2014 Intel Corporation.";

static const struct e1000_info *igb_info_tbl[] = {
	[board_82575] = &e1000_82575_info,
};

static const struct pci_device_id igb_pci_tbl[] = {
	{ PCI_VDEVICE(INTEL, E1000_DEV_ID_I354_BACKPLANE_1GBPS) },
	{ PCI_VDEVICE(INTEL, E1000_DEV_ID_I354_SGMII) },
	{ PCI_VDEVICE(INTEL, E1000_DEV_ID_I354_BACKPLANE_2_5GBPS) },
	{ PCI_VDEVICE(INTEL, E1000_DEV_ID_I211_COPPER), board_82575 },
	{ PCI_VDEVICE(INTEL, E1000_DEV_ID_I210_COPPER), board_82575 },
	{ PCI_VDEVICE(INTEL, E1000_DEV_ID_I210_FIBER), board_82575 },
	{ PCI_VDEVICE(INTEL, E1000_DEV_ID_I210_SERDES), board_82575 },
	{ PCI_VDEVICE(INTEL, E1000_DEV_ID_I210_SGMII), board_82575 },
	{ PCI_VDEVICE(INTEL, E1000_DEV_ID_I210_COPPER_FLASHLESS), board_82575 },
	{ PCI_VDEVICE(INTEL, E1000_DEV_ID_I210_SERDES_FLASHLESS), board_82575 },
	{ PCI_VDEVICE(INTEL, E1000_DEV_ID_I350_COPPER), board_82575 },
	{ PCI_VDEVICE(INTEL, E1000_DEV_ID_I350_FIBER), board_82575 },
	{ PCI_VDEVICE(INTEL, E1000_DEV_ID_I350_SERDES), board_82575 },
	{ PCI_VDEVICE(INTEL, E1000_DEV_ID_I350_SGMII), board_82575 },
	{ PCI_VDEVICE(INTEL, E1000_DEV_ID_82580_COPPER), board_82575 },
	{ PCI_VDEVICE(INTEL, E1000_DEV_ID_82580_FIBER), board_82575 },
	{ PCI_VDEVICE(INTEL, E1000_DEV_ID_82580_QUAD_FIBER), board_82575 },
	{ PCI_VDEVICE(INTEL, E1000_DEV_ID_82580_SERDES), board_82575 },
	{ PCI_VDEVICE(INTEL, E1000_DEV_ID_82580_SGMII), board_82575 },
	{ PCI_VDEVICE(INTEL, E1000_DEV_ID_82580_COPPER_DUAL), board_82575 },
	{ PCI_VDEVICE(INTEL, E1000_DEV_ID_DH89XXCC_SGMII), board_82575 },
	{ PCI_VDEVICE(INTEL, E1000_DEV_ID_DH89XXCC_SERDES), board_82575 },
	{ PCI_VDEVICE(INTEL, E1000_DEV_ID_DH89XXCC_BACKPLANE), board_82575 },
	{ PCI_VDEVICE(INTEL, E1000_DEV_ID_DH89XXCC_SFP), board_82575 },
	{ PCI_VDEVICE(INTEL, E1000_DEV_ID_82576), board_82575 },
	{ PCI_VDEVICE(INTEL, E1000_DEV_ID_82576_NS), board_82575 },
	{ PCI_VDEVICE(INTEL, E1000_DEV_ID_82576_NS_SERDES), board_82575 },
	{ PCI_VDEVICE(INTEL, E1000_DEV_ID_82576_FIBER), board_82575 },
	{ PCI_VDEVICE(INTEL, E1000_DEV_ID_82576_SERDES), board_82575 },
	{ PCI_VDEVICE(INTEL, E1000_DEV_ID_82576_SERDES_QUAD), board_82575 },
	{ PCI_VDEVICE(INTEL, E1000_DEV_ID_82576_QUAD_COPPER_ET2), board_82575 },
	{ PCI_VDEVICE(INTEL, E1000_DEV_ID_82576_QUAD_COPPER), board_82575 },
	{ PCI_VDEVICE(INTEL, E1000_DEV_ID_82575EB_COPPER), board_82575 },
	{ PCI_VDEVICE(INTEL, E1000_DEV_ID_82575EB_FIBER_SERDES), board_82575 },
	{ PCI_VDEVICE(INTEL, E1000_DEV_ID_82575GB_QUAD_COPPER), board_82575 },
	/* required last entry */
	{0, }
};

MODULE_DEVICE_TABLE(pci, igb_pci_tbl);

static int igb_setup_all_tx_resources(struct igb_adapter *);
static int igb_setup_all_rx_resources(struct igb_adapter *);
static void igb_free_all_tx_resources(struct igb_adapter *);
static void igb_free_all_rx_resources(struct igb_adapter *);
static void igb_setup_mrqc(struct igb_adapter *);
static int igb_probe(struct pci_dev *, const struct pci_device_id *);
static void igb_remove(struct pci_dev *pdev);
static int igb_sw_init(struct igb_adapter *);
int igb_open(struct net_device *);
int igb_close(struct net_device *);
static void igb_configure(struct igb_adapter *);
static void igb_configure_tx(struct igb_adapter *);
static void igb_configure_rx(struct igb_adapter *);
static void igb_clean_all_tx_rings(struct igb_adapter *);
static void igb_clean_all_rx_rings(struct igb_adapter *);
static void igb_clean_tx_ring(struct igb_ring *);
static void igb_clean_rx_ring(struct igb_ring *);
static void igb_set_rx_mode(struct net_device *);
static void igb_update_phy_info(unsigned long);
static void igb_watchdog(unsigned long);
static void igb_watchdog_task(struct work_struct *);
static netdev_tx_t igb_xmit_frame(struct sk_buff *skb, struct net_device *);
static struct rtnl_link_stats64 *igb_get_stats64(struct net_device *dev,
					  struct rtnl_link_stats64 *stats);
static int igb_change_mtu(struct net_device *, int);
static int igb_set_mac(struct net_device *, void *);
static void igb_set_uta(struct igb_adapter *adapter, bool set);
static irqreturn_t igb_intr(int irq, void *);
static irqreturn_t igb_intr_msi(int irq, void *);
static irqreturn_t igb_msix_other(int irq, void *);
static irqreturn_t igb_msix_ring(int irq, void *);
#ifdef CONFIG_IGB_DCA
static void igb_update_dca(struct igb_q_vector *);
static void igb_setup_dca(struct igb_adapter *);
#endif /* CONFIG_IGB_DCA */
static int igb_poll(struct napi_struct *, int);
static bool igb_clean_tx_irq(struct igb_q_vector *);
static int igb_clean_rx_irq(struct igb_q_vector *, int);
static int igb_ioctl(struct net_device *, struct ifreq *, int cmd);
static void igb_tx_timeout(struct net_device *);
static void igb_reset_task(struct work_struct *);
static void igb_vlan_mode(struct net_device *netdev,
			  netdev_features_t features);
static int igb_vlan_rx_add_vid(struct net_device *, __be16, u16);
static int igb_vlan_rx_kill_vid(struct net_device *, __be16, u16);
static void igb_restore_vlan(struct igb_adapter *);
static void igb_rar_set_qsel(struct igb_adapter *, u8 *, u32 , u8);
static void igb_ping_all_vfs(struct igb_adapter *);
static void igb_msg_task(struct igb_adapter *);
static void igb_vmm_control(struct igb_adapter *);
static int igb_set_vf_mac(struct igb_adapter *, int, unsigned char *);
static void igb_restore_vf_multicasts(struct igb_adapter *adapter);
static int igb_ndo_set_vf_mac(struct net_device *netdev, int vf, u8 *mac);
static int igb_ndo_set_vf_vlan(struct net_device *netdev,
			       int vf, u16 vlan, u8 qos);
static int igb_ndo_set_vf_bw(struct net_device *, int, int, int);
static int igb_ndo_set_vf_spoofchk(struct net_device *netdev, int vf,
				   bool setting);
static int igb_ndo_get_vf_config(struct net_device *netdev, int vf,
				 struct ifla_vf_info *ivi);
static void igb_check_vf_rate_limit(struct igb_adapter *);

#ifdef CONFIG_PCI_IOV
static int igb_vf_configure(struct igb_adapter *adapter, int vf);
static int igb_pci_enable_sriov(struct pci_dev *dev, int num_vfs);
static int igb_disable_sriov(struct pci_dev *dev);
static int igb_pci_disable_sriov(struct pci_dev *dev);
#endif

#ifdef CONFIG_PM
#ifdef CONFIG_PM_SLEEP
static int igb_suspend(struct device *);
#endif
static int igb_resume(struct device *);
static int igb_runtime_suspend(struct device *dev);
static int igb_runtime_resume(struct device *dev);
static int igb_runtime_idle(struct device *dev);
static const struct dev_pm_ops igb_pm_ops = {
	SET_SYSTEM_SLEEP_PM_OPS(igb_suspend, igb_resume)
	SET_RUNTIME_PM_OPS(igb_runtime_suspend, igb_runtime_resume,
			igb_runtime_idle)
};
#endif
static void igb_shutdown(struct pci_dev *);
static int igb_pci_sriov_configure(struct pci_dev *dev, int num_vfs);
#ifdef CONFIG_IGB_DCA
static int igb_notify_dca(struct notifier_block *, unsigned long, void *);
static struct notifier_block dca_notifier = {
	.notifier_call	= igb_notify_dca,
	.next		= NULL,
	.priority	= 0
};
#endif
#ifdef CONFIG_NET_POLL_CONTROLLER
/* for netdump / net console */
static void igb_netpoll(struct net_device *);
#endif
#ifdef CONFIG_PCI_IOV
static unsigned int max_vfs;
module_param(max_vfs, uint, 0);
MODULE_PARM_DESC(max_vfs, "Maximum number of virtual functions to allocate per physical function");
#endif /* CONFIG_PCI_IOV */

static pci_ers_result_t igb_io_error_detected(struct pci_dev *,
		     pci_channel_state_t);
static pci_ers_result_t igb_io_slot_reset(struct pci_dev *);
static void igb_io_resume(struct pci_dev *);

static const struct pci_error_handlers igb_err_handler = {
	.error_detected = igb_io_error_detected,
	.slot_reset = igb_io_slot_reset,
	.resume = igb_io_resume,
};

static void igb_init_dmac(struct igb_adapter *adapter, u32 pba);

static struct pci_driver igb_driver = {
	.name     = igb_driver_name,
	.id_table = igb_pci_tbl,
	.probe    = igb_probe,
	.remove   = igb_remove,
#ifdef CONFIG_PM
	.driver.pm = &igb_pm_ops,
#endif
	.shutdown = igb_shutdown,
	.sriov_configure = igb_pci_sriov_configure,
	.err_handler = &igb_err_handler
};

MODULE_AUTHOR("Intel Corporation, <e1000-devel@lists.sourceforge.net>");
MODULE_DESCRIPTION("Intel(R) Gigabit Ethernet Network Driver");
MODULE_LICENSE("GPL");
MODULE_VERSION(DRV_VERSION);

#define DEFAULT_MSG_ENABLE (NETIF_MSG_DRV|NETIF_MSG_PROBE|NETIF_MSG_LINK)
static int debug = -1;
module_param(debug, int, 0);
MODULE_PARM_DESC(debug, "Debug level (0=none,...,16=all)");

struct igb_reg_info {
	u32 ofs;
	char *name;
};

static const struct igb_reg_info igb_reg_info_tbl[] = {

	/* General Registers */
	{E1000_CTRL, "CTRL"},
	{E1000_STATUS, "STATUS"},
	{E1000_CTRL_EXT, "CTRL_EXT"},

	/* Interrupt Registers */
	{E1000_ICR, "ICR"},

	/* RX Registers */
	{E1000_RCTL, "RCTL"},
	{E1000_RDLEN(0), "RDLEN"},
	{E1000_RDH(0), "RDH"},
	{E1000_RDT(0), "RDT"},
	{E1000_RXDCTL(0), "RXDCTL"},
	{E1000_RDBAL(0), "RDBAL"},
	{E1000_RDBAH(0), "RDBAH"},

	/* TX Registers */
	{E1000_TCTL, "TCTL"},
	{E1000_TDBAL(0), "TDBAL"},
	{E1000_TDBAH(0), "TDBAH"},
	{E1000_TDLEN(0), "TDLEN"},
	{E1000_TDH(0), "TDH"},
	{E1000_TDT(0), "TDT"},
	{E1000_TXDCTL(0), "TXDCTL"},
	{E1000_TDFH, "TDFH"},
	{E1000_TDFT, "TDFT"},
	{E1000_TDFHS, "TDFHS"},
	{E1000_TDFPC, "TDFPC"},

	/* List Terminator */
	{}
};

/* igb_regdump - register printout routine */
static void igb_regdump(struct e1000_hw *hw, struct igb_reg_info *reginfo)
{
	int n = 0;
	char rname[16];
	u32 regs[8];

	switch (reginfo->ofs) {
	case E1000_RDLEN(0):
		for (n = 0; n < 4; n++)
			regs[n] = rd32(E1000_RDLEN(n));
		break;
	case E1000_RDH(0):
		for (n = 0; n < 4; n++)
			regs[n] = rd32(E1000_RDH(n));
		break;
	case E1000_RDT(0):
		for (n = 0; n < 4; n++)
			regs[n] = rd32(E1000_RDT(n));
		break;
	case E1000_RXDCTL(0):
		for (n = 0; n < 4; n++)
			regs[n] = rd32(E1000_RXDCTL(n));
		break;
	case E1000_RDBAL(0):
		for (n = 0; n < 4; n++)
			regs[n] = rd32(E1000_RDBAL(n));
		break;
	case E1000_RDBAH(0):
		for (n = 0; n < 4; n++)
			regs[n] = rd32(E1000_RDBAH(n));
		break;
	case E1000_TDBAL(0):
		for (n = 0; n < 4; n++)
			regs[n] = rd32(E1000_RDBAL(n));
		break;
	case E1000_TDBAH(0):
		for (n = 0; n < 4; n++)
			regs[n] = rd32(E1000_TDBAH(n));
		break;
	case E1000_TDLEN(0):
		for (n = 0; n < 4; n++)
			regs[n] = rd32(E1000_TDLEN(n));
		break;
	case E1000_TDH(0):
		for (n = 0; n < 4; n++)
			regs[n] = rd32(E1000_TDH(n));
		break;
	case E1000_TDT(0):
		for (n = 0; n < 4; n++)
			regs[n] = rd32(E1000_TDT(n));
		break;
	case E1000_TXDCTL(0):
		for (n = 0; n < 4; n++)
			regs[n] = rd32(E1000_TXDCTL(n));
		break;
	default:
		pr_info("%-15s %08x\n", reginfo->name, rd32(reginfo->ofs));
		return;
	}

	snprintf(rname, 16, "%s%s", reginfo->name, "[0-3]");
	pr_info("%-15s %08x %08x %08x %08x\n", rname, regs[0], regs[1],
		regs[2], regs[3]);
}

/* igb_dump - Print registers, Tx-rings and Rx-rings */
static void igb_dump(struct igb_adapter *adapter)
{
	struct net_device *netdev = adapter->netdev;
	struct e1000_hw *hw = &adapter->hw;
	struct igb_reg_info *reginfo;
	struct igb_ring *tx_ring;
	union e1000_adv_tx_desc *tx_desc;
	struct my_u0 { u64 a; u64 b; } *u0;
	struct igb_ring *rx_ring;
	union e1000_adv_rx_desc *rx_desc;
	u32 staterr;
	u16 i, n;

	if (!netif_msg_hw(adapter))
		return;

	/* Print netdevice Info */
	if (netdev) {
		dev_info(&adapter->pdev->dev, "Net device Info\n");
		pr_info("Device Name     state            trans_start      last_rx\n");
		pr_info("%-15s %016lX %016lX %016lX\n", netdev->name,
			netdev->state, netdev->trans_start, netdev->last_rx);
	}

	/* Print Registers */
	dev_info(&adapter->pdev->dev, "Register Dump\n");
	pr_info(" Register Name   Value\n");
	for (reginfo = (struct igb_reg_info *)igb_reg_info_tbl;
	     reginfo->name; reginfo++) {
		igb_regdump(hw, reginfo);
	}

	/* Print TX Ring Summary */
	if (!netdev || !netif_running(netdev))
		goto exit;

	dev_info(&adapter->pdev->dev, "TX Rings Summary\n");
	pr_info("Queue [NTU] [NTC] [bi(ntc)->dma  ] leng ntw timestamp\n");
	for (n = 0; n < adapter->num_tx_queues; n++) {
		struct igb_tx_buffer *buffer_info;
		tx_ring = adapter->tx_ring[n];
		buffer_info = &tx_ring->tx_buffer_info[tx_ring->next_to_clean];
		pr_info(" %5d %5X %5X %016llX %04X %p %016llX\n",
			n, tx_ring->next_to_use, tx_ring->next_to_clean,
			(u64)dma_unmap_addr(buffer_info, dma),
			dma_unmap_len(buffer_info, len),
			buffer_info->next_to_watch,
			(u64)buffer_info->time_stamp);
	}

	/* Print TX Rings */
	if (!netif_msg_tx_done(adapter))
		goto rx_ring_summary;

	dev_info(&adapter->pdev->dev, "TX Rings Dump\n");

	/* Transmit Descriptor Formats
	 *
	 * Advanced Transmit Descriptor
	 *   +--------------------------------------------------------------+
	 * 0 |         Buffer Address [63:0]                                |
	 *   +--------------------------------------------------------------+
	 * 8 | PAYLEN  | PORTS  |CC|IDX | STA | DCMD  |DTYP|MAC|RSV| DTALEN |
	 *   +--------------------------------------------------------------+
	 *   63      46 45    40 39 38 36 35 32 31   24             15       0
	 */

	for (n = 0; n < adapter->num_tx_queues; n++) {
		tx_ring = adapter->tx_ring[n];
		pr_info("------------------------------------\n");
		pr_info("TX QUEUE INDEX = %d\n", tx_ring->queue_index);
		pr_info("------------------------------------\n");
		pr_info("T [desc]     [address 63:0  ] [PlPOCIStDDM Ln] [bi->dma       ] leng  ntw timestamp        bi->skb\n");

		for (i = 0; tx_ring->desc && (i < tx_ring->count); i++) {
			const char *next_desc;
			struct igb_tx_buffer *buffer_info;
			tx_desc = IGB_TX_DESC(tx_ring, i);
			buffer_info = &tx_ring->tx_buffer_info[i];
			u0 = (struct my_u0 *)tx_desc;
			if (i == tx_ring->next_to_use &&
			    i == tx_ring->next_to_clean)
				next_desc = " NTC/U";
			else if (i == tx_ring->next_to_use)
				next_desc = " NTU";
			else if (i == tx_ring->next_to_clean)
				next_desc = " NTC";
			else
				next_desc = "";

			pr_info("T [0x%03X]    %016llX %016llX %016llX %04X  %p %016llX %p%s\n",
				i, le64_to_cpu(u0->a),
				le64_to_cpu(u0->b),
				(u64)dma_unmap_addr(buffer_info, dma),
				dma_unmap_len(buffer_info, len),
				buffer_info->next_to_watch,
				(u64)buffer_info->time_stamp,
				buffer_info->skb, next_desc);

			if (netif_msg_pktdata(adapter) && buffer_info->skb)
				print_hex_dump(KERN_INFO, "",
					DUMP_PREFIX_ADDRESS,
					16, 1, buffer_info->skb->data,
					dma_unmap_len(buffer_info, len),
					true);
		}
	}

	/* Print RX Rings Summary */
rx_ring_summary:
	dev_info(&adapter->pdev->dev, "RX Rings Summary\n");
	pr_info("Queue [NTU] [NTC]\n");
	for (n = 0; n < adapter->num_rx_queues; n++) {
		rx_ring = adapter->rx_ring[n];
		pr_info(" %5d %5X %5X\n",
			n, rx_ring->next_to_use, rx_ring->next_to_clean);
	}

	/* Print RX Rings */
	if (!netif_msg_rx_status(adapter))
		goto exit;

	dev_info(&adapter->pdev->dev, "RX Rings Dump\n");

	/* Advanced Receive Descriptor (Read) Format
	 *    63                                           1        0
	 *    +-----------------------------------------------------+
	 *  0 |       Packet Buffer Address [63:1]           |A0/NSE|
	 *    +----------------------------------------------+------+
	 *  8 |       Header Buffer Address [63:1]           |  DD  |
	 *    +-----------------------------------------------------+
	 *
	 *
	 * Advanced Receive Descriptor (Write-Back) Format
	 *
	 *   63       48 47    32 31  30      21 20 17 16   4 3     0
	 *   +------------------------------------------------------+
	 * 0 | Packet     IP     |SPH| HDR_LEN   | RSV|Packet|  RSS |
	 *   | Checksum   Ident  |   |           |    | Type | Type |
	 *   +------------------------------------------------------+
	 * 8 | VLAN Tag | Length | Extended Error | Extended Status |
	 *   +------------------------------------------------------+
	 *   63       48 47    32 31            20 19               0
	 */

	for (n = 0; n < adapter->num_rx_queues; n++) {
		rx_ring = adapter->rx_ring[n];
		pr_info("------------------------------------\n");
		pr_info("RX QUEUE INDEX = %d\n", rx_ring->queue_index);
		pr_info("------------------------------------\n");
		pr_info("R  [desc]      [ PktBuf     A0] [  HeadBuf   DD] [bi->dma       ] [bi->skb] <-- Adv Rx Read format\n");
		pr_info("RWB[desc]      [PcsmIpSHl PtRs] [vl er S cks ln] ---------------- [bi->skb] <-- Adv Rx Write-Back format\n");

		for (i = 0; i < rx_ring->count; i++) {
			const char *next_desc;
			struct igb_rx_buffer *buffer_info;
			buffer_info = &rx_ring->rx_buffer_info[i];
			rx_desc = IGB_RX_DESC(rx_ring, i);
			u0 = (struct my_u0 *)rx_desc;
			staterr = le32_to_cpu(rx_desc->wb.upper.status_error);

			if (i == rx_ring->next_to_use)
				next_desc = " NTU";
			else if (i == rx_ring->next_to_clean)
				next_desc = " NTC";
			else
				next_desc = "";

			if (staterr & E1000_RXD_STAT_DD) {
				/* Descriptor Done */
				pr_info("%s[0x%03X]     %016llX %016llX ---------------- %s\n",
					"RWB", i,
					le64_to_cpu(u0->a),
					le64_to_cpu(u0->b),
					next_desc);
			} else {
				pr_info("%s[0x%03X]     %016llX %016llX %016llX %s\n",
					"R  ", i,
					le64_to_cpu(u0->a),
					le64_to_cpu(u0->b),
					(u64)buffer_info->dma,
					next_desc);

				if (netif_msg_pktdata(adapter) &&
				    buffer_info->dma && buffer_info->page) {
					print_hex_dump(KERN_INFO, "",
					  DUMP_PREFIX_ADDRESS,
					  16, 1,
					  page_address(buffer_info->page) +
						      buffer_info->page_offset,
					  IGB_RX_BUFSZ, true);
				}
			}
		}
	}

exit:
	return;
}

/**
 *  igb_get_i2c_data - Reads the I2C SDA data bit
 *  @hw: pointer to hardware structure
 *  @i2cctl: Current value of I2CCTL register
 *
 *  Returns the I2C data bit value
 **/
static int igb_get_i2c_data(void *data)
{
	struct igb_adapter *adapter = (struct igb_adapter *)data;
	struct e1000_hw *hw = &adapter->hw;
	s32 i2cctl = rd32(E1000_I2CPARAMS);

	return !!(i2cctl & E1000_I2C_DATA_IN);
}

/**
 *  igb_set_i2c_data - Sets the I2C data bit
 *  @data: pointer to hardware structure
 *  @state: I2C data value (0 or 1) to set
 *
 *  Sets the I2C data bit
 **/
static void igb_set_i2c_data(void *data, int state)
{
	struct igb_adapter *adapter = (struct igb_adapter *)data;
	struct e1000_hw *hw = &adapter->hw;
	s32 i2cctl = rd32(E1000_I2CPARAMS);

	if (state)
		i2cctl |= E1000_I2C_DATA_OUT;
	else
		i2cctl &= ~E1000_I2C_DATA_OUT;

	i2cctl &= ~E1000_I2C_DATA_OE_N;
	i2cctl |= E1000_I2C_CLK_OE_N;
	wr32(E1000_I2CPARAMS, i2cctl);
	wrfl();

}

/**
 *  igb_set_i2c_clk - Sets the I2C SCL clock
 *  @data: pointer to hardware structure
 *  @state: state to set clock
 *
 *  Sets the I2C clock line to state
 **/
static void igb_set_i2c_clk(void *data, int state)
{
	struct igb_adapter *adapter = (struct igb_adapter *)data;
	struct e1000_hw *hw = &adapter->hw;
	s32 i2cctl = rd32(E1000_I2CPARAMS);

	if (state) {
		i2cctl |= E1000_I2C_CLK_OUT;
		i2cctl &= ~E1000_I2C_CLK_OE_N;
	} else {
		i2cctl &= ~E1000_I2C_CLK_OUT;
		i2cctl &= ~E1000_I2C_CLK_OE_N;
	}
	wr32(E1000_I2CPARAMS, i2cctl);
	wrfl();
}

/**
 *  igb_get_i2c_clk - Gets the I2C SCL clock state
 *  @data: pointer to hardware structure
 *
 *  Gets the I2C clock state
 **/
static int igb_get_i2c_clk(void *data)
{
	struct igb_adapter *adapter = (struct igb_adapter *)data;
	struct e1000_hw *hw = &adapter->hw;
	s32 i2cctl = rd32(E1000_I2CPARAMS);

	return !!(i2cctl & E1000_I2C_CLK_IN);
}

static const struct i2c_algo_bit_data igb_i2c_algo = {
	.setsda		= igb_set_i2c_data,
	.setscl		= igb_set_i2c_clk,
	.getsda		= igb_get_i2c_data,
	.getscl		= igb_get_i2c_clk,
	.udelay		= 5,
	.timeout	= 20,
};

/**
 *  igb_get_hw_dev - return device
 *  @hw: pointer to hardware structure
 *
 *  used by hardware layer to print debugging information
 **/
struct net_device *igb_get_hw_dev(struct e1000_hw *hw)
{
	struct igb_adapter *adapter = hw->back;
	return adapter->netdev;
}

/**
 *  igb_init_module - Driver Registration Routine
 *
 *  igb_init_module is the first routine called when the driver is
 *  loaded. All it does is register with the PCI subsystem.
 **/
static int __init igb_init_module(void)
{
	int ret;

	pr_info("%s - version %s\n",
	       igb_driver_string, igb_driver_version);
	pr_info("%s\n", igb_copyright);

#ifdef CONFIG_IGB_DCA
	dca_register_notify(&dca_notifier);
#endif
	ret = pci_register_driver(&igb_driver);
	return ret;
}

module_init(igb_init_module);

/**
 *  igb_exit_module - Driver Exit Cleanup Routine
 *
 *  igb_exit_module is called just before the driver is removed
 *  from memory.
 **/
static void __exit igb_exit_module(void)
{
#ifdef CONFIG_IGB_DCA
	dca_unregister_notify(&dca_notifier);
#endif
	pci_unregister_driver(&igb_driver);
}

module_exit(igb_exit_module);

#define Q_IDX_82576(i) (((i & 0x1) << 3) + (i >> 1))
/**
 *  igb_cache_ring_register - Descriptor ring to register mapping
 *  @adapter: board private structure to initialize
 *
 *  Once we know the feature-set enabled for the device, we'll cache
 *  the register offset the descriptor ring is assigned to.
 **/
static void igb_cache_ring_register(struct igb_adapter *adapter)
{
	int i = 0, j = 0;
	u32 rbase_offset = adapter->vfs_allocated_count;

	switch (adapter->hw.mac.type) {
	case e1000_82576:
		/* The queues are allocated for virtualization such that VF 0
		 * is allocated queues 0 and 8, VF 1 queues 1 and 9, etc.
		 * In order to avoid collision we start at the first free queue
		 * and continue consuming queues in the same sequence
		 */
		if (adapter->vfs_allocated_count) {
			for (; i < adapter->rss_queues; i++)
				adapter->rx_ring[i]->reg_idx = rbase_offset +
							       Q_IDX_82576(i);
		}
		/* Fall through */
	case e1000_82575:
	case e1000_82580:
	case e1000_i350:
	case e1000_i354:
	case e1000_i210:
	case e1000_i211:
		/* Fall through */
	default:
		for (; i < adapter->num_rx_queues; i++)
			adapter->rx_ring[i]->reg_idx = rbase_offset + i;
		for (; j < adapter->num_tx_queues; j++)
			adapter->tx_ring[j]->reg_idx = rbase_offset + j;
		break;
	}
}

u32 igb_rd32(struct e1000_hw *hw, u32 reg)
{
	struct igb_adapter *igb = container_of(hw, struct igb_adapter, hw);
	u8 __iomem *hw_addr = ACCESS_ONCE(hw->hw_addr);
	u32 value = 0;

	if (E1000_REMOVED(hw_addr))
		return ~value;

	value = readl(&hw_addr[reg]);

	/* reads should not return all F's */
	if (!(~value) && (!reg || !(~readl(hw_addr)))) {
		struct net_device *netdev = igb->netdev;
		hw->hw_addr = NULL;
		netif_device_detach(netdev);
		netdev_err(netdev, "PCIe link lost, device now detached\n");
	}

	return value;
}

/**
 *  igb_write_ivar - configure ivar for given MSI-X vector
 *  @hw: pointer to the HW structure
 *  @msix_vector: vector number we are allocating to a given ring
 *  @index: row index of IVAR register to write within IVAR table
 *  @offset: column offset of in IVAR, should be multiple of 8
 *
 *  This function is intended to handle the writing of the IVAR register
 *  for adapters 82576 and newer.  The IVAR table consists of 2 columns,
 *  each containing an cause allocation for an Rx and Tx ring, and a
 *  variable number of rows depending on the number of queues supported.
 **/
static void igb_write_ivar(struct e1000_hw *hw, int msix_vector,
			   int index, int offset)
{
	u32 ivar = array_rd32(E1000_IVAR0, index);

	/* clear any bits that are currently set */
	ivar &= ~((u32)0xFF << offset);

	/* write vector and valid bit */
	ivar |= (msix_vector | E1000_IVAR_VALID) << offset;

	array_wr32(E1000_IVAR0, index, ivar);
}

#define IGB_N0_QUEUE -1
static void igb_assign_vector(struct igb_q_vector *q_vector, int msix_vector)
{
	struct igb_adapter *adapter = q_vector->adapter;
	struct e1000_hw *hw = &adapter->hw;
	int rx_queue = IGB_N0_QUEUE;
	int tx_queue = IGB_N0_QUEUE;
	u32 msixbm = 0;

	if (q_vector->rx.ring)
		rx_queue = q_vector->rx.ring->reg_idx;
	if (q_vector->tx.ring)
		tx_queue = q_vector->tx.ring->reg_idx;

	switch (hw->mac.type) {
	case e1000_82575:
		/* The 82575 assigns vectors using a bitmask, which matches the
		 * bitmask for the EICR/EIMS/EIMC registers.  To assign one
		 * or more queues to a vector, we write the appropriate bits
		 * into the MSIXBM register for that vector.
		 */
		if (rx_queue > IGB_N0_QUEUE)
			msixbm = E1000_EICR_RX_QUEUE0 << rx_queue;
		if (tx_queue > IGB_N0_QUEUE)
			msixbm |= E1000_EICR_TX_QUEUE0 << tx_queue;
		if (!(adapter->flags & IGB_FLAG_HAS_MSIX) && msix_vector == 0)
			msixbm |= E1000_EIMS_OTHER;
		array_wr32(E1000_MSIXBM(0), msix_vector, msixbm);
		q_vector->eims_value = msixbm;
		break;
	case e1000_82576:
		/* 82576 uses a table that essentially consists of 2 columns
		 * with 8 rows.  The ordering is column-major so we use the
		 * lower 3 bits as the row index, and the 4th bit as the
		 * column offset.
		 */
		if (rx_queue > IGB_N0_QUEUE)
			igb_write_ivar(hw, msix_vector,
				       rx_queue & 0x7,
				       (rx_queue & 0x8) << 1);
		if (tx_queue > IGB_N0_QUEUE)
			igb_write_ivar(hw, msix_vector,
				       tx_queue & 0x7,
				       ((tx_queue & 0x8) << 1) + 8);
		q_vector->eims_value = 1 << msix_vector;
		break;
	case e1000_82580:
	case e1000_i350:
	case e1000_i354:
	case e1000_i210:
	case e1000_i211:
		/* On 82580 and newer adapters the scheme is similar to 82576
		 * however instead of ordering column-major we have things
		 * ordered row-major.  So we traverse the table by using
		 * bit 0 as the column offset, and the remaining bits as the
		 * row index.
		 */
		if (rx_queue > IGB_N0_QUEUE)
			igb_write_ivar(hw, msix_vector,
				       rx_queue >> 1,
				       (rx_queue & 0x1) << 4);
		if (tx_queue > IGB_N0_QUEUE)
			igb_write_ivar(hw, msix_vector,
				       tx_queue >> 1,
				       ((tx_queue & 0x1) << 4) + 8);
		q_vector->eims_value = 1 << msix_vector;
		break;
	default:
		BUG();
		break;
	}

	/* add q_vector eims value to global eims_enable_mask */
	adapter->eims_enable_mask |= q_vector->eims_value;

	/* configure q_vector to set itr on first interrupt */
	q_vector->set_itr = 1;
}

/**
 *  igb_configure_msix - Configure MSI-X hardware
 *  @adapter: board private structure to initialize
 *
 *  igb_configure_msix sets up the hardware to properly
 *  generate MSI-X interrupts.
 **/
static void igb_configure_msix(struct igb_adapter *adapter)
{
	u32 tmp;
	int i, vector = 0;
	struct e1000_hw *hw = &adapter->hw;

	adapter->eims_enable_mask = 0;

	/* set vector for other causes, i.e. link changes */
	switch (hw->mac.type) {
	case e1000_82575:
		tmp = rd32(E1000_CTRL_EXT);
		/* enable MSI-X PBA support*/
		tmp |= E1000_CTRL_EXT_PBA_CLR;

		/* Auto-Mask interrupts upon ICR read. */
		tmp |= E1000_CTRL_EXT_EIAME;
		tmp |= E1000_CTRL_EXT_IRCA;

		wr32(E1000_CTRL_EXT, tmp);

		/* enable msix_other interrupt */
		array_wr32(E1000_MSIXBM(0), vector++, E1000_EIMS_OTHER);
		adapter->eims_other = E1000_EIMS_OTHER;

		break;

	case e1000_82576:
	case e1000_82580:
	case e1000_i350:
	case e1000_i354:
	case e1000_i210:
	case e1000_i211:
		/* Turn on MSI-X capability first, or our settings
		 * won't stick.  And it will take days to debug.
		 */
		wr32(E1000_GPIE, E1000_GPIE_MSIX_MODE |
		     E1000_GPIE_PBA | E1000_GPIE_EIAME |
		     E1000_GPIE_NSICR);

		/* enable msix_other interrupt */
		adapter->eims_other = 1 << vector;
		tmp = (vector++ | E1000_IVAR_VALID) << 8;

		wr32(E1000_IVAR_MISC, tmp);
		break;
	default:
		/* do nothing, since nothing else supports MSI-X */
		break;
	} /* switch (hw->mac.type) */

	adapter->eims_enable_mask |= adapter->eims_other;

	for (i = 0; i < adapter->num_q_vectors; i++)
		igb_assign_vector(adapter->q_vector[i], vector++);

	wrfl();
}

/**
 *  igb_request_msix - Initialize MSI-X interrupts
 *  @adapter: board private structure to initialize
 *
 *  igb_request_msix allocates MSI-X vectors and requests interrupts from the
 *  kernel.
 **/
static int igb_request_msix(struct igb_adapter *adapter)
{
	struct net_device *netdev = adapter->netdev;
	int i, err = 0, vector = 0, free_vector = 0;

	err = request_irq(adapter->msix_entries[vector].vector,
			  igb_msix_other, 0, netdev->name, adapter);
	if (err)
		goto err_out;

	for (i = 0; i < adapter->num_q_vectors; i++) {
		struct igb_q_vector *q_vector = adapter->q_vector[i];

		vector++;

		q_vector->itr_register = adapter->io_addr + E1000_EITR(vector);

		if (q_vector->rx.ring && q_vector->tx.ring)
			sprintf(q_vector->name, "%s-TxRx-%u", netdev->name,
				q_vector->rx.ring->queue_index);
		else if (q_vector->tx.ring)
			sprintf(q_vector->name, "%s-tx-%u", netdev->name,
				q_vector->tx.ring->queue_index);
		else if (q_vector->rx.ring)
			sprintf(q_vector->name, "%s-rx-%u", netdev->name,
				q_vector->rx.ring->queue_index);
		else
			sprintf(q_vector->name, "%s-unused", netdev->name);

		err = request_irq(adapter->msix_entries[vector].vector,
				  igb_msix_ring, 0, q_vector->name,
				  q_vector);
		if (err)
			goto err_free;
	}

	igb_configure_msix(adapter);
	return 0;

err_free:
	/* free already assigned IRQs */
	free_irq(adapter->msix_entries[free_vector++].vector, adapter);

	vector--;
	for (i = 0; i < vector; i++) {
		free_irq(adapter->msix_entries[free_vector++].vector,
			 adapter->q_vector[i]);
	}
err_out:
	return err;
}

/**
 *  igb_free_q_vector - Free memory allocated for specific interrupt vector
 *  @adapter: board private structure to initialize
 *  @v_idx: Index of vector to be freed
 *
 *  This function frees the memory allocated to the q_vector.
 **/
static void igb_free_q_vector(struct igb_adapter *adapter, int v_idx)
{
	struct igb_q_vector *q_vector = adapter->q_vector[v_idx];

	adapter->q_vector[v_idx] = NULL;

	/* igb_get_stats64() might access the rings on this vector,
	 * we must wait a grace period before freeing it.
	 */
	if (q_vector)
		kfree_rcu(q_vector, rcu);
}

/**
 *  igb_reset_q_vector - Reset config for interrupt vector
 *  @adapter: board private structure to initialize
 *  @v_idx: Index of vector to be reset
 *
 *  If NAPI is enabled it will delete any references to the
 *  NAPI struct. This is preparation for igb_free_q_vector.
 **/
static void igb_reset_q_vector(struct igb_adapter *adapter, int v_idx)
{
	struct igb_q_vector *q_vector = adapter->q_vector[v_idx];

	/* Coming from igb_set_interrupt_capability, the vectors are not yet
	 * allocated. So, q_vector is NULL so we should stop here.
	 */
	if (!q_vector)
		return;

	if (q_vector->tx.ring)
		adapter->tx_ring[q_vector->tx.ring->queue_index] = NULL;

	if (q_vector->rx.ring)
		adapter->rx_ring[q_vector->rx.ring->queue_index] = NULL;

	netif_napi_del(&q_vector->napi);

}

static void igb_reset_interrupt_capability(struct igb_adapter *adapter)
{
	int v_idx = adapter->num_q_vectors;

	if (adapter->flags & IGB_FLAG_HAS_MSIX)
		pci_disable_msix(adapter->pdev);
	else if (adapter->flags & IGB_FLAG_HAS_MSI)
		pci_disable_msi(adapter->pdev);

	while (v_idx--)
		igb_reset_q_vector(adapter, v_idx);
}

/**
 *  igb_free_q_vectors - Free memory allocated for interrupt vectors
 *  @adapter: board private structure to initialize
 *
 *  This function frees the memory allocated to the q_vectors.  In addition if
 *  NAPI is enabled it will delete any references to the NAPI struct prior
 *  to freeing the q_vector.
 **/
static void igb_free_q_vectors(struct igb_adapter *adapter)
{
	int v_idx = adapter->num_q_vectors;

	adapter->num_tx_queues = 0;
	adapter->num_rx_queues = 0;
	adapter->num_q_vectors = 0;

	while (v_idx--) {
		igb_reset_q_vector(adapter, v_idx);
		igb_free_q_vector(adapter, v_idx);
	}
}

/**
 *  igb_clear_interrupt_scheme - reset the device to a state of no interrupts
 *  @adapter: board private structure to initialize
 *
 *  This function resets the device so that it has 0 Rx queues, Tx queues, and
 *  MSI-X interrupts allocated.
 */
static void igb_clear_interrupt_scheme(struct igb_adapter *adapter)
{
	igb_free_q_vectors(adapter);
	igb_reset_interrupt_capability(adapter);
}

/**
 *  igb_set_interrupt_capability - set MSI or MSI-X if supported
 *  @adapter: board private structure to initialize
 *  @msix: boolean value of MSIX capability
 *
 *  Attempt to configure interrupts using the best available
 *  capabilities of the hardware and kernel.
 **/
static void igb_set_interrupt_capability(struct igb_adapter *adapter, bool msix)
{
	int err;
	int numvecs, i;

	if (!msix)
		goto msi_only;
	adapter->flags |= IGB_FLAG_HAS_MSIX;

	/* Number of supported queues. */
	adapter->num_rx_queues = adapter->rss_queues;
	if (adapter->vfs_allocated_count)
		adapter->num_tx_queues = 1;
	else
		adapter->num_tx_queues = adapter->rss_queues;

	/* start with one vector for every Rx queue */
	numvecs = adapter->num_rx_queues;

	/* if Tx handler is separate add 1 for every Tx queue */
	if (!(adapter->flags & IGB_FLAG_QUEUE_PAIRS))
		numvecs += adapter->num_tx_queues;

	/* store the number of vectors reserved for queues */
	adapter->num_q_vectors = numvecs;

	/* add 1 vector for link status interrupts */
	numvecs++;
	for (i = 0; i < numvecs; i++)
		adapter->msix_entries[i].entry = i;

	err = pci_enable_msix_range(adapter->pdev,
				    adapter->msix_entries,
				    numvecs,
				    numvecs);
	if (err > 0)
		return;

	igb_reset_interrupt_capability(adapter);

	/* If we can't do MSI-X, try MSI */
msi_only:
	adapter->flags &= ~IGB_FLAG_HAS_MSIX;
#ifdef CONFIG_PCI_IOV
	/* disable SR-IOV for non MSI-X configurations */
	if (adapter->vf_data) {
		struct e1000_hw *hw = &adapter->hw;
		/* disable iov and allow time for transactions to clear */
		pci_disable_sriov(adapter->pdev);
		msleep(500);

		kfree(adapter->vf_data);
		adapter->vf_data = NULL;
		wr32(E1000_IOVCTL, E1000_IOVCTL_REUSE_VFQ);
		wrfl();
		msleep(100);
		dev_info(&adapter->pdev->dev, "IOV Disabled\n");
	}
#endif
	adapter->vfs_allocated_count = 0;
	adapter->rss_queues = 1;
	adapter->flags |= IGB_FLAG_QUEUE_PAIRS;
	adapter->num_rx_queues = 1;
	adapter->num_tx_queues = 1;
	adapter->num_q_vectors = 1;
	if (!pci_enable_msi(adapter->pdev))
		adapter->flags |= IGB_FLAG_HAS_MSI;
}

static void igb_add_ring(struct igb_ring *ring,
			 struct igb_ring_container *head)
{
	head->ring = ring;
	head->count++;
}

/**
 *  igb_alloc_q_vector - Allocate memory for a single interrupt vector
 *  @adapter: board private structure to initialize
 *  @v_count: q_vectors allocated on adapter, used for ring interleaving
 *  @v_idx: index of vector in adapter struct
 *  @txr_count: total number of Tx rings to allocate
 *  @txr_idx: index of first Tx ring to allocate
 *  @rxr_count: total number of Rx rings to allocate
 *  @rxr_idx: index of first Rx ring to allocate
 *
 *  We allocate one q_vector.  If allocation fails we return -ENOMEM.
 **/
static int igb_alloc_q_vector(struct igb_adapter *adapter,
			      int v_count, int v_idx,
			      int txr_count, int txr_idx,
			      int rxr_count, int rxr_idx)
{
	struct igb_q_vector *q_vector;
	struct igb_ring *ring;
	int ring_count, size;

	/* igb only supports 1 Tx and/or 1 Rx queue per vector */
	if (txr_count > 1 || rxr_count > 1)
		return -ENOMEM;

	ring_count = txr_count + rxr_count;
	size = sizeof(struct igb_q_vector) +
	       (sizeof(struct igb_ring) * ring_count);

	/* allocate q_vector and rings */
	q_vector = adapter->q_vector[v_idx];
	if (!q_vector) {
		q_vector = kzalloc(size, GFP_KERNEL);
	} else if (size > ksize(q_vector)) {
		kfree_rcu(q_vector, rcu);
		q_vector = kzalloc(size, GFP_KERNEL);
	} else {
		memset(q_vector, 0, size);
	}
	if (!q_vector)
		return -ENOMEM;

	/* initialize NAPI */
	netif_napi_add(adapter->netdev, &q_vector->napi,
		       igb_poll, 64);

	/* tie q_vector and adapter together */
	adapter->q_vector[v_idx] = q_vector;
	q_vector->adapter = adapter;

	/* initialize work limits */
	q_vector->tx.work_limit = adapter->tx_work_limit;

	/* initialize ITR configuration */
	q_vector->itr_register = adapter->io_addr + E1000_EITR(0);
	q_vector->itr_val = IGB_START_ITR;

	/* initialize pointer to rings */
	ring = q_vector->ring;

	/* intialize ITR */
	if (rxr_count) {
		/* rx or rx/tx vector */
		if (!adapter->rx_itr_setting || adapter->rx_itr_setting > 3)
			q_vector->itr_val = adapter->rx_itr_setting;
	} else {
		/* tx only vector */
		if (!adapter->tx_itr_setting || adapter->tx_itr_setting > 3)
			q_vector->itr_val = adapter->tx_itr_setting;
	}

	if (txr_count) {
		/* assign generic ring traits */
		ring->dev = &adapter->pdev->dev;
		ring->netdev = adapter->netdev;

		/* configure backlink on ring */
		ring->q_vector = q_vector;

		/* update q_vector Tx values */
		igb_add_ring(ring, &q_vector->tx);

		/* For 82575, context index must be unique per ring. */
		if (adapter->hw.mac.type == e1000_82575)
			set_bit(IGB_RING_FLAG_TX_CTX_IDX, &ring->flags);

		/* apply Tx specific ring traits */
		ring->count = adapter->tx_ring_count;
		ring->queue_index = txr_idx;

		u64_stats_init(&ring->tx_syncp);
		u64_stats_init(&ring->tx_syncp2);

		/* assign ring to adapter */
		adapter->tx_ring[txr_idx] = ring;

		/* push pointer to next ring */
		ring++;
	}

	if (rxr_count) {
		/* assign generic ring traits */
		ring->dev = &adapter->pdev->dev;
		ring->netdev = adapter->netdev;

		/* configure backlink on ring */
		ring->q_vector = q_vector;

		/* update q_vector Rx values */
		igb_add_ring(ring, &q_vector->rx);

		/* set flag indicating ring supports SCTP checksum offload */
		if (adapter->hw.mac.type >= e1000_82576)
			set_bit(IGB_RING_FLAG_RX_SCTP_CSUM, &ring->flags);

		/* On i350, i354, i210, and i211, loopback VLAN packets
		 * have the tag byte-swapped.
		 */
		if (adapter->hw.mac.type >= e1000_i350)
			set_bit(IGB_RING_FLAG_RX_LB_VLAN_BSWAP, &ring->flags);

		/* apply Rx specific ring traits */
		ring->count = adapter->rx_ring_count;
		ring->queue_index = rxr_idx;

		u64_stats_init(&ring->rx_syncp);

		/* assign ring to adapter */
		adapter->rx_ring[rxr_idx] = ring;
	}

	return 0;
}


/**
 *  igb_alloc_q_vectors - Allocate memory for interrupt vectors
 *  @adapter: board private structure to initialize
 *
 *  We allocate one q_vector per queue interrupt.  If allocation fails we
 *  return -ENOMEM.
 **/
static int igb_alloc_q_vectors(struct igb_adapter *adapter)
{
	int q_vectors = adapter->num_q_vectors;
	int rxr_remaining = adapter->num_rx_queues;
	int txr_remaining = adapter->num_tx_queues;
	int rxr_idx = 0, txr_idx = 0, v_idx = 0;
	int err;

	if (q_vectors >= (rxr_remaining + txr_remaining)) {
		for (; rxr_remaining; v_idx++) {
			err = igb_alloc_q_vector(adapter, q_vectors, v_idx,
						 0, 0, 1, rxr_idx);

			if (err)
				goto err_out;

			/* update counts and index */
			rxr_remaining--;
			rxr_idx++;
		}
	}

	for (; v_idx < q_vectors; v_idx++) {
		int rqpv = DIV_ROUND_UP(rxr_remaining, q_vectors - v_idx);
		int tqpv = DIV_ROUND_UP(txr_remaining, q_vectors - v_idx);

		err = igb_alloc_q_vector(adapter, q_vectors, v_idx,
					 tqpv, txr_idx, rqpv, rxr_idx);

		if (err)
			goto err_out;

		/* update counts and index */
		rxr_remaining -= rqpv;
		txr_remaining -= tqpv;
		rxr_idx++;
		txr_idx++;
	}

	return 0;

err_out:
	adapter->num_tx_queues = 0;
	adapter->num_rx_queues = 0;
	adapter->num_q_vectors = 0;

	while (v_idx--)
		igb_free_q_vector(adapter, v_idx);

	return -ENOMEM;
}

/**
 *  igb_init_interrupt_scheme - initialize interrupts, allocate queues/vectors
 *  @adapter: board private structure to initialize
 *  @msix: boolean value of MSIX capability
 *
 *  This function initializes the interrupts and allocates all of the queues.
 **/
static int igb_init_interrupt_scheme(struct igb_adapter *adapter, bool msix)
{
	struct pci_dev *pdev = adapter->pdev;
	int err;

	igb_set_interrupt_capability(adapter, msix);

	err = igb_alloc_q_vectors(adapter);
	if (err) {
		dev_err(&pdev->dev, "Unable to allocate memory for vectors\n");
		goto err_alloc_q_vectors;
	}

	igb_cache_ring_register(adapter);

	return 0;

err_alloc_q_vectors:
	igb_reset_interrupt_capability(adapter);
	return err;
}

/**
 *  igb_request_irq - initialize interrupts
 *  @adapter: board private structure to initialize
 *
 *  Attempts to configure interrupts using the best available
 *  capabilities of the hardware and kernel.
 **/
static int igb_request_irq(struct igb_adapter *adapter)
{
	struct net_device *netdev = adapter->netdev;
	struct pci_dev *pdev = adapter->pdev;
	int err = 0;

	if (adapter->flags & IGB_FLAG_HAS_MSIX) {
		err = igb_request_msix(adapter);
		if (!err)
			goto request_done;
		/* fall back to MSI */
		igb_free_all_tx_resources(adapter);
		igb_free_all_rx_resources(adapter);

		igb_clear_interrupt_scheme(adapter);
		err = igb_init_interrupt_scheme(adapter, false);
		if (err)
			goto request_done;

		igb_setup_all_tx_resources(adapter);
		igb_setup_all_rx_resources(adapter);
		igb_configure(adapter);
	}

	igb_assign_vector(adapter->q_vector[0], 0);

	if (adapter->flags & IGB_FLAG_HAS_MSI) {
		err = request_irq(pdev->irq, igb_intr_msi, 0,
				  netdev->name, adapter);
		if (!err)
			goto request_done;

		/* fall back to legacy interrupts */
		igb_reset_interrupt_capability(adapter);
		adapter->flags &= ~IGB_FLAG_HAS_MSI;
	}

	err = request_irq(pdev->irq, igb_intr, IRQF_SHARED,
			  netdev->name, adapter);

	if (err)
		dev_err(&pdev->dev, "Error %d getting interrupt\n",
			err);

request_done:
	return err;
}

static void igb_free_irq(struct igb_adapter *adapter)
{
	if (adapter->flags & IGB_FLAG_HAS_MSIX) {
		int vector = 0, i;

		free_irq(adapter->msix_entries[vector++].vector, adapter);

		for (i = 0; i < adapter->num_q_vectors; i++)
			free_irq(adapter->msix_entries[vector++].vector,
				 adapter->q_vector[i]);
	} else {
		free_irq(adapter->pdev->irq, adapter);
	}
}

/**
 *  igb_irq_disable - Mask off interrupt generation on the NIC
 *  @adapter: board private structure
 **/
static void igb_irq_disable(struct igb_adapter *adapter)
{
	struct e1000_hw *hw = &adapter->hw;

	/* we need to be careful when disabling interrupts.  The VFs are also
	 * mapped into these registers and so clearing the bits can cause
	 * issues on the VF drivers so we only need to clear what we set
	 */
	if (adapter->flags & IGB_FLAG_HAS_MSIX) {
		u32 regval = rd32(E1000_EIAM);

		wr32(E1000_EIAM, regval & ~adapter->eims_enable_mask);
		wr32(E1000_EIMC, adapter->eims_enable_mask);
		regval = rd32(E1000_EIAC);
		wr32(E1000_EIAC, regval & ~adapter->eims_enable_mask);
	}

	wr32(E1000_IAM, 0);
	wr32(E1000_IMC, ~0);
	wrfl();
	if (adapter->flags & IGB_FLAG_HAS_MSIX) {
		int i;

		for (i = 0; i < adapter->num_q_vectors; i++)
			synchronize_irq(adapter->msix_entries[i].vector);
	} else {
		synchronize_irq(adapter->pdev->irq);
	}
}

/**
 *  igb_irq_enable - Enable default interrupt generation settings
 *  @adapter: board private structure
 **/
static void igb_irq_enable(struct igb_adapter *adapter)
{
	struct e1000_hw *hw = &adapter->hw;

	if (adapter->flags & IGB_FLAG_HAS_MSIX) {
		u32 ims = E1000_IMS_LSC | E1000_IMS_DOUTSYNC | E1000_IMS_DRSTA;
		u32 regval = rd32(E1000_EIAC);

		wr32(E1000_EIAC, regval | adapter->eims_enable_mask);
		regval = rd32(E1000_EIAM);
		wr32(E1000_EIAM, regval | adapter->eims_enable_mask);
		wr32(E1000_EIMS, adapter->eims_enable_mask);
		if (adapter->vfs_allocated_count) {
			wr32(E1000_MBVFIMR, 0xFF);
			ims |= E1000_IMS_VMMB;
		}
		wr32(E1000_IMS, ims);
	} else {
		wr32(E1000_IMS, IMS_ENABLE_MASK |
				E1000_IMS_DRSTA);
		wr32(E1000_IAM, IMS_ENABLE_MASK |
				E1000_IMS_DRSTA);
	}
}

static void igb_update_mng_vlan(struct igb_adapter *adapter)
{
	struct e1000_hw *hw = &adapter->hw;
	u16 pf_id = adapter->vfs_allocated_count;
	u16 vid = adapter->hw.mng_cookie.vlan_id;
	u16 old_vid = adapter->mng_vlan_id;

	if (hw->mng_cookie.status & E1000_MNG_DHCP_COOKIE_STATUS_VLAN) {
		/* add VID to filter table */
		igb_vfta_set(hw, vid, pf_id, true, true);
		adapter->mng_vlan_id = vid;
	} else {
		adapter->mng_vlan_id = IGB_MNG_VLAN_NONE;
	}

	if ((old_vid != (u16)IGB_MNG_VLAN_NONE) &&
	    (vid != old_vid) &&
	    !test_bit(old_vid, adapter->active_vlans)) {
		/* remove VID from filter table */
		igb_vfta_set(hw, vid, pf_id, false, true);
	}
}

/**
 *  igb_release_hw_control - release control of the h/w to f/w
 *  @adapter: address of board private structure
 *
 *  igb_release_hw_control resets CTRL_EXT:DRV_LOAD bit.
 *  For ASF and Pass Through versions of f/w this means that the
 *  driver is no longer loaded.
 **/
static void igb_release_hw_control(struct igb_adapter *adapter)
{
	struct e1000_hw *hw = &adapter->hw;
	u32 ctrl_ext;

	/* Let firmware take over control of h/w */
	ctrl_ext = rd32(E1000_CTRL_EXT);
	wr32(E1000_CTRL_EXT,
			ctrl_ext & ~E1000_CTRL_EXT_DRV_LOAD);
}

/**
 *  igb_get_hw_control - get control of the h/w from f/w
 *  @adapter: address of board private structure
 *
 *  igb_get_hw_control sets CTRL_EXT:DRV_LOAD bit.
 *  For ASF and Pass Through versions of f/w this means that
 *  the driver is loaded.
 **/
static void igb_get_hw_control(struct igb_adapter *adapter)
{
	struct e1000_hw *hw = &adapter->hw;
	u32 ctrl_ext;

	/* Let firmware know the driver has taken over */
	ctrl_ext = rd32(E1000_CTRL_EXT);
	wr32(E1000_CTRL_EXT,
			ctrl_ext | E1000_CTRL_EXT_DRV_LOAD);
}

/**
 *  igb_configure - configure the hardware for RX and TX
 *  @adapter: private board structure
 **/
static void igb_configure(struct igb_adapter *adapter)
{
	struct net_device *netdev = adapter->netdev;
	int i;

	igb_get_hw_control(adapter);
	igb_set_rx_mode(netdev);

	igb_restore_vlan(adapter);

	igb_setup_tctl(adapter);
	igb_setup_mrqc(adapter);
	igb_setup_rctl(adapter);

	igb_configure_tx(adapter);
	igb_configure_rx(adapter);

	igb_rx_fifo_flush_82575(&adapter->hw);

	/* call igb_desc_unused which always leaves
	 * at least 1 descriptor unused to make sure
	 * next_to_use != next_to_clean
	 */
	for (i = 0; i < adapter->num_rx_queues; i++) {
		struct igb_ring *ring = adapter->rx_ring[i];
		igb_alloc_rx_buffers(ring, igb_desc_unused(ring));
	}
}

/**
 *  igb_power_up_link - Power up the phy/serdes link
 *  @adapter: address of board private structure
 **/
void igb_power_up_link(struct igb_adapter *adapter)
{
	igb_reset_phy(&adapter->hw);

	if (adapter->hw.phy.media_type == e1000_media_type_copper)
		igb_power_up_phy_copper(&adapter->hw);
	else
		igb_power_up_serdes_link_82575(&adapter->hw);

	igb_setup_link(&adapter->hw);
}

/**
 *  igb_power_down_link - Power down the phy/serdes link
 *  @adapter: address of board private structure
 */
static void igb_power_down_link(struct igb_adapter *adapter)
{
	if (adapter->hw.phy.media_type == e1000_media_type_copper)
		igb_power_down_phy_copper_82575(&adapter->hw);
	else
		igb_shutdown_serdes_link_82575(&adapter->hw);
}

/**
 * Detect and switch function for Media Auto Sense
 * @adapter: address of the board private structure
 **/
static void igb_check_swap_media(struct igb_adapter *adapter)
{
	struct e1000_hw *hw = &adapter->hw;
	u32 ctrl_ext, connsw;
	bool swap_now = false;

	ctrl_ext = rd32(E1000_CTRL_EXT);
	connsw = rd32(E1000_CONNSW);

	/* need to live swap if current media is copper and we have fiber/serdes
	 * to go to.
	 */

	if ((hw->phy.media_type == e1000_media_type_copper) &&
	    (!(connsw & E1000_CONNSW_AUTOSENSE_EN))) {
		swap_now = true;
	} else if (!(connsw & E1000_CONNSW_SERDESD)) {
		/* copper signal takes time to appear */
		if (adapter->copper_tries < 4) {
			adapter->copper_tries++;
			connsw |= E1000_CONNSW_AUTOSENSE_CONF;
			wr32(E1000_CONNSW, connsw);
			return;
		} else {
			adapter->copper_tries = 0;
			if ((connsw & E1000_CONNSW_PHYSD) &&
			    (!(connsw & E1000_CONNSW_PHY_PDN))) {
				swap_now = true;
				connsw &= ~E1000_CONNSW_AUTOSENSE_CONF;
				wr32(E1000_CONNSW, connsw);
			}
		}
	}

	if (!swap_now)
		return;

	switch (hw->phy.media_type) {
	case e1000_media_type_copper:
		netdev_info(adapter->netdev,
			"MAS: changing media to fiber/serdes\n");
		ctrl_ext |=
			E1000_CTRL_EXT_LINK_MODE_PCIE_SERDES;
		adapter->flags |= IGB_FLAG_MEDIA_RESET;
		adapter->copper_tries = 0;
		break;
	case e1000_media_type_internal_serdes:
	case e1000_media_type_fiber:
		netdev_info(adapter->netdev,
			"MAS: changing media to copper\n");
		ctrl_ext &=
			~E1000_CTRL_EXT_LINK_MODE_PCIE_SERDES;
		adapter->flags |= IGB_FLAG_MEDIA_RESET;
		break;
	default:
		/* shouldn't get here during regular operation */
		netdev_err(adapter->netdev,
			"AMS: Invalid media type found, returning\n");
		break;
	}
	wr32(E1000_CTRL_EXT, ctrl_ext);
}

/**
 *  igb_up - Open the interface and prepare it to handle traffic
 *  @adapter: board private structure
 **/
int igb_up(struct igb_adapter *adapter)
{
	struct e1000_hw *hw = &adapter->hw;
	int i;

	/* hardware has been reset, we need to reload some things */
	igb_configure(adapter);

	clear_bit(__IGB_DOWN, &adapter->state);

	for (i = 0; i < adapter->num_q_vectors; i++)
		napi_enable(&(adapter->q_vector[i]->napi));

	if (adapter->flags & IGB_FLAG_HAS_MSIX)
		igb_configure_msix(adapter);
	else
		igb_assign_vector(adapter->q_vector[0], 0);

	/* Clear any pending interrupts. */
	rd32(E1000_ICR);
	igb_irq_enable(adapter);

	/* notify VFs that reset has been completed */
	if (adapter->vfs_allocated_count) {
		u32 reg_data = rd32(E1000_CTRL_EXT);

		reg_data |= E1000_CTRL_EXT_PFRSTD;
		wr32(E1000_CTRL_EXT, reg_data);
	}

	netif_tx_start_all_queues(adapter->netdev);

	/* start the watchdog. */
	hw->mac.get_link_status = 1;
	schedule_work(&adapter->watchdog_task);

	if ((adapter->flags & IGB_FLAG_EEE) &&
	    (!hw->dev_spec._82575.eee_disable))
		adapter->eee_advert = MDIO_EEE_100TX | MDIO_EEE_1000T;

	return 0;
}

void igb_down(struct igb_adapter *adapter)
{
	struct net_device *netdev = adapter->netdev;
	struct e1000_hw *hw = &adapter->hw;
	u32 tctl, rctl;
	int i;

	/* signal that we're down so the interrupt handler does not
	 * reschedule our watchdog timer
	 */
	set_bit(__IGB_DOWN, &adapter->state);

	/* disable receives in the hardware */
	rctl = rd32(E1000_RCTL);
	wr32(E1000_RCTL, rctl & ~E1000_RCTL_EN);
	/* flush and sleep below */

	netif_carrier_off(netdev);
	netif_tx_stop_all_queues(netdev);

	/* disable transmits in the hardware */
	tctl = rd32(E1000_TCTL);
	tctl &= ~E1000_TCTL_EN;
	wr32(E1000_TCTL, tctl);
	/* flush both disables and wait for them to finish */
	wrfl();
	usleep_range(10000, 11000);

	igb_irq_disable(adapter);

	adapter->flags &= ~IGB_FLAG_NEED_LINK_UPDATE;

	for (i = 0; i < adapter->num_q_vectors; i++) {
		if (adapter->q_vector[i]) {
			napi_synchronize(&adapter->q_vector[i]->napi);
			napi_disable(&adapter->q_vector[i]->napi);
		}
	}

	del_timer_sync(&adapter->watchdog_timer);
	del_timer_sync(&adapter->phy_info_timer);

	/* record the stats before reset*/
	spin_lock(&adapter->stats64_lock);
	igb_update_stats(adapter, &adapter->stats64);
	spin_unlock(&adapter->stats64_lock);

	adapter->link_speed = 0;
	adapter->link_duplex = 0;

	if (!pci_channel_offline(adapter->pdev))
		igb_reset(adapter);

	/* clear VLAN promisc flag so VFTA will be updated if necessary */
	adapter->flags &= ~IGB_FLAG_VLAN_PROMISC;

	igb_clean_all_tx_rings(adapter);
	igb_clean_all_rx_rings(adapter);
#ifdef CONFIG_IGB_DCA

	/* since we reset the hardware DCA settings were cleared */
	igb_setup_dca(adapter);
#endif
}

void igb_reinit_locked(struct igb_adapter *adapter)
{
	WARN_ON(in_interrupt());
	while (test_and_set_bit(__IGB_RESETTING, &adapter->state))
		usleep_range(1000, 2000);
	igb_down(adapter);
	igb_up(adapter);
	clear_bit(__IGB_RESETTING, &adapter->state);
}

/** igb_enable_mas - Media Autosense re-enable after swap
 *
 * @adapter: adapter struct
 **/
static void igb_enable_mas(struct igb_adapter *adapter)
{
	struct e1000_hw *hw = &adapter->hw;
	u32 connsw = rd32(E1000_CONNSW);

	/* configure for SerDes media detect */
	if ((hw->phy.media_type == e1000_media_type_copper) &&
	    (!(connsw & E1000_CONNSW_SERDESD))) {
		connsw |= E1000_CONNSW_ENRGSRC;
		connsw |= E1000_CONNSW_AUTOSENSE_EN;
		wr32(E1000_CONNSW, connsw);
		wrfl();
	}
}

void igb_reset(struct igb_adapter *adapter)
{
	struct pci_dev *pdev = adapter->pdev;
	struct e1000_hw *hw = &adapter->hw;
	struct e1000_mac_info *mac = &hw->mac;
	struct e1000_fc_info *fc = &hw->fc;
	u32 pba, hwm;

	/* Repartition Pba for greater than 9k mtu
	 * To take effect CTRL.RST is required.
	 */
	switch (mac->type) {
	case e1000_i350:
	case e1000_i354:
	case e1000_82580:
		pba = rd32(E1000_RXPBS);
		pba = igb_rxpbs_adjust_82580(pba);
		break;
	case e1000_82576:
		pba = rd32(E1000_RXPBS);
		pba &= E1000_RXPBS_SIZE_MASK_82576;
		break;
	case e1000_82575:
	case e1000_i210:
	case e1000_i211:
	default:
		pba = E1000_PBA_34K;
		break;
	}

	if (mac->type == e1000_82575) {
		u32 min_rx_space, min_tx_space, needed_tx_space;

		/* write Rx PBA so that hardware can report correct Tx PBA */
		wr32(E1000_PBA, pba);

		/* To maintain wire speed transmits, the Tx FIFO should be
		 * large enough to accommodate two full transmit packets,
		 * rounded up to the next 1KB and expressed in KB.  Likewise,
		 * the Rx FIFO should be large enough to accommodate at least
		 * one full receive packet and is similarly rounded up and
		 * expressed in KB.
		 */
		min_rx_space = DIV_ROUND_UP(MAX_JUMBO_FRAME_SIZE, 1024);

		/* The Tx FIFO also stores 16 bytes of information about the Tx
		 * but don't include Ethernet FCS because hardware appends it.
		 * We only need to round down to the nearest 512 byte block
		 * count since the value we care about is 2 frames, not 1.
		 */
		min_tx_space = adapter->max_frame_size;
		min_tx_space += sizeof(union e1000_adv_tx_desc) - ETH_FCS_LEN;
		min_tx_space = DIV_ROUND_UP(min_tx_space, 512);

		/* upper 16 bits has Tx packet buffer allocation size in KB */
		needed_tx_space = min_tx_space - (rd32(E1000_PBA) >> 16);

		/* If current Tx allocation is less than the min Tx FIFO size,
		 * and the min Tx FIFO size is less than the current Rx FIFO
		 * allocation, take space away from current Rx allocation.
		 */
		if (needed_tx_space < pba) {
			pba -= needed_tx_space;

			/* if short on Rx space, Rx wins and must trump Tx
			 * adjustment
			 */
			if (pba < min_rx_space)
				pba = min_rx_space;
		}

		/* adjust PBA for jumbo frames */
		wr32(E1000_PBA, pba);
	}

	/* flow control settings
	 * The high water mark must be low enough to fit one full frame
	 * after transmitting the pause frame.  As such we must have enough
	 * space to allow for us to complete our current transmit and then
	 * receive the frame that is in progress from the link partner.
	 * Set it to:
	 * - the full Rx FIFO size minus one full Tx plus one full Rx frame
	 */
	hwm = (pba << 10) - (adapter->max_frame_size + MAX_JUMBO_FRAME_SIZE);

	fc->high_water = hwm & 0xFFFFFFF0;	/* 16-byte granularity */
	fc->low_water = fc->high_water - 16;
	fc->pause_time = 0xFFFF;
	fc->send_xon = 1;
	fc->current_mode = fc->requested_mode;

	/* disable receive for all VFs and wait one second */
	if (adapter->vfs_allocated_count) {
		int i;

		for (i = 0 ; i < adapter->vfs_allocated_count; i++)
			adapter->vf_data[i].flags &= IGB_VF_FLAG_PF_SET_MAC;

		/* ping all the active vfs to let them know we are going down */
		igb_ping_all_vfs(adapter);

		/* disable transmits and receives */
		wr32(E1000_VFRE, 0);
		wr32(E1000_VFTE, 0);
	}

	/* Allow time for pending master requests to run */
	hw->mac.ops.reset_hw(hw);
	wr32(E1000_WUC, 0);

	if (adapter->flags & IGB_FLAG_MEDIA_RESET) {
		/* need to resetup here after media swap */
		adapter->ei.get_invariants(hw);
		adapter->flags &= ~IGB_FLAG_MEDIA_RESET;
	}
	if ((mac->type == e1000_82575) &&
	    (adapter->flags & IGB_FLAG_MAS_ENABLE)) {
		igb_enable_mas(adapter);
	}
	if (hw->mac.ops.init_hw(hw))
		dev_err(&pdev->dev, "Hardware Error\n");

	/* Flow control settings reset on hardware reset, so guarantee flow
	 * control is off when forcing speed.
	 */
	if (!hw->mac.autoneg)
		igb_force_mac_fc(hw);

	igb_init_dmac(adapter, pba);
#ifdef CONFIG_IGB_HWMON
	/* Re-initialize the thermal sensor on i350 devices. */
	if (!test_bit(__IGB_DOWN, &adapter->state)) {
		if (mac->type == e1000_i350 && hw->bus.func == 0) {
			/* If present, re-initialize the external thermal sensor
			 * interface.
			 */
			if (adapter->ets)
				mac->ops.init_thermal_sensor_thresh(hw);
		}
	}
#endif
	/* Re-establish EEE setting */
	if (hw->phy.media_type == e1000_media_type_copper) {
		switch (mac->type) {
		case e1000_i350:
		case e1000_i210:
		case e1000_i211:
			igb_set_eee_i350(hw, true, true);
			break;
		case e1000_i354:
			igb_set_eee_i354(hw, true, true);
			break;
		default:
			break;
		}
	}
	if (!netif_running(adapter->netdev))
		igb_power_down_link(adapter);

	igb_update_mng_vlan(adapter);

	/* Enable h/w to recognize an 802.1Q VLAN Ethernet packet */
	wr32(E1000_VET, ETHERNET_IEEE_VLAN_TYPE);

	/* Re-enable PTP, where applicable. */
	igb_ptp_reset(adapter);

	igb_get_phy_info(hw);
}

static netdev_features_t igb_fix_features(struct net_device *netdev,
	netdev_features_t features)
{
	/* Since there is no support for separate Rx/Tx vlan accel
	 * enable/disable make sure Tx flag is always in same state as Rx.
	 */
	if (features & NETIF_F_HW_VLAN_CTAG_RX)
		features |= NETIF_F_HW_VLAN_CTAG_TX;
	else
		features &= ~NETIF_F_HW_VLAN_CTAG_TX;

	return features;
}

static int igb_set_features(struct net_device *netdev,
	netdev_features_t features)
{
	netdev_features_t changed = netdev->features ^ features;
	struct igb_adapter *adapter = netdev_priv(netdev);

	if (changed & NETIF_F_HW_VLAN_CTAG_RX)
		igb_vlan_mode(netdev, features);

	if (!(changed & (NETIF_F_RXALL | NETIF_F_NTUPLE)))
		return 0;

	netdev->features = features;

	if (netif_running(netdev))
		igb_reinit_locked(adapter);
	else
		igb_reset(adapter);

	return 0;
}

static int igb_ndo_fdb_add(struct ndmsg *ndm, struct nlattr *tb[],
			   struct net_device *dev,
			   const unsigned char *addr, u16 vid,
			   u16 flags)
{
	/* guarantee we can provide a unique filter for the unicast address */
	if (is_unicast_ether_addr(addr) || is_link_local_ether_addr(addr)) {
		struct igb_adapter *adapter = netdev_priv(dev);
		struct e1000_hw *hw = &adapter->hw;
		int vfn = adapter->vfs_allocated_count;
		int rar_entries = hw->mac.rar_entry_count - (vfn + 1);

		if (netdev_uc_count(dev) >= rar_entries)
			return -ENOMEM;
	}

	return ndo_dflt_fdb_add(ndm, tb, dev, addr, vid, flags);
}

static const struct net_device_ops igb_netdev_ops = {
	.ndo_open		= igb_open,
	.ndo_stop		= igb_close,
	.ndo_start_xmit		= igb_xmit_frame,
	.ndo_get_stats64	= igb_get_stats64,
	.ndo_set_rx_mode	= igb_set_rx_mode,
	.ndo_set_mac_address	= igb_set_mac,
	.ndo_change_mtu		= igb_change_mtu,
	.ndo_do_ioctl		= igb_ioctl,
	.ndo_tx_timeout		= igb_tx_timeout,
	.ndo_validate_addr	= eth_validate_addr,
	.ndo_vlan_rx_add_vid	= igb_vlan_rx_add_vid,
	.ndo_vlan_rx_kill_vid	= igb_vlan_rx_kill_vid,
	.ndo_set_vf_mac		= igb_ndo_set_vf_mac,
	.ndo_set_vf_vlan	= igb_ndo_set_vf_vlan,
	.ndo_set_vf_rate	= igb_ndo_set_vf_bw,
	.ndo_set_vf_spoofchk	= igb_ndo_set_vf_spoofchk,
	.ndo_get_vf_config	= igb_ndo_get_vf_config,
#ifdef CONFIG_NET_POLL_CONTROLLER
	.ndo_poll_controller	= igb_netpoll,
#endif
	.ndo_fix_features	= igb_fix_features,
	.ndo_set_features	= igb_set_features,
	.ndo_fdb_add		= igb_ndo_fdb_add,
	.ndo_features_check	= passthru_features_check,
};

/**
 * igb_set_fw_version - Configure version string for ethtool
 * @adapter: adapter struct
 **/
void igb_set_fw_version(struct igb_adapter *adapter)
{
	struct e1000_hw *hw = &adapter->hw;
	struct e1000_fw_version fw;

	igb_get_fw_version(hw, &fw);

	switch (hw->mac.type) {
	case e1000_i210:
	case e1000_i211:
		if (!(igb_get_flash_presence_i210(hw))) {
			snprintf(adapter->fw_version,
				 sizeof(adapter->fw_version),
				 "%2d.%2d-%d",
				 fw.invm_major, fw.invm_minor,
				 fw.invm_img_type);
			break;
		}
		/* fall through */
	default:
		/* if option is rom valid, display its version too */
		if (fw.or_valid) {
			snprintf(adapter->fw_version,
				 sizeof(adapter->fw_version),
				 "%d.%d, 0x%08x, %d.%d.%d",
				 fw.eep_major, fw.eep_minor, fw.etrack_id,
				 fw.or_major, fw.or_build, fw.or_patch);
		/* no option rom */
		} else if (fw.etrack_id != 0X0000) {
			snprintf(adapter->fw_version,
			    sizeof(adapter->fw_version),
			    "%d.%d, 0x%08x",
			    fw.eep_major, fw.eep_minor, fw.etrack_id);
		} else {
		snprintf(adapter->fw_version,
		    sizeof(adapter->fw_version),
		    "%d.%d.%d",
		    fw.eep_major, fw.eep_minor, fw.eep_build);
		}
		break;
	}
}

/**
 * igb_init_mas - init Media Autosense feature if enabled in the NVM
 *
 * @adapter: adapter struct
 **/
static void igb_init_mas(struct igb_adapter *adapter)
{
	struct e1000_hw *hw = &adapter->hw;
	u16 eeprom_data;

	hw->nvm.ops.read(hw, NVM_COMPAT, 1, &eeprom_data);
	switch (hw->bus.func) {
	case E1000_FUNC_0:
		if (eeprom_data & IGB_MAS_ENABLE_0) {
			adapter->flags |= IGB_FLAG_MAS_ENABLE;
			netdev_info(adapter->netdev,
				"MAS: Enabling Media Autosense for port %d\n",
				hw->bus.func);
		}
		break;
	case E1000_FUNC_1:
		if (eeprom_data & IGB_MAS_ENABLE_1) {
			adapter->flags |= IGB_FLAG_MAS_ENABLE;
			netdev_info(adapter->netdev,
				"MAS: Enabling Media Autosense for port %d\n",
				hw->bus.func);
		}
		break;
	case E1000_FUNC_2:
		if (eeprom_data & IGB_MAS_ENABLE_2) {
			adapter->flags |= IGB_FLAG_MAS_ENABLE;
			netdev_info(adapter->netdev,
				"MAS: Enabling Media Autosense for port %d\n",
				hw->bus.func);
		}
		break;
	case E1000_FUNC_3:
		if (eeprom_data & IGB_MAS_ENABLE_3) {
			adapter->flags |= IGB_FLAG_MAS_ENABLE;
			netdev_info(adapter->netdev,
				"MAS: Enabling Media Autosense for port %d\n",
				hw->bus.func);
		}
		break;
	default:
		/* Shouldn't get here */
		netdev_err(adapter->netdev,
			"MAS: Invalid port configuration, returning\n");
		break;
	}
}

/**
 *  igb_init_i2c - Init I2C interface
 *  @adapter: pointer to adapter structure
 **/
static s32 igb_init_i2c(struct igb_adapter *adapter)
{
	s32 status = 0;

	/* I2C interface supported on i350 devices */
	if (adapter->hw.mac.type != e1000_i350)
		return 0;

	/* Initialize the i2c bus which is controlled by the registers.
	 * This bus will use the i2c_algo_bit structue that implements
	 * the protocol through toggling of the 4 bits in the register.
	 */
	adapter->i2c_adap.owner = THIS_MODULE;
	adapter->i2c_algo = igb_i2c_algo;
	adapter->i2c_algo.data = adapter;
	adapter->i2c_adap.algo_data = &adapter->i2c_algo;
	adapter->i2c_adap.dev.parent = &adapter->pdev->dev;
	strlcpy(adapter->i2c_adap.name, "igb BB",
		sizeof(adapter->i2c_adap.name));
	status = i2c_bit_add_bus(&adapter->i2c_adap);
	return status;
}

/**
 *  igb_probe - Device Initialization Routine
 *  @pdev: PCI device information struct
 *  @ent: entry in igb_pci_tbl
 *
 *  Returns 0 on success, negative on failure
 *
 *  igb_probe initializes an adapter identified by a pci_dev structure.
 *  The OS initialization, configuring of the adapter private structure,
 *  and a hardware reset occur.
 **/
static int igb_probe(struct pci_dev *pdev, const struct pci_device_id *ent)
{
	struct net_device *netdev;
	struct igb_adapter *adapter;
	struct e1000_hw *hw;
	u16 eeprom_data = 0;
	s32 ret_val;
	static int global_quad_port_a; /* global quad port a indication */
	const struct e1000_info *ei = igb_info_tbl[ent->driver_data];
	int err, pci_using_dac;
	u8 part_str[E1000_PBANUM_LENGTH];

	/* Catch broken hardware that put the wrong VF device ID in
	 * the PCIe SR-IOV capability.
	 */
	if (pdev->is_virtfn) {
		WARN(1, KERN_ERR "%s (%hx:%hx) should not be a VF!\n",
			pci_name(pdev), pdev->vendor, pdev->device);
		return -EINVAL;
	}

	err = pci_enable_device_mem(pdev);
	if (err)
		return err;

	pci_using_dac = 0;
	err = dma_set_mask_and_coherent(&pdev->dev, DMA_BIT_MASK(64));
	if (!err) {
		pci_using_dac = 1;
	} else {
		err = dma_set_mask_and_coherent(&pdev->dev, DMA_BIT_MASK(32));
		if (err) {
			dev_err(&pdev->dev,
				"No usable DMA configuration, aborting\n");
			goto err_dma;
		}
	}

	err = pci_request_selected_regions(pdev, pci_select_bars(pdev,
					   IORESOURCE_MEM),
					   igb_driver_name);
	if (err)
		goto err_pci_reg;

	pci_enable_pcie_error_reporting(pdev);

	pci_set_master(pdev);
	pci_save_state(pdev);

	err = -ENOMEM;
	netdev = alloc_etherdev_mq(sizeof(struct igb_adapter),
				   IGB_MAX_TX_QUEUES);
	if (!netdev)
		goto err_alloc_etherdev;

	SET_NETDEV_DEV(netdev, &pdev->dev);

	pci_set_drvdata(pdev, netdev);
	adapter = netdev_priv(netdev);
	adapter->netdev = netdev;
	adapter->pdev = pdev;
	hw = &adapter->hw;
	hw->back = adapter;
	adapter->msg_enable = netif_msg_init(debug, DEFAULT_MSG_ENABLE);

	err = -EIO;
	adapter->io_addr = pci_iomap(pdev, 0, 0);
	if (!adapter->io_addr)
		goto err_ioremap;
	/* hw->hw_addr can be altered, we'll use adapter->io_addr for unmap */
	hw->hw_addr = adapter->io_addr;

	netdev->netdev_ops = &igb_netdev_ops;
	igb_set_ethtool_ops(netdev);
	netdev->watchdog_timeo = 5 * HZ;

	strncpy(netdev->name, pci_name(pdev), sizeof(netdev->name) - 1);

	netdev->mem_start = pci_resource_start(pdev, 0);
	netdev->mem_end = pci_resource_end(pdev, 0);

	/* PCI config space info */
	hw->vendor_id = pdev->vendor;
	hw->device_id = pdev->device;
	hw->revision_id = pdev->revision;
	hw->subsystem_vendor_id = pdev->subsystem_vendor;
	hw->subsystem_device_id = pdev->subsystem_device;

	/* Copy the default MAC, PHY and NVM function pointers */
	memcpy(&hw->mac.ops, ei->mac_ops, sizeof(hw->mac.ops));
	memcpy(&hw->phy.ops, ei->phy_ops, sizeof(hw->phy.ops));
	memcpy(&hw->nvm.ops, ei->nvm_ops, sizeof(hw->nvm.ops));
	/* Initialize skew-specific constants */
	err = ei->get_invariants(hw);
	if (err)
		goto err_sw_init;

	/* setup the private structure */
	err = igb_sw_init(adapter);
	if (err)
		goto err_sw_init;

	igb_get_bus_info_pcie(hw);

	hw->phy.autoneg_wait_to_complete = false;

	/* Copper options */
	if (hw->phy.media_type == e1000_media_type_copper) {
		hw->phy.mdix = AUTO_ALL_MODES;
		hw->phy.disable_polarity_correction = false;
		hw->phy.ms_type = e1000_ms_hw_default;
	}

	if (igb_check_reset_block(hw))
		dev_info(&pdev->dev,
			"PHY reset is blocked due to SOL/IDER session.\n");

	/* features is initialized to 0 in allocation, it might have bits
	 * set by igb_sw_init so we should use an or instead of an
	 * assignment.
	 */
	netdev->features |= NETIF_F_SG |
			    NETIF_F_TSO |
			    NETIF_F_TSO6 |
			    NETIF_F_RXHASH |
			    NETIF_F_RXCSUM |
			    NETIF_F_HW_CSUM |
			    NETIF_F_HW_VLAN_CTAG_RX |
			    NETIF_F_HW_VLAN_CTAG_TX;

	if (hw->mac.type >= e1000_82576)
		netdev->features |= NETIF_F_SCTP_CRC;

	/* copy netdev features into list of user selectable features */
	netdev->hw_features |= netdev->features;
	netdev->hw_features |= NETIF_F_RXALL;

	if (hw->mac.type >= e1000_i350)
		netdev->hw_features |= NETIF_F_NTUPLE;

	/* set this bit last since it cannot be part of hw_features */
	netdev->features |= NETIF_F_HW_VLAN_CTAG_FILTER;

	netdev->vlan_features |= NETIF_F_SG |
				 NETIF_F_TSO |
				 NETIF_F_TSO6 |
				 NETIF_F_HW_CSUM |
				 NETIF_F_SCTP_CRC;

	netdev->mpls_features |= NETIF_F_HW_CSUM;
	netdev->hw_enc_features |= NETIF_F_HW_CSUM;

	netdev->priv_flags |= IFF_SUPP_NOFCS;

	if (pci_using_dac) {
		netdev->features |= NETIF_F_HIGHDMA;
		netdev->vlan_features |= NETIF_F_HIGHDMA;
	}

	netdev->priv_flags |= IFF_UNICAST_FLT;

	adapter->en_mng_pt = igb_enable_mng_pass_thru(hw);

	/* before reading the NVM, reset the controller to put the device in a
	 * known good starting state
	 */
	hw->mac.ops.reset_hw(hw);

	/* make sure the NVM is good , i211/i210 parts can have special NVM
	 * that doesn't contain a checksum
	 */
	switch (hw->mac.type) {
	case e1000_i210:
	case e1000_i211:
		if (igb_get_flash_presence_i210(hw)) {
			if (hw->nvm.ops.validate(hw) < 0) {
				dev_err(&pdev->dev,
					"The NVM Checksum Is Not Valid\n");
				err = -EIO;
				goto err_eeprom;
			}
		}
		break;
	default:
		if (hw->nvm.ops.validate(hw) < 0) {
			dev_err(&pdev->dev, "The NVM Checksum Is Not Valid\n");
			err = -EIO;
			goto err_eeprom;
		}
		break;
	}

	/* copy the MAC address out of the NVM */
	if (hw->mac.ops.read_mac_addr(hw))
		dev_err(&pdev->dev, "NVM Read Error\n");

	memcpy(netdev->dev_addr, hw->mac.addr, netdev->addr_len);

	if (!is_valid_ether_addr(netdev->dev_addr)) {
		dev_err(&pdev->dev, "Invalid MAC Address\n");
		err = -EIO;
		goto err_eeprom;
	}

	/* get firmware version for ethtool -i */
	igb_set_fw_version(adapter);

	/* configure RXPBSIZE and TXPBSIZE */
	if (hw->mac.type == e1000_i210) {
		wr32(E1000_RXPBS, I210_RXPBSIZE_DEFAULT);
		wr32(E1000_TXPBS, I210_TXPBSIZE_DEFAULT);
	}

	setup_timer(&adapter->watchdog_timer, igb_watchdog,
		    (unsigned long) adapter);
	setup_timer(&adapter->phy_info_timer, igb_update_phy_info,
		    (unsigned long) adapter);

	INIT_WORK(&adapter->reset_task, igb_reset_task);
	INIT_WORK(&adapter->watchdog_task, igb_watchdog_task);

	/* Initialize link properties that are user-changeable */
	adapter->fc_autoneg = true;
	hw->mac.autoneg = true;
	hw->phy.autoneg_advertised = 0x2f;

	hw->fc.requested_mode = e1000_fc_default;
	hw->fc.current_mode = e1000_fc_default;

	igb_validate_mdi_setting(hw);

	/* By default, support wake on port A */
	if (hw->bus.func == 0)
		adapter->flags |= IGB_FLAG_WOL_SUPPORTED;

	/* Check the NVM for wake support on non-port A ports */
	if (hw->mac.type >= e1000_82580)
		hw->nvm.ops.read(hw, NVM_INIT_CONTROL3_PORT_A +
				 NVM_82580_LAN_FUNC_OFFSET(hw->bus.func), 1,
				 &eeprom_data);
	else if (hw->bus.func == 1)
		hw->nvm.ops.read(hw, NVM_INIT_CONTROL3_PORT_B, 1, &eeprom_data);

	if (eeprom_data & IGB_EEPROM_APME)
		adapter->flags |= IGB_FLAG_WOL_SUPPORTED;

	/* now that we have the eeprom settings, apply the special cases where
	 * the eeprom may be wrong or the board simply won't support wake on
	 * lan on a particular port
	 */
	switch (pdev->device) {
	case E1000_DEV_ID_82575GB_QUAD_COPPER:
		adapter->flags &= ~IGB_FLAG_WOL_SUPPORTED;
		break;
	case E1000_DEV_ID_82575EB_FIBER_SERDES:
	case E1000_DEV_ID_82576_FIBER:
	case E1000_DEV_ID_82576_SERDES:
		/* Wake events only supported on port A for dual fiber
		 * regardless of eeprom setting
		 */
		if (rd32(E1000_STATUS) & E1000_STATUS_FUNC_1)
			adapter->flags &= ~IGB_FLAG_WOL_SUPPORTED;
		break;
	case E1000_DEV_ID_82576_QUAD_COPPER:
	case E1000_DEV_ID_82576_QUAD_COPPER_ET2:
		/* if quad port adapter, disable WoL on all but port A */
		if (global_quad_port_a != 0)
			adapter->flags &= ~IGB_FLAG_WOL_SUPPORTED;
		else
			adapter->flags |= IGB_FLAG_QUAD_PORT_A;
		/* Reset for multiple quad port adapters */
		if (++global_quad_port_a == 4)
			global_quad_port_a = 0;
		break;
	default:
		/* If the device can't wake, don't set software support */
		if (!device_can_wakeup(&adapter->pdev->dev))
			adapter->flags &= ~IGB_FLAG_WOL_SUPPORTED;
	}

	/* initialize the wol settings based on the eeprom settings */
	if (adapter->flags & IGB_FLAG_WOL_SUPPORTED)
		adapter->wol |= E1000_WUFC_MAG;

	/* Some vendors want WoL disabled by default, but still supported */
	if ((hw->mac.type == e1000_i350) &&
	    (pdev->subsystem_vendor == PCI_VENDOR_ID_HP)) {
		adapter->flags |= IGB_FLAG_WOL_SUPPORTED;
		adapter->wol = 0;
	}

	/* Some vendors want the ability to Use the EEPROM setting as
	 * enable/disable only, and not for capability
	 */
	if (((hw->mac.type == e1000_i350) ||
	     (hw->mac.type == e1000_i354)) &&
	    (pdev->subsystem_vendor == PCI_VENDOR_ID_DELL)) {
		adapter->flags |= IGB_FLAG_WOL_SUPPORTED;
		adapter->wol = 0;
	}
	if (hw->mac.type == e1000_i350) {
		if (((pdev->subsystem_device == 0x5001) ||
		     (pdev->subsystem_device == 0x5002)) &&
				(hw->bus.func == 0)) {
			adapter->flags |= IGB_FLAG_WOL_SUPPORTED;
			adapter->wol = 0;
		}
		if (pdev->subsystem_device == 0x1F52)
			adapter->flags |= IGB_FLAG_WOL_SUPPORTED;
	}

	device_set_wakeup_enable(&adapter->pdev->dev,
				 adapter->flags & IGB_FLAG_WOL_SUPPORTED);

	/* reset the hardware with the new settings */
	igb_reset(adapter);

	/* Init the I2C interface */
	err = igb_init_i2c(adapter);
	if (err) {
		dev_err(&pdev->dev, "failed to init i2c interface\n");
		goto err_eeprom;
	}

	/* let the f/w know that the h/w is now under the control of the
	 * driver.
	 */
	igb_get_hw_control(adapter);

	strcpy(netdev->name, "eth%d");
	err = register_netdev(netdev);
	if (err)
		goto err_register;

	/* carrier off reporting is important to ethtool even BEFORE open */
	netif_carrier_off(netdev);

#ifdef CONFIG_IGB_DCA
	if (dca_add_requester(&pdev->dev) == 0) {
		adapter->flags |= IGB_FLAG_DCA_ENABLED;
		dev_info(&pdev->dev, "DCA enabled\n");
		igb_setup_dca(adapter);
	}

#endif
#ifdef CONFIG_IGB_HWMON
	/* Initialize the thermal sensor on i350 devices. */
	if (hw->mac.type == e1000_i350 && hw->bus.func == 0) {
		u16 ets_word;

		/* Read the NVM to determine if this i350 device supports an
		 * external thermal sensor.
		 */
		hw->nvm.ops.read(hw, NVM_ETS_CFG, 1, &ets_word);
		if (ets_word != 0x0000 && ets_word != 0xFFFF)
			adapter->ets = true;
		else
			adapter->ets = false;
		if (igb_sysfs_init(adapter))
			dev_err(&pdev->dev,
				"failed to allocate sysfs resources\n");
	} else {
		adapter->ets = false;
	}
#endif
	/* Check if Media Autosense is enabled */
	adapter->ei = *ei;
	if (hw->dev_spec._82575.mas_capable)
		igb_init_mas(adapter);

	/* do hw tstamp init after resetting */
	igb_ptp_init(adapter);

	dev_info(&pdev->dev, "Intel(R) Gigabit Ethernet Network Connection\n");
	/* print bus type/speed/width info, not applicable to i354 */
	if (hw->mac.type != e1000_i354) {
		dev_info(&pdev->dev, "%s: (PCIe:%s:%s) %pM\n",
			 netdev->name,
			 ((hw->bus.speed == e1000_bus_speed_2500) ? "2.5Gb/s" :
			  (hw->bus.speed == e1000_bus_speed_5000) ? "5.0Gb/s" :
			   "unknown"),
			 ((hw->bus.width == e1000_bus_width_pcie_x4) ?
			  "Width x4" :
			  (hw->bus.width == e1000_bus_width_pcie_x2) ?
			  "Width x2" :
			  (hw->bus.width == e1000_bus_width_pcie_x1) ?
			  "Width x1" : "unknown"), netdev->dev_addr);
	}

	if ((hw->mac.type >= e1000_i210 ||
	     igb_get_flash_presence_i210(hw))) {
		ret_val = igb_read_part_string(hw, part_str,
					       E1000_PBANUM_LENGTH);
	} else {
		ret_val = -E1000_ERR_INVM_VALUE_NOT_FOUND;
	}

	if (ret_val)
		strcpy(part_str, "Unknown");
	dev_info(&pdev->dev, "%s: PBA No: %s\n", netdev->name, part_str);
	dev_info(&pdev->dev,
		"Using %s interrupts. %d rx queue(s), %d tx queue(s)\n",
		(adapter->flags & IGB_FLAG_HAS_MSIX) ? "MSI-X" :
		(adapter->flags & IGB_FLAG_HAS_MSI) ? "MSI" : "legacy",
		adapter->num_rx_queues, adapter->num_tx_queues);
	if (hw->phy.media_type == e1000_media_type_copper) {
		switch (hw->mac.type) {
		case e1000_i350:
		case e1000_i210:
		case e1000_i211:
			/* Enable EEE for internal copper PHY devices */
			err = igb_set_eee_i350(hw, true, true);
			if ((!err) &&
			    (!hw->dev_spec._82575.eee_disable)) {
				adapter->eee_advert =
					MDIO_EEE_100TX | MDIO_EEE_1000T;
				adapter->flags |= IGB_FLAG_EEE;
			}
			break;
		case e1000_i354:
			if ((rd32(E1000_CTRL_EXT) &
			    E1000_CTRL_EXT_LINK_MODE_SGMII)) {
				err = igb_set_eee_i354(hw, true, true);
				if ((!err) &&
					(!hw->dev_spec._82575.eee_disable)) {
					adapter->eee_advert =
					   MDIO_EEE_100TX | MDIO_EEE_1000T;
					adapter->flags |= IGB_FLAG_EEE;
				}
			}
			break;
		default:
			break;
		}
	}
	pm_runtime_put_noidle(&pdev->dev);
	return 0;

err_register:
	igb_release_hw_control(adapter);
	memset(&adapter->i2c_adap, 0, sizeof(adapter->i2c_adap));
err_eeprom:
	if (!igb_check_reset_block(hw))
		igb_reset_phy(hw);

	if (hw->flash_address)
		iounmap(hw->flash_address);
err_sw_init:
	kfree(adapter->shadow_vfta);
	igb_clear_interrupt_scheme(adapter);
#ifdef CONFIG_PCI_IOV
	igb_disable_sriov(pdev);
#endif
	pci_iounmap(pdev, adapter->io_addr);
err_ioremap:
	free_netdev(netdev);
err_alloc_etherdev:
	pci_release_selected_regions(pdev,
				     pci_select_bars(pdev, IORESOURCE_MEM));
err_pci_reg:
err_dma:
	pci_disable_device(pdev);
	return err;
}

#ifdef CONFIG_PCI_IOV
static int igb_disable_sriov(struct pci_dev *pdev)
{
	struct net_device *netdev = pci_get_drvdata(pdev);
	struct igb_adapter *adapter = netdev_priv(netdev);
	struct e1000_hw *hw = &adapter->hw;

	/* reclaim resources allocated to VFs */
	if (adapter->vf_data) {
		/* disable iov and allow time for transactions to clear */
		if (pci_vfs_assigned(pdev)) {
			dev_warn(&pdev->dev,
				 "Cannot deallocate SR-IOV virtual functions while they are assigned - VFs will not be deallocated\n");
			return -EPERM;
		} else {
			pci_disable_sriov(pdev);
			msleep(500);
		}

		kfree(adapter->vf_data);
		adapter->vf_data = NULL;
		adapter->vfs_allocated_count = 0;
		wr32(E1000_IOVCTL, E1000_IOVCTL_REUSE_VFQ);
		wrfl();
		msleep(100);
		dev_info(&pdev->dev, "IOV Disabled\n");

		/* Re-enable DMA Coalescing flag since IOV is turned off */
		adapter->flags |= IGB_FLAG_DMAC;
	}

	return 0;
}

static int igb_enable_sriov(struct pci_dev *pdev, int num_vfs)
{
	struct net_device *netdev = pci_get_drvdata(pdev);
	struct igb_adapter *adapter = netdev_priv(netdev);
	int old_vfs = pci_num_vf(pdev);
	int err = 0;
	int i;

	if (!(adapter->flags & IGB_FLAG_HAS_MSIX) || num_vfs > 7) {
		err = -EPERM;
		goto out;
	}
	if (!num_vfs)
		goto out;

	if (old_vfs) {
		dev_info(&pdev->dev, "%d pre-allocated VFs found - override max_vfs setting of %d\n",
			 old_vfs, max_vfs);
		adapter->vfs_allocated_count = old_vfs;
	} else
		adapter->vfs_allocated_count = num_vfs;

	adapter->vf_data = kcalloc(adapter->vfs_allocated_count,
				sizeof(struct vf_data_storage), GFP_KERNEL);

	/* if allocation failed then we do not support SR-IOV */
	if (!adapter->vf_data) {
		adapter->vfs_allocated_count = 0;
		dev_err(&pdev->dev,
			"Unable to allocate memory for VF Data Storage\n");
		err = -ENOMEM;
		goto out;
	}

	/* only call pci_enable_sriov() if no VFs are allocated already */
	if (!old_vfs) {
		err = pci_enable_sriov(pdev, adapter->vfs_allocated_count);
		if (err)
			goto err_out;
	}
	dev_info(&pdev->dev, "%d VFs allocated\n",
		 adapter->vfs_allocated_count);
	for (i = 0; i < adapter->vfs_allocated_count; i++)
		igb_vf_configure(adapter, i);

	/* DMA Coalescing is not supported in IOV mode. */
	adapter->flags &= ~IGB_FLAG_DMAC;
	goto out;

err_out:
	kfree(adapter->vf_data);
	adapter->vf_data = NULL;
	adapter->vfs_allocated_count = 0;
out:
	return err;
}

#endif
/**
 *  igb_remove_i2c - Cleanup  I2C interface
 *  @adapter: pointer to adapter structure
 **/
static void igb_remove_i2c(struct igb_adapter *adapter)
{
	/* free the adapter bus structure */
	i2c_del_adapter(&adapter->i2c_adap);
}

/**
 *  igb_remove - Device Removal Routine
 *  @pdev: PCI device information struct
 *
 *  igb_remove is called by the PCI subsystem to alert the driver
 *  that it should release a PCI device.  The could be caused by a
 *  Hot-Plug event, or because the driver is going to be removed from
 *  memory.
 **/
static void igb_remove(struct pci_dev *pdev)
{
	struct net_device *netdev = pci_get_drvdata(pdev);
	struct igb_adapter *adapter = netdev_priv(netdev);
	struct e1000_hw *hw = &adapter->hw;

	pm_runtime_get_noresume(&pdev->dev);
#ifdef CONFIG_IGB_HWMON
	igb_sysfs_exit(adapter);
#endif
	igb_remove_i2c(adapter);
	igb_ptp_stop(adapter);
	/* The watchdog timer may be rescheduled, so explicitly
	 * disable watchdog from being rescheduled.
	 */
	set_bit(__IGB_DOWN, &adapter->state);
	del_timer_sync(&adapter->watchdog_timer);
	del_timer_sync(&adapter->phy_info_timer);

	cancel_work_sync(&adapter->reset_task);
	cancel_work_sync(&adapter->watchdog_task);

#ifdef CONFIG_IGB_DCA
	if (adapter->flags & IGB_FLAG_DCA_ENABLED) {
		dev_info(&pdev->dev, "DCA disabled\n");
		dca_remove_requester(&pdev->dev);
		adapter->flags &= ~IGB_FLAG_DCA_ENABLED;
		wr32(E1000_DCA_CTRL, E1000_DCA_CTRL_DCA_MODE_DISABLE);
	}
#endif

	/* Release control of h/w to f/w.  If f/w is AMT enabled, this
	 * would have already happened in close and is redundant.
	 */
	igb_release_hw_control(adapter);

#ifdef CONFIG_PCI_IOV
	igb_disable_sriov(pdev);
#endif

	unregister_netdev(netdev);

	igb_clear_interrupt_scheme(adapter);

	pci_iounmap(pdev, adapter->io_addr);
	if (hw->flash_address)
		iounmap(hw->flash_address);
	pci_release_selected_regions(pdev,
				     pci_select_bars(pdev, IORESOURCE_MEM));

	kfree(adapter->shadow_vfta);
	free_netdev(netdev);

	pci_disable_pcie_error_reporting(pdev);

	pci_disable_device(pdev);
}

/**
 *  igb_probe_vfs - Initialize vf data storage and add VFs to pci config space
 *  @adapter: board private structure to initialize
 *
 *  This function initializes the vf specific data storage and then attempts to
 *  allocate the VFs.  The reason for ordering it this way is because it is much
 *  mor expensive time wise to disable SR-IOV than it is to allocate and free
 *  the memory for the VFs.
 **/
static void igb_probe_vfs(struct igb_adapter *adapter)
{
#ifdef CONFIG_PCI_IOV
	struct pci_dev *pdev = adapter->pdev;
	struct e1000_hw *hw = &adapter->hw;

	/* Virtualization features not supported on i210 family. */
	if ((hw->mac.type == e1000_i210) || (hw->mac.type == e1000_i211))
		return;

	/* Of the below we really only want the effect of getting
	 * IGB_FLAG_HAS_MSIX set (if available), without which
	 * igb_enable_sriov() has no effect.
	 */
	igb_set_interrupt_capability(adapter, true);
	igb_reset_interrupt_capability(adapter);

	pci_sriov_set_totalvfs(pdev, 7);
	igb_enable_sriov(pdev, max_vfs);

#endif /* CONFIG_PCI_IOV */
}

static void igb_init_queue_configuration(struct igb_adapter *adapter)
{
	struct e1000_hw *hw = &adapter->hw;
	u32 max_rss_queues;

	/* Determine the maximum number of RSS queues supported. */
	switch (hw->mac.type) {
	case e1000_i211:
		max_rss_queues = IGB_MAX_RX_QUEUES_I211;
		break;
	case e1000_82575:
	case e1000_i210:
		max_rss_queues = IGB_MAX_RX_QUEUES_82575;
		break;
	case e1000_i350:
		/* I350 cannot do RSS and SR-IOV at the same time */
		if (!!adapter->vfs_allocated_count) {
			max_rss_queues = 1;
			break;
		}
		/* fall through */
	case e1000_82576:
		if (!!adapter->vfs_allocated_count) {
			max_rss_queues = 2;
			break;
		}
		/* fall through */
	case e1000_82580:
	case e1000_i354:
	default:
		max_rss_queues = IGB_MAX_RX_QUEUES;
		break;
	}

	adapter->rss_queues = min_t(u32, max_rss_queues, num_online_cpus());

	igb_set_flag_queue_pairs(adapter, max_rss_queues);
}

void igb_set_flag_queue_pairs(struct igb_adapter *adapter,
			      const u32 max_rss_queues)
{
	struct e1000_hw *hw = &adapter->hw;

	/* Determine if we need to pair queues. */
	switch (hw->mac.type) {
	case e1000_82575:
	case e1000_i211:
		/* Device supports enough interrupts without queue pairing. */
		break;
	case e1000_82576:
	case e1000_82580:
	case e1000_i350:
	case e1000_i354:
	case e1000_i210:
	default:
		/* If rss_queues > half of max_rss_queues, pair the queues in
		 * order to conserve interrupts due to limited supply.
		 */
		if (adapter->rss_queues > (max_rss_queues / 2))
			adapter->flags |= IGB_FLAG_QUEUE_PAIRS;
		else
			adapter->flags &= ~IGB_FLAG_QUEUE_PAIRS;
		break;
	}
}

/**
 *  igb_sw_init - Initialize general software structures (struct igb_adapter)
 *  @adapter: board private structure to initialize
 *
 *  igb_sw_init initializes the Adapter private data structure.
 *  Fields are initialized based on PCI device information and
 *  OS network device settings (MTU size).
 **/
static int igb_sw_init(struct igb_adapter *adapter)
{
	struct e1000_hw *hw = &adapter->hw;
	struct net_device *netdev = adapter->netdev;
	struct pci_dev *pdev = adapter->pdev;

	pci_read_config_word(pdev, PCI_COMMAND, &hw->bus.pci_cmd_word);

	/* set default ring sizes */
	adapter->tx_ring_count = IGB_DEFAULT_TXD;
	adapter->rx_ring_count = IGB_DEFAULT_RXD;

	/* set default ITR values */
	adapter->rx_itr_setting = IGB_DEFAULT_ITR;
	adapter->tx_itr_setting = IGB_DEFAULT_ITR;

	/* set default work limits */
	adapter->tx_work_limit = IGB_DEFAULT_TX_WORK;

	adapter->max_frame_size = netdev->mtu + ETH_HLEN + ETH_FCS_LEN +
				  VLAN_HLEN;
	adapter->min_frame_size = ETH_ZLEN + ETH_FCS_LEN;

	spin_lock_init(&adapter->stats64_lock);
#ifdef CONFIG_PCI_IOV
	switch (hw->mac.type) {
	case e1000_82576:
	case e1000_i350:
		if (max_vfs > 7) {
			dev_warn(&pdev->dev,
				 "Maximum of 7 VFs per PF, using max\n");
			max_vfs = adapter->vfs_allocated_count = 7;
		} else
			adapter->vfs_allocated_count = max_vfs;
		if (adapter->vfs_allocated_count)
			dev_warn(&pdev->dev,
				 "Enabling SR-IOV VFs using the module parameter is deprecated - please use the pci sysfs interface.\n");
		break;
	default:
		break;
	}
#endif /* CONFIG_PCI_IOV */

	/* Assume MSI-X interrupts, will be checked during IRQ allocation */
	adapter->flags |= IGB_FLAG_HAS_MSIX;

	igb_probe_vfs(adapter);

	igb_init_queue_configuration(adapter);

	/* Setup and initialize a copy of the hw vlan table array */
	adapter->shadow_vfta = kcalloc(E1000_VLAN_FILTER_TBL_SIZE, sizeof(u32),
				       GFP_ATOMIC);

	/* This call may decrease the number of queues */
	if (igb_init_interrupt_scheme(adapter, true)) {
		dev_err(&pdev->dev, "Unable to allocate memory for queues\n");
		return -ENOMEM;
	}

	/* Explicitly disable IRQ since the NIC can be in any state. */
	igb_irq_disable(adapter);

	if (hw->mac.type >= e1000_i350)
		adapter->flags &= ~IGB_FLAG_DMAC;

	set_bit(__IGB_DOWN, &adapter->state);
	return 0;
}

/**
 *  igb_open - Called when a network interface is made active
 *  @netdev: network interface device structure
 *
 *  Returns 0 on success, negative value on failure
 *
 *  The open entry point is called when a network interface is made
 *  active by the system (IFF_UP).  At this point all resources needed
 *  for transmit and receive operations are allocated, the interrupt
 *  handler is registered with the OS, the watchdog timer is started,
 *  and the stack is notified that the interface is ready.
 **/
static int __igb_open(struct net_device *netdev, bool resuming)
{
	struct igb_adapter *adapter = netdev_priv(netdev);
	struct e1000_hw *hw = &adapter->hw;
	struct pci_dev *pdev = adapter->pdev;
	int err;
	int i;

	/* disallow open during test */
	if (test_bit(__IGB_TESTING, &adapter->state)) {
		WARN_ON(resuming);
		return -EBUSY;
	}

	if (!resuming)
		pm_runtime_get_sync(&pdev->dev);

	netif_carrier_off(netdev);

	/* allocate transmit descriptors */
	err = igb_setup_all_tx_resources(adapter);
	if (err)
		goto err_setup_tx;

	/* allocate receive descriptors */
	err = igb_setup_all_rx_resources(adapter);
	if (err)
		goto err_setup_rx;

	igb_power_up_link(adapter);

	/* before we allocate an interrupt, we must be ready to handle it.
	 * Setting DEBUG_SHIRQ in the kernel makes it fire an interrupt
	 * as soon as we call pci_request_irq, so we have to setup our
	 * clean_rx handler before we do so.
	 */
	igb_configure(adapter);

	err = igb_request_irq(adapter);
	if (err)
		goto err_req_irq;

	/* Notify the stack of the actual queue counts. */
	err = netif_set_real_num_tx_queues(adapter->netdev,
					   adapter->num_tx_queues);
	if (err)
		goto err_set_queues;

	err = netif_set_real_num_rx_queues(adapter->netdev,
					   adapter->num_rx_queues);
	if (err)
		goto err_set_queues;

	/* From here on the code is the same as igb_up() */
	clear_bit(__IGB_DOWN, &adapter->state);

	for (i = 0; i < adapter->num_q_vectors; i++)
		napi_enable(&(adapter->q_vector[i]->napi));

	/* Clear any pending interrupts. */
	rd32(E1000_ICR);

	igb_irq_enable(adapter);

	/* notify VFs that reset has been completed */
	if (adapter->vfs_allocated_count) {
		u32 reg_data = rd32(E1000_CTRL_EXT);

		reg_data |= E1000_CTRL_EXT_PFRSTD;
		wr32(E1000_CTRL_EXT, reg_data);
	}

	netif_tx_start_all_queues(netdev);

	if (!resuming)
		pm_runtime_put(&pdev->dev);

	/* start the watchdog. */
	hw->mac.get_link_status = 1;
	schedule_work(&adapter->watchdog_task);

	return 0;

err_set_queues:
	igb_free_irq(adapter);
err_req_irq:
	igb_release_hw_control(adapter);
	igb_power_down_link(adapter);
	igb_free_all_rx_resources(adapter);
err_setup_rx:
	igb_free_all_tx_resources(adapter);
err_setup_tx:
	igb_reset(adapter);
	if (!resuming)
		pm_runtime_put(&pdev->dev);

	return err;
}

int igb_open(struct net_device *netdev)
{
	return __igb_open(netdev, false);
}

/**
 *  igb_close - Disables a network interface
 *  @netdev: network interface device structure
 *
 *  Returns 0, this is not allowed to fail
 *
 *  The close entry point is called when an interface is de-activated
 *  by the OS.  The hardware is still under the driver's control, but
 *  needs to be disabled.  A global MAC reset is issued to stop the
 *  hardware, and all transmit and receive resources are freed.
 **/
static int __igb_close(struct net_device *netdev, bool suspending)
{
	struct igb_adapter *adapter = netdev_priv(netdev);
	struct pci_dev *pdev = adapter->pdev;

	WARN_ON(test_bit(__IGB_RESETTING, &adapter->state));

	if (!suspending)
		pm_runtime_get_sync(&pdev->dev);

	igb_down(adapter);
	igb_free_irq(adapter);

	igb_free_all_tx_resources(adapter);
	igb_free_all_rx_resources(adapter);

	if (!suspending)
		pm_runtime_put_sync(&pdev->dev);
	return 0;
}

int igb_close(struct net_device *netdev)
{
	return __igb_close(netdev, false);
}

/**
 *  igb_setup_tx_resources - allocate Tx resources (Descriptors)
 *  @tx_ring: tx descriptor ring (for a specific queue) to setup
 *
 *  Return 0 on success, negative on failure
 **/
int igb_setup_tx_resources(struct igb_ring *tx_ring)
{
	struct device *dev = tx_ring->dev;
	int size;

	size = sizeof(struct igb_tx_buffer) * tx_ring->count;

	tx_ring->tx_buffer_info = vzalloc(size);
	if (!tx_ring->tx_buffer_info)
		goto err;

	/* round up to nearest 4K */
	tx_ring->size = tx_ring->count * sizeof(union e1000_adv_tx_desc);
	tx_ring->size = ALIGN(tx_ring->size, 4096);

	tx_ring->desc = dma_alloc_coherent(dev, tx_ring->size,
					   &tx_ring->dma, GFP_KERNEL);
	if (!tx_ring->desc)
		goto err;

	tx_ring->next_to_use = 0;
	tx_ring->next_to_clean = 0;

	return 0;

err:
	vfree(tx_ring->tx_buffer_info);
	tx_ring->tx_buffer_info = NULL;
	dev_err(dev, "Unable to allocate memory for the Tx descriptor ring\n");
	return -ENOMEM;
}

/**
 *  igb_setup_all_tx_resources - wrapper to allocate Tx resources
 *				 (Descriptors) for all queues
 *  @adapter: board private structure
 *
 *  Return 0 on success, negative on failure
 **/
static int igb_setup_all_tx_resources(struct igb_adapter *adapter)
{
	struct pci_dev *pdev = adapter->pdev;
	int i, err = 0;

	for (i = 0; i < adapter->num_tx_queues; i++) {
		err = igb_setup_tx_resources(adapter->tx_ring[i]);
		if (err) {
			dev_err(&pdev->dev,
				"Allocation for Tx Queue %u failed\n", i);
			for (i--; i >= 0; i--)
				igb_free_tx_resources(adapter->tx_ring[i]);
			break;
		}
	}

	return err;
}

/**
 *  igb_setup_tctl - configure the transmit control registers
 *  @adapter: Board private structure
 **/
void igb_setup_tctl(struct igb_adapter *adapter)
{
	struct e1000_hw *hw = &adapter->hw;
	u32 tctl;

	/* disable queue 0 which is enabled by default on 82575 and 82576 */
	wr32(E1000_TXDCTL(0), 0);

	/* Program the Transmit Control Register */
	tctl = rd32(E1000_TCTL);
	tctl &= ~E1000_TCTL_CT;
	tctl |= E1000_TCTL_PSP | E1000_TCTL_RTLC |
		(E1000_COLLISION_THRESHOLD << E1000_CT_SHIFT);

	igb_config_collision_dist(hw);

	/* Enable transmits */
	tctl |= E1000_TCTL_EN;

	wr32(E1000_TCTL, tctl);
}

/**
 *  igb_configure_tx_ring - Configure transmit ring after Reset
 *  @adapter: board private structure
 *  @ring: tx ring to configure
 *
 *  Configure a transmit ring after a reset.
 **/
void igb_configure_tx_ring(struct igb_adapter *adapter,
			   struct igb_ring *ring)
{
	struct e1000_hw *hw = &adapter->hw;
	u32 txdctl = 0;
	u64 tdba = ring->dma;
	int reg_idx = ring->reg_idx;

	/* disable the queue */
	wr32(E1000_TXDCTL(reg_idx), 0);
	wrfl();
	mdelay(10);

	wr32(E1000_TDLEN(reg_idx),
	     ring->count * sizeof(union e1000_adv_tx_desc));
	wr32(E1000_TDBAL(reg_idx),
	     tdba & 0x00000000ffffffffULL);
	wr32(E1000_TDBAH(reg_idx), tdba >> 32);

	ring->tail = hw->hw_addr + E1000_TDT(reg_idx);
	wr32(E1000_TDH(reg_idx), 0);
	writel(0, ring->tail);

	txdctl |= IGB_TX_PTHRESH;
	txdctl |= IGB_TX_HTHRESH << 8;
	txdctl |= IGB_TX_WTHRESH << 16;

	txdctl |= E1000_TXDCTL_QUEUE_ENABLE;
	wr32(E1000_TXDCTL(reg_idx), txdctl);
}

/**
 *  igb_configure_tx - Configure transmit Unit after Reset
 *  @adapter: board private structure
 *
 *  Configure the Tx unit of the MAC after a reset.
 **/
static void igb_configure_tx(struct igb_adapter *adapter)
{
	int i;

	for (i = 0; i < adapter->num_tx_queues; i++)
		igb_configure_tx_ring(adapter, adapter->tx_ring[i]);
}

/**
 *  igb_setup_rx_resources - allocate Rx resources (Descriptors)
 *  @rx_ring: Rx descriptor ring (for a specific queue) to setup
 *
 *  Returns 0 on success, negative on failure
 **/
int igb_setup_rx_resources(struct igb_ring *rx_ring)
{
	struct device *dev = rx_ring->dev;
	int size;

	size = sizeof(struct igb_rx_buffer) * rx_ring->count;

	rx_ring->rx_buffer_info = vzalloc(size);
	if (!rx_ring->rx_buffer_info)
		goto err;

	/* Round up to nearest 4K */
	rx_ring->size = rx_ring->count * sizeof(union e1000_adv_rx_desc);
	rx_ring->size = ALIGN(rx_ring->size, 4096);

	rx_ring->desc = dma_alloc_coherent(dev, rx_ring->size,
					   &rx_ring->dma, GFP_KERNEL);
	if (!rx_ring->desc)
		goto err;

	rx_ring->next_to_alloc = 0;
	rx_ring->next_to_clean = 0;
	rx_ring->next_to_use = 0;

	return 0;

err:
	vfree(rx_ring->rx_buffer_info);
	rx_ring->rx_buffer_info = NULL;
	dev_err(dev, "Unable to allocate memory for the Rx descriptor ring\n");
	return -ENOMEM;
}

/**
 *  igb_setup_all_rx_resources - wrapper to allocate Rx resources
 *				 (Descriptors) for all queues
 *  @adapter: board private structure
 *
 *  Return 0 on success, negative on failure
 **/
static int igb_setup_all_rx_resources(struct igb_adapter *adapter)
{
	struct pci_dev *pdev = adapter->pdev;
	int i, err = 0;

	for (i = 0; i < adapter->num_rx_queues; i++) {
		err = igb_setup_rx_resources(adapter->rx_ring[i]);
		if (err) {
			dev_err(&pdev->dev,
				"Allocation for Rx Queue %u failed\n", i);
			for (i--; i >= 0; i--)
				igb_free_rx_resources(adapter->rx_ring[i]);
			break;
		}
	}

	return err;
}

/**
 *  igb_setup_mrqc - configure the multiple receive queue control registers
 *  @adapter: Board private structure
 **/
static void igb_setup_mrqc(struct igb_adapter *adapter)
{
	struct e1000_hw *hw = &adapter->hw;
	u32 mrqc, rxcsum;
	u32 j, num_rx_queues;
	u32 rss_key[10];

	netdev_rss_key_fill(rss_key, sizeof(rss_key));
	for (j = 0; j < 10; j++)
		wr32(E1000_RSSRK(j), rss_key[j]);

	num_rx_queues = adapter->rss_queues;

	switch (hw->mac.type) {
	case e1000_82576:
		/* 82576 supports 2 RSS queues for SR-IOV */
		if (adapter->vfs_allocated_count)
			num_rx_queues = 2;
		break;
	default:
		break;
	}

	if (adapter->rss_indir_tbl_init != num_rx_queues) {
		for (j = 0; j < IGB_RETA_SIZE; j++)
			adapter->rss_indir_tbl[j] =
			(j * num_rx_queues) / IGB_RETA_SIZE;
		adapter->rss_indir_tbl_init = num_rx_queues;
	}
	igb_write_rss_indir_tbl(adapter);

	/* Disable raw packet checksumming so that RSS hash is placed in
	 * descriptor on writeback.  No need to enable TCP/UDP/IP checksum
	 * offloads as they are enabled by default
	 */
	rxcsum = rd32(E1000_RXCSUM);
	rxcsum |= E1000_RXCSUM_PCSD;

	if (adapter->hw.mac.type >= e1000_82576)
		/* Enable Receive Checksum Offload for SCTP */
		rxcsum |= E1000_RXCSUM_CRCOFL;

	/* Don't need to set TUOFL or IPOFL, they default to 1 */
	wr32(E1000_RXCSUM, rxcsum);

	/* Generate RSS hash based on packet types, TCP/UDP
	 * port numbers and/or IPv4/v6 src and dst addresses
	 */
	mrqc = E1000_MRQC_RSS_FIELD_IPV4 |
	       E1000_MRQC_RSS_FIELD_IPV4_TCP |
	       E1000_MRQC_RSS_FIELD_IPV6 |
	       E1000_MRQC_RSS_FIELD_IPV6_TCP |
	       E1000_MRQC_RSS_FIELD_IPV6_TCP_EX;

	if (adapter->flags & IGB_FLAG_RSS_FIELD_IPV4_UDP)
		mrqc |= E1000_MRQC_RSS_FIELD_IPV4_UDP;
	if (adapter->flags & IGB_FLAG_RSS_FIELD_IPV6_UDP)
		mrqc |= E1000_MRQC_RSS_FIELD_IPV6_UDP;

	/* If VMDq is enabled then we set the appropriate mode for that, else
	 * we default to RSS so that an RSS hash is calculated per packet even
	 * if we are only using one queue
	 */
	if (adapter->vfs_allocated_count) {
		if (hw->mac.type > e1000_82575) {
			/* Set the default pool for the PF's first queue */
			u32 vtctl = rd32(E1000_VT_CTL);

			vtctl &= ~(E1000_VT_CTL_DEFAULT_POOL_MASK |
				   E1000_VT_CTL_DISABLE_DEF_POOL);
			vtctl |= adapter->vfs_allocated_count <<
				E1000_VT_CTL_DEFAULT_POOL_SHIFT;
			wr32(E1000_VT_CTL, vtctl);
		}
		if (adapter->rss_queues > 1)
			mrqc |= E1000_MRQC_ENABLE_VMDQ_RSS_MQ;
		else
			mrqc |= E1000_MRQC_ENABLE_VMDQ;
	} else {
		if (hw->mac.type != e1000_i211)
			mrqc |= E1000_MRQC_ENABLE_RSS_MQ;
	}
	igb_vmm_control(adapter);

	wr32(E1000_MRQC, mrqc);
}

/**
 *  igb_setup_rctl - configure the receive control registers
 *  @adapter: Board private structure
 **/
void igb_setup_rctl(struct igb_adapter *adapter)
{
	struct e1000_hw *hw = &adapter->hw;
	u32 rctl;

	rctl = rd32(E1000_RCTL);

	rctl &= ~(3 << E1000_RCTL_MO_SHIFT);
	rctl &= ~(E1000_RCTL_LBM_TCVR | E1000_RCTL_LBM_MAC);

	rctl |= E1000_RCTL_EN | E1000_RCTL_BAM | E1000_RCTL_RDMTS_HALF |
		(hw->mac.mc_filter_type << E1000_RCTL_MO_SHIFT);

	/* enable stripping of CRC. It's unlikely this will break BMC
	 * redirection as it did with e1000. Newer features require
	 * that the HW strips the CRC.
	 */
	rctl |= E1000_RCTL_SECRC;

	/* disable store bad packets and clear size bits. */
	rctl &= ~(E1000_RCTL_SBP | E1000_RCTL_SZ_256);

	/* enable LPE to allow for reception of jumbo frames */
	rctl |= E1000_RCTL_LPE;

	/* disable queue 0 to prevent tail write w/o re-config */
	wr32(E1000_RXDCTL(0), 0);

	/* Attention!!!  For SR-IOV PF driver operations you must enable
	 * queue drop for all VF and PF queues to prevent head of line blocking
	 * if an un-trusted VF does not provide descriptors to hardware.
	 */
	if (adapter->vfs_allocated_count) {
		/* set all queue drop enable bits */
		wr32(E1000_QDE, ALL_QUEUES);
	}

	/* This is useful for sniffing bad packets. */
	if (adapter->netdev->features & NETIF_F_RXALL) {
		/* UPE and MPE will be handled by normal PROMISC logic
		 * in e1000e_set_rx_mode
		 */
		rctl |= (E1000_RCTL_SBP | /* Receive bad packets */
			 E1000_RCTL_BAM | /* RX All Bcast Pkts */
			 E1000_RCTL_PMCF); /* RX All MAC Ctrl Pkts */

		rctl &= ~(E1000_RCTL_DPF | /* Allow filtered pause */
			  E1000_RCTL_CFIEN); /* Dis VLAN CFIEN Filter */
		/* Do not mess with E1000_CTRL_VME, it affects transmit as well,
		 * and that breaks VLANs.
		 */
	}

	wr32(E1000_RCTL, rctl);
}

static inline int igb_set_vf_rlpml(struct igb_adapter *adapter, int size,
				   int vfn)
{
	struct e1000_hw *hw = &adapter->hw;
	u32 vmolr;

	if (size > MAX_JUMBO_FRAME_SIZE)
		size = MAX_JUMBO_FRAME_SIZE;

	vmolr = rd32(E1000_VMOLR(vfn));
	vmolr &= ~E1000_VMOLR_RLPML_MASK;
	vmolr |= size | E1000_VMOLR_LPE;
	wr32(E1000_VMOLR(vfn), vmolr);

	return 0;
}

<<<<<<< HEAD
=======
static inline void igb_set_vf_vlan_strip(struct igb_adapter *adapter,
					 int vfn, bool enable)
{
	struct e1000_hw *hw = &adapter->hw;
	u32 val, reg;

	if (hw->mac.type < e1000_82576)
		return;

	if (hw->mac.type == e1000_i350)
		reg = E1000_DVMOLR(vfn);
	else
		reg = E1000_VMOLR(vfn);

	val = rd32(reg);
	if (enable)
		val |= E1000_VMOLR_STRVLAN;
	else
		val &= ~(E1000_VMOLR_STRVLAN);
	wr32(reg, val);
}

>>>>>>> 0a87cadb
static inline void igb_set_vmolr(struct igb_adapter *adapter,
				 int vfn, bool aupe)
{
	struct e1000_hw *hw = &adapter->hw;
	u32 vmolr;

	/* This register exists only on 82576 and newer so if we are older then
	 * we should exit and do nothing
	 */
	if (hw->mac.type < e1000_82576)
		return;

	vmolr = rd32(E1000_VMOLR(vfn));
	if (aupe)
		vmolr |= E1000_VMOLR_AUPE; /* Accept untagged packets */
	else
		vmolr &= ~(E1000_VMOLR_AUPE); /* Tagged packets ONLY */

	/* clear all bits that might not be set */
	vmolr &= ~(E1000_VMOLR_BAM | E1000_VMOLR_RSSE);

	if (adapter->rss_queues > 1 && vfn == adapter->vfs_allocated_count)
		vmolr |= E1000_VMOLR_RSSE; /* enable RSS */
	/* for VMDq only allow the VFs and pool 0 to accept broadcast and
	 * multicast packets
	 */
	if (vfn <= adapter->vfs_allocated_count)
		vmolr |= E1000_VMOLR_BAM; /* Accept broadcast */

	wr32(E1000_VMOLR(vfn), vmolr);
}

/**
 *  igb_configure_rx_ring - Configure a receive ring after Reset
 *  @adapter: board private structure
 *  @ring: receive ring to be configured
 *
 *  Configure the Rx unit of the MAC after a reset.
 **/
void igb_configure_rx_ring(struct igb_adapter *adapter,
			   struct igb_ring *ring)
{
	struct e1000_hw *hw = &adapter->hw;
	u64 rdba = ring->dma;
	int reg_idx = ring->reg_idx;
	u32 srrctl = 0, rxdctl = 0;

	/* disable the queue */
	wr32(E1000_RXDCTL(reg_idx), 0);

	/* Set DMA base address registers */
	wr32(E1000_RDBAL(reg_idx),
	     rdba & 0x00000000ffffffffULL);
	wr32(E1000_RDBAH(reg_idx), rdba >> 32);
	wr32(E1000_RDLEN(reg_idx),
	     ring->count * sizeof(union e1000_adv_rx_desc));

	/* initialize head and tail */
	ring->tail = hw->hw_addr + E1000_RDT(reg_idx);
	wr32(E1000_RDH(reg_idx), 0);
	writel(0, ring->tail);

	/* set descriptor configuration */
	srrctl = IGB_RX_HDR_LEN << E1000_SRRCTL_BSIZEHDRSIZE_SHIFT;
	srrctl |= IGB_RX_BUFSZ >> E1000_SRRCTL_BSIZEPKT_SHIFT;
	srrctl |= E1000_SRRCTL_DESCTYPE_ADV_ONEBUF;
	if (hw->mac.type >= e1000_82580)
		srrctl |= E1000_SRRCTL_TIMESTAMP;
	/* Only set Drop Enable if we are supporting multiple queues */
	if (adapter->vfs_allocated_count || adapter->num_rx_queues > 1)
		srrctl |= E1000_SRRCTL_DROP_EN;

	wr32(E1000_SRRCTL(reg_idx), srrctl);

	/* set filtering for VMDQ pools */
	igb_set_vmolr(adapter, reg_idx & 0x7, true);

	rxdctl |= IGB_RX_PTHRESH;
	rxdctl |= IGB_RX_HTHRESH << 8;
	rxdctl |= IGB_RX_WTHRESH << 16;

	/* enable receive descriptor fetching */
	rxdctl |= E1000_RXDCTL_QUEUE_ENABLE;
	wr32(E1000_RXDCTL(reg_idx), rxdctl);
}

/**
 *  igb_configure_rx - Configure receive Unit after Reset
 *  @adapter: board private structure
 *
 *  Configure the Rx unit of the MAC after a reset.
 **/
static void igb_configure_rx(struct igb_adapter *adapter)
{
	int i;

	/* set the correct pool for the PF default MAC address in entry 0 */
	igb_rar_set_qsel(adapter, adapter->hw.mac.addr, 0,
			 adapter->vfs_allocated_count);

	/* Setup the HW Rx Head and Tail Descriptor Pointers and
	 * the Base and Length of the Rx Descriptor Ring
	 */
	for (i = 0; i < adapter->num_rx_queues; i++)
		igb_configure_rx_ring(adapter, adapter->rx_ring[i]);
}

/**
 *  igb_free_tx_resources - Free Tx Resources per Queue
 *  @tx_ring: Tx descriptor ring for a specific queue
 *
 *  Free all transmit software resources
 **/
void igb_free_tx_resources(struct igb_ring *tx_ring)
{
	igb_clean_tx_ring(tx_ring);

	vfree(tx_ring->tx_buffer_info);
	tx_ring->tx_buffer_info = NULL;

	/* if not set, then don't free */
	if (!tx_ring->desc)
		return;

	dma_free_coherent(tx_ring->dev, tx_ring->size,
			  tx_ring->desc, tx_ring->dma);

	tx_ring->desc = NULL;
}

/**
 *  igb_free_all_tx_resources - Free Tx Resources for All Queues
 *  @adapter: board private structure
 *
 *  Free all transmit software resources
 **/
static void igb_free_all_tx_resources(struct igb_adapter *adapter)
{
	int i;

	for (i = 0; i < adapter->num_tx_queues; i++)
		if (adapter->tx_ring[i])
			igb_free_tx_resources(adapter->tx_ring[i]);
}

void igb_unmap_and_free_tx_resource(struct igb_ring *ring,
				    struct igb_tx_buffer *tx_buffer)
{
	if (tx_buffer->skb) {
		dev_kfree_skb_any(tx_buffer->skb);
		if (dma_unmap_len(tx_buffer, len))
			dma_unmap_single(ring->dev,
					 dma_unmap_addr(tx_buffer, dma),
					 dma_unmap_len(tx_buffer, len),
					 DMA_TO_DEVICE);
	} else if (dma_unmap_len(tx_buffer, len)) {
		dma_unmap_page(ring->dev,
			       dma_unmap_addr(tx_buffer, dma),
			       dma_unmap_len(tx_buffer, len),
			       DMA_TO_DEVICE);
	}
	tx_buffer->next_to_watch = NULL;
	tx_buffer->skb = NULL;
	dma_unmap_len_set(tx_buffer, len, 0);
	/* buffer_info must be completely set up in the transmit path */
}

/**
 *  igb_clean_tx_ring - Free Tx Buffers
 *  @tx_ring: ring to be cleaned
 **/
static void igb_clean_tx_ring(struct igb_ring *tx_ring)
{
	struct igb_tx_buffer *buffer_info;
	unsigned long size;
	u16 i;

	if (!tx_ring->tx_buffer_info)
		return;
	/* Free all the Tx ring sk_buffs */

	for (i = 0; i < tx_ring->count; i++) {
		buffer_info = &tx_ring->tx_buffer_info[i];
		igb_unmap_and_free_tx_resource(tx_ring, buffer_info);
	}

	netdev_tx_reset_queue(txring_txq(tx_ring));

	size = sizeof(struct igb_tx_buffer) * tx_ring->count;
	memset(tx_ring->tx_buffer_info, 0, size);

	/* Zero out the descriptor ring */
	memset(tx_ring->desc, 0, tx_ring->size);

	tx_ring->next_to_use = 0;
	tx_ring->next_to_clean = 0;
}

/**
 *  igb_clean_all_tx_rings - Free Tx Buffers for all queues
 *  @adapter: board private structure
 **/
static void igb_clean_all_tx_rings(struct igb_adapter *adapter)
{
	int i;

	for (i = 0; i < adapter->num_tx_queues; i++)
		if (adapter->tx_ring[i])
			igb_clean_tx_ring(adapter->tx_ring[i]);
}

/**
 *  igb_free_rx_resources - Free Rx Resources
 *  @rx_ring: ring to clean the resources from
 *
 *  Free all receive software resources
 **/
void igb_free_rx_resources(struct igb_ring *rx_ring)
{
	igb_clean_rx_ring(rx_ring);

	vfree(rx_ring->rx_buffer_info);
	rx_ring->rx_buffer_info = NULL;

	/* if not set, then don't free */
	if (!rx_ring->desc)
		return;

	dma_free_coherent(rx_ring->dev, rx_ring->size,
			  rx_ring->desc, rx_ring->dma);

	rx_ring->desc = NULL;
}

/**
 *  igb_free_all_rx_resources - Free Rx Resources for All Queues
 *  @adapter: board private structure
 *
 *  Free all receive software resources
 **/
static void igb_free_all_rx_resources(struct igb_adapter *adapter)
{
	int i;

	for (i = 0; i < adapter->num_rx_queues; i++)
		if (adapter->rx_ring[i])
			igb_free_rx_resources(adapter->rx_ring[i]);
}

/**
 *  igb_clean_rx_ring - Free Rx Buffers per Queue
 *  @rx_ring: ring to free buffers from
 **/
static void igb_clean_rx_ring(struct igb_ring *rx_ring)
{
	unsigned long size;
	u16 i;

	if (rx_ring->skb)
		dev_kfree_skb(rx_ring->skb);
	rx_ring->skb = NULL;

	if (!rx_ring->rx_buffer_info)
		return;

	/* Free all the Rx ring sk_buffs */
	for (i = 0; i < rx_ring->count; i++) {
		struct igb_rx_buffer *buffer_info = &rx_ring->rx_buffer_info[i];

		if (!buffer_info->page)
			continue;

		dma_unmap_page(rx_ring->dev,
			       buffer_info->dma,
			       PAGE_SIZE,
			       DMA_FROM_DEVICE);
		__free_page(buffer_info->page);

		buffer_info->page = NULL;
	}

	size = sizeof(struct igb_rx_buffer) * rx_ring->count;
	memset(rx_ring->rx_buffer_info, 0, size);

	/* Zero out the descriptor ring */
	memset(rx_ring->desc, 0, rx_ring->size);

	rx_ring->next_to_alloc = 0;
	rx_ring->next_to_clean = 0;
	rx_ring->next_to_use = 0;
}

/**
 *  igb_clean_all_rx_rings - Free Rx Buffers for all queues
 *  @adapter: board private structure
 **/
static void igb_clean_all_rx_rings(struct igb_adapter *adapter)
{
	int i;

	for (i = 0; i < adapter->num_rx_queues; i++)
		if (adapter->rx_ring[i])
			igb_clean_rx_ring(adapter->rx_ring[i]);
}

/**
 *  igb_set_mac - Change the Ethernet Address of the NIC
 *  @netdev: network interface device structure
 *  @p: pointer to an address structure
 *
 *  Returns 0 on success, negative on failure
 **/
static int igb_set_mac(struct net_device *netdev, void *p)
{
	struct igb_adapter *adapter = netdev_priv(netdev);
	struct e1000_hw *hw = &adapter->hw;
	struct sockaddr *addr = p;

	if (!is_valid_ether_addr(addr->sa_data))
		return -EADDRNOTAVAIL;

	memcpy(netdev->dev_addr, addr->sa_data, netdev->addr_len);
	memcpy(hw->mac.addr, addr->sa_data, netdev->addr_len);

	/* set the correct pool for the new PF MAC address in entry 0 */
	igb_rar_set_qsel(adapter, hw->mac.addr, 0,
			 adapter->vfs_allocated_count);

	return 0;
}

/**
 *  igb_write_mc_addr_list - write multicast addresses to MTA
 *  @netdev: network interface device structure
 *
 *  Writes multicast address list to the MTA hash table.
 *  Returns: -ENOMEM on failure
 *           0 on no addresses written
 *           X on writing X addresses to MTA
 **/
static int igb_write_mc_addr_list(struct net_device *netdev)
{
	struct igb_adapter *adapter = netdev_priv(netdev);
	struct e1000_hw *hw = &adapter->hw;
	struct netdev_hw_addr *ha;
	u8  *mta_list;
	int i;

	if (netdev_mc_empty(netdev)) {
		/* nothing to program, so clear mc list */
		igb_update_mc_addr_list(hw, NULL, 0);
		igb_restore_vf_multicasts(adapter);
		return 0;
	}

	mta_list = kzalloc(netdev_mc_count(netdev) * 6, GFP_ATOMIC);
	if (!mta_list)
		return -ENOMEM;

	/* The shared function expects a packed array of only addresses. */
	i = 0;
	netdev_for_each_mc_addr(ha, netdev)
		memcpy(mta_list + (i++ * ETH_ALEN), ha->addr, ETH_ALEN);

	igb_update_mc_addr_list(hw, mta_list, i);
	kfree(mta_list);

	return netdev_mc_count(netdev);
}

/**
 *  igb_write_uc_addr_list - write unicast addresses to RAR table
 *  @netdev: network interface device structure
 *
 *  Writes unicast address list to the RAR table.
 *  Returns: -ENOMEM on failure/insufficient address space
 *           0 on no addresses written
 *           X on writing X addresses to the RAR table
 **/
static int igb_write_uc_addr_list(struct net_device *netdev)
{
	struct igb_adapter *adapter = netdev_priv(netdev);
	struct e1000_hw *hw = &adapter->hw;
	unsigned int vfn = adapter->vfs_allocated_count;
	unsigned int rar_entries = hw->mac.rar_entry_count - (vfn + 1);
	int count = 0;

	/* return ENOMEM indicating insufficient memory for addresses */
	if (netdev_uc_count(netdev) > rar_entries)
		return -ENOMEM;

	if (!netdev_uc_empty(netdev) && rar_entries) {
		struct netdev_hw_addr *ha;

		netdev_for_each_uc_addr(ha, netdev) {
			if (!rar_entries)
				break;
			igb_rar_set_qsel(adapter, ha->addr,
					 rar_entries--,
					 vfn);
			count++;
		}
	}
	/* write the addresses in reverse order to avoid write combining */
	for (; rar_entries > 0 ; rar_entries--) {
		wr32(E1000_RAH(rar_entries), 0);
		wr32(E1000_RAL(rar_entries), 0);
	}
	wrfl();

	return count;
}

static int igb_vlan_promisc_enable(struct igb_adapter *adapter)
{
	struct e1000_hw *hw = &adapter->hw;
	u32 i, pf_id;

	switch (hw->mac.type) {
	case e1000_i210:
	case e1000_i211:
	case e1000_i350:
		/* VLAN filtering needed for VLAN prio filter */
		if (adapter->netdev->features & NETIF_F_NTUPLE)
			break;
		/* fall through */
	case e1000_82576:
	case e1000_82580:
	case e1000_i354:
		/* VLAN filtering needed for pool filtering */
		if (adapter->vfs_allocated_count)
			break;
		/* fall through */
	default:
		return 1;
	}

	/* We are already in VLAN promisc, nothing to do */
	if (adapter->flags & IGB_FLAG_VLAN_PROMISC)
		return 0;

	if (!adapter->vfs_allocated_count)
		goto set_vfta;

	/* Add PF to all active pools */
	pf_id = adapter->vfs_allocated_count + E1000_VLVF_POOLSEL_SHIFT;

	for (i = E1000_VLVF_ARRAY_SIZE; --i;) {
		u32 vlvf = rd32(E1000_VLVF(i));

		vlvf |= 1 << pf_id;
		wr32(E1000_VLVF(i), vlvf);
	}

set_vfta:
	/* Set all bits in the VLAN filter table array */
	for (i = E1000_VLAN_FILTER_TBL_SIZE; i--;)
		hw->mac.ops.write_vfta(hw, i, ~0U);

	/* Set flag so we don't redo unnecessary work */
	adapter->flags |= IGB_FLAG_VLAN_PROMISC;

	return 0;
}

#define VFTA_BLOCK_SIZE 8
static void igb_scrub_vfta(struct igb_adapter *adapter, u32 vfta_offset)
{
	struct e1000_hw *hw = &adapter->hw;
	u32 vfta[VFTA_BLOCK_SIZE] = { 0 };
	u32 vid_start = vfta_offset * 32;
	u32 vid_end = vid_start + (VFTA_BLOCK_SIZE * 32);
	u32 i, vid, word, bits, pf_id;

	/* guarantee that we don't scrub out management VLAN */
	vid = adapter->mng_vlan_id;
	if (vid >= vid_start && vid < vid_end)
		vfta[(vid - vid_start) / 32] |= 1 << (vid % 32);

	if (!adapter->vfs_allocated_count)
		goto set_vfta;

	pf_id = adapter->vfs_allocated_count + E1000_VLVF_POOLSEL_SHIFT;

	for (i = E1000_VLVF_ARRAY_SIZE; --i;) {
		u32 vlvf = rd32(E1000_VLVF(i));

		/* pull VLAN ID from VLVF */
		vid = vlvf & VLAN_VID_MASK;

		/* only concern ourselves with a certain range */
		if (vid < vid_start || vid >= vid_end)
			continue;

		if (vlvf & E1000_VLVF_VLANID_ENABLE) {
			/* record VLAN ID in VFTA */
			vfta[(vid - vid_start) / 32] |= 1 << (vid % 32);

			/* if PF is part of this then continue */
			if (test_bit(vid, adapter->active_vlans))
				continue;
		}

		/* remove PF from the pool */
		bits = ~(1 << pf_id);
		bits &= rd32(E1000_VLVF(i));
		wr32(E1000_VLVF(i), bits);
	}

set_vfta:
	/* extract values from active_vlans and write back to VFTA */
	for (i = VFTA_BLOCK_SIZE; i--;) {
		vid = (vfta_offset + i) * 32;
		word = vid / BITS_PER_LONG;
		bits = vid % BITS_PER_LONG;

		vfta[i] |= adapter->active_vlans[word] >> bits;

		hw->mac.ops.write_vfta(hw, vfta_offset + i, vfta[i]);
	}
}

static void igb_vlan_promisc_disable(struct igb_adapter *adapter)
{
	u32 i;

	/* We are not in VLAN promisc, nothing to do */
	if (!(adapter->flags & IGB_FLAG_VLAN_PROMISC))
		return;

	/* Set flag so we don't redo unnecessary work */
	adapter->flags &= ~IGB_FLAG_VLAN_PROMISC;

	for (i = 0; i < E1000_VLAN_FILTER_TBL_SIZE; i += VFTA_BLOCK_SIZE)
		igb_scrub_vfta(adapter, i);
}

/**
 *  igb_set_rx_mode - Secondary Unicast, Multicast and Promiscuous mode set
 *  @netdev: network interface device structure
 *
 *  The set_rx_mode entry point is called whenever the unicast or multicast
 *  address lists or the network interface flags are updated.  This routine is
 *  responsible for configuring the hardware for proper unicast, multicast,
 *  promiscuous mode, and all-multi behavior.
 **/
static void igb_set_rx_mode(struct net_device *netdev)
{
	struct igb_adapter *adapter = netdev_priv(netdev);
	struct e1000_hw *hw = &adapter->hw;
	unsigned int vfn = adapter->vfs_allocated_count;
	u32 rctl = 0, vmolr = 0;
	int count;

	/* Check for Promiscuous and All Multicast modes */
	if (netdev->flags & IFF_PROMISC) {
		rctl |= E1000_RCTL_UPE | E1000_RCTL_MPE;
		vmolr |= E1000_VMOLR_MPME;

		/* enable use of UTA filter to force packets to default pool */
		if (hw->mac.type == e1000_82576)
			vmolr |= E1000_VMOLR_ROPE;
	} else {
		if (netdev->flags & IFF_ALLMULTI) {
			rctl |= E1000_RCTL_MPE;
			vmolr |= E1000_VMOLR_MPME;
		} else {
			/* Write addresses to the MTA, if the attempt fails
			 * then we should just turn on promiscuous mode so
			 * that we can at least receive multicast traffic
			 */
			count = igb_write_mc_addr_list(netdev);
			if (count < 0) {
				rctl |= E1000_RCTL_MPE;
				vmolr |= E1000_VMOLR_MPME;
			} else if (count) {
				vmolr |= E1000_VMOLR_ROMPE;
			}
		}
	}

	/* Write addresses to available RAR registers, if there is not
	 * sufficient space to store all the addresses then enable
	 * unicast promiscuous mode
	 */
	count = igb_write_uc_addr_list(netdev);
	if (count < 0) {
		rctl |= E1000_RCTL_UPE;
		vmolr |= E1000_VMOLR_ROPE;
	}

	/* enable VLAN filtering by default */
	rctl |= E1000_RCTL_VFE;

	/* disable VLAN filtering for modes that require it */
	if ((netdev->flags & IFF_PROMISC) ||
	    (netdev->features & NETIF_F_RXALL)) {
		/* if we fail to set all rules then just clear VFE */
		if (igb_vlan_promisc_enable(adapter))
			rctl &= ~E1000_RCTL_VFE;
	} else {
		igb_vlan_promisc_disable(adapter);
	}

	/* update state of unicast, multicast, and VLAN filtering modes */
	rctl |= rd32(E1000_RCTL) & ~(E1000_RCTL_UPE | E1000_RCTL_MPE |
				     E1000_RCTL_VFE);
	wr32(E1000_RCTL, rctl);

	/* In order to support SR-IOV and eventually VMDq it is necessary to set
	 * the VMOLR to enable the appropriate modes.  Without this workaround
	 * we will have issues with VLAN tag stripping not being done for frames
	 * that are only arriving because we are the default pool
	 */
	if ((hw->mac.type < e1000_82576) || (hw->mac.type > e1000_i350))
		return;

	/* set UTA to appropriate mode */
	igb_set_uta(adapter, !!(vmolr & E1000_VMOLR_ROPE));

	vmolr |= rd32(E1000_VMOLR(vfn)) &
		 ~(E1000_VMOLR_ROPE | E1000_VMOLR_MPME | E1000_VMOLR_ROMPE);

	/* enable Rx jumbo frames, no need for restriction */
	vmolr &= ~E1000_VMOLR_RLPML_MASK;
	vmolr |= MAX_JUMBO_FRAME_SIZE | E1000_VMOLR_LPE;

	wr32(E1000_VMOLR(vfn), vmolr);
	wr32(E1000_RLPML, MAX_JUMBO_FRAME_SIZE);

	igb_restore_vf_multicasts(adapter);
}

static void igb_check_wvbr(struct igb_adapter *adapter)
{
	struct e1000_hw *hw = &adapter->hw;
	u32 wvbr = 0;

	switch (hw->mac.type) {
	case e1000_82576:
	case e1000_i350:
		wvbr = rd32(E1000_WVBR);
		if (!wvbr)
			return;
		break;
	default:
		break;
	}

	adapter->wvbr |= wvbr;
}

#define IGB_STAGGERED_QUEUE_OFFSET 8

static void igb_spoof_check(struct igb_adapter *adapter)
{
	int j;

	if (!adapter->wvbr)
		return;

	for (j = 0; j < adapter->vfs_allocated_count; j++) {
		if (adapter->wvbr & (1 << j) ||
		    adapter->wvbr & (1 << (j + IGB_STAGGERED_QUEUE_OFFSET))) {
			dev_warn(&adapter->pdev->dev,
				"Spoof event(s) detected on VF %d\n", j);
			adapter->wvbr &=
				~((1 << j) |
				  (1 << (j + IGB_STAGGERED_QUEUE_OFFSET)));
		}
	}
}

/* Need to wait a few seconds after link up to get diagnostic information from
 * the phy
 */
static void igb_update_phy_info(unsigned long data)
{
	struct igb_adapter *adapter = (struct igb_adapter *) data;
	igb_get_phy_info(&adapter->hw);
}

/**
 *  igb_has_link - check shared code for link and determine up/down
 *  @adapter: pointer to driver private info
 **/
bool igb_has_link(struct igb_adapter *adapter)
{
	struct e1000_hw *hw = &adapter->hw;
	bool link_active = false;

	/* get_link_status is set on LSC (link status) interrupt or
	 * rx sequence error interrupt.  get_link_status will stay
	 * false until the e1000_check_for_link establishes link
	 * for copper adapters ONLY
	 */
	switch (hw->phy.media_type) {
	case e1000_media_type_copper:
		if (!hw->mac.get_link_status)
			return true;
	case e1000_media_type_internal_serdes:
		hw->mac.ops.check_for_link(hw);
		link_active = !hw->mac.get_link_status;
		break;
	default:
	case e1000_media_type_unknown:
		break;
	}

	if (((hw->mac.type == e1000_i210) ||
	     (hw->mac.type == e1000_i211)) &&
	     (hw->phy.id == I210_I_PHY_ID)) {
		if (!netif_carrier_ok(adapter->netdev)) {
			adapter->flags &= ~IGB_FLAG_NEED_LINK_UPDATE;
		} else if (!(adapter->flags & IGB_FLAG_NEED_LINK_UPDATE)) {
			adapter->flags |= IGB_FLAG_NEED_LINK_UPDATE;
			adapter->link_check_timeout = jiffies;
		}
	}

	return link_active;
}

static bool igb_thermal_sensor_event(struct e1000_hw *hw, u32 event)
{
	bool ret = false;
	u32 ctrl_ext, thstat;

	/* check for thermal sensor event on i350 copper only */
	if (hw->mac.type == e1000_i350) {
		thstat = rd32(E1000_THSTAT);
		ctrl_ext = rd32(E1000_CTRL_EXT);

		if ((hw->phy.media_type == e1000_media_type_copper) &&
		    !(ctrl_ext & E1000_CTRL_EXT_LINK_MODE_SGMII))
			ret = !!(thstat & event);
	}

	return ret;
}

/**
 *  igb_check_lvmmc - check for malformed packets received
 *  and indicated in LVMMC register
 *  @adapter: pointer to adapter
 **/
static void igb_check_lvmmc(struct igb_adapter *adapter)
{
	struct e1000_hw *hw = &adapter->hw;
	u32 lvmmc;

	lvmmc = rd32(E1000_LVMMC);
	if (lvmmc) {
		if (unlikely(net_ratelimit())) {
			netdev_warn(adapter->netdev,
				    "malformed Tx packet detected and dropped, LVMMC:0x%08x\n",
				    lvmmc);
		}
	}
}

/**
 *  igb_watchdog - Timer Call-back
 *  @data: pointer to adapter cast into an unsigned long
 **/
static void igb_watchdog(unsigned long data)
{
	struct igb_adapter *adapter = (struct igb_adapter *)data;
	/* Do the rest outside of interrupt context */
	schedule_work(&adapter->watchdog_task);
}

static void igb_watchdog_task(struct work_struct *work)
{
	struct igb_adapter *adapter = container_of(work,
						   struct igb_adapter,
						   watchdog_task);
	struct e1000_hw *hw = &adapter->hw;
	struct e1000_phy_info *phy = &hw->phy;
	struct net_device *netdev = adapter->netdev;
	u32 link;
	int i;
	u32 connsw;
	u16 phy_data, retry_count = 20;

	link = igb_has_link(adapter);

	if (adapter->flags & IGB_FLAG_NEED_LINK_UPDATE) {
		if (time_after(jiffies, (adapter->link_check_timeout + HZ)))
			adapter->flags &= ~IGB_FLAG_NEED_LINK_UPDATE;
		else
			link = false;
	}

	/* Force link down if we have fiber to swap to */
	if (adapter->flags & IGB_FLAG_MAS_ENABLE) {
		if (hw->phy.media_type == e1000_media_type_copper) {
			connsw = rd32(E1000_CONNSW);
			if (!(connsw & E1000_CONNSW_AUTOSENSE_EN))
				link = 0;
		}
	}
	if (link) {
		/* Perform a reset if the media type changed. */
		if (hw->dev_spec._82575.media_changed) {
			hw->dev_spec._82575.media_changed = false;
			adapter->flags |= IGB_FLAG_MEDIA_RESET;
			igb_reset(adapter);
		}
		/* Cancel scheduled suspend requests. */
		pm_runtime_resume(netdev->dev.parent);

		if (!netif_carrier_ok(netdev)) {
			u32 ctrl;

			hw->mac.ops.get_speed_and_duplex(hw,
							 &adapter->link_speed,
							 &adapter->link_duplex);

			ctrl = rd32(E1000_CTRL);
			/* Links status message must follow this format */
			netdev_info(netdev,
			       "igb: %s NIC Link is Up %d Mbps %s Duplex, Flow Control: %s\n",
			       netdev->name,
			       adapter->link_speed,
			       adapter->link_duplex == FULL_DUPLEX ?
			       "Full" : "Half",
			       (ctrl & E1000_CTRL_TFCE) &&
			       (ctrl & E1000_CTRL_RFCE) ? "RX/TX" :
			       (ctrl & E1000_CTRL_RFCE) ?  "RX" :
			       (ctrl & E1000_CTRL_TFCE) ?  "TX" : "None");

			/* disable EEE if enabled */
			if ((adapter->flags & IGB_FLAG_EEE) &&
				(adapter->link_duplex == HALF_DUPLEX)) {
				dev_info(&adapter->pdev->dev,
				"EEE Disabled: unsupported at half duplex. Re-enable using ethtool when at full duplex.\n");
				adapter->hw.dev_spec._82575.eee_disable = true;
				adapter->flags &= ~IGB_FLAG_EEE;
			}

			/* check if SmartSpeed worked */
			igb_check_downshift(hw);
			if (phy->speed_downgraded)
				netdev_warn(netdev, "Link Speed was downgraded by SmartSpeed\n");

			/* check for thermal sensor event */
			if (igb_thermal_sensor_event(hw,
			    E1000_THSTAT_LINK_THROTTLE))
				netdev_info(netdev, "The network adapter link speed was downshifted because it overheated\n");

			/* adjust timeout factor according to speed/duplex */
			adapter->tx_timeout_factor = 1;
			switch (adapter->link_speed) {
			case SPEED_10:
				adapter->tx_timeout_factor = 14;
				break;
			case SPEED_100:
				/* maybe add some timeout factor ? */
				break;
			}

			if (adapter->link_speed != SPEED_1000)
				goto no_wait;

			/* wait for Remote receiver status OK */
retry_read_status:
			if (!igb_read_phy_reg(hw, PHY_1000T_STATUS,
					      &phy_data)) {
				if (!(phy_data & SR_1000T_REMOTE_RX_STATUS) &&
				    retry_count) {
					msleep(100);
					retry_count--;
					goto retry_read_status;
				} else if (!retry_count) {
					dev_err(&adapter->pdev->dev, "exceed max 2 second\n");
				}
			} else {
				dev_err(&adapter->pdev->dev, "read 1000Base-T Status Reg\n");
			}
no_wait:
			netif_carrier_on(netdev);

			igb_ping_all_vfs(adapter);
			igb_check_vf_rate_limit(adapter);

			/* link state has changed, schedule phy info update */
			if (!test_bit(__IGB_DOWN, &adapter->state))
				mod_timer(&adapter->phy_info_timer,
					  round_jiffies(jiffies + 2 * HZ));
		}
	} else {
		if (netif_carrier_ok(netdev)) {
			adapter->link_speed = 0;
			adapter->link_duplex = 0;

			/* check for thermal sensor event */
			if (igb_thermal_sensor_event(hw,
			    E1000_THSTAT_PWR_DOWN)) {
				netdev_err(netdev, "The network adapter was stopped because it overheated\n");
			}

			/* Links status message must follow this format */
			netdev_info(netdev, "igb: %s NIC Link is Down\n",
			       netdev->name);
			netif_carrier_off(netdev);

			igb_ping_all_vfs(adapter);

			/* link state has changed, schedule phy info update */
			if (!test_bit(__IGB_DOWN, &adapter->state))
				mod_timer(&adapter->phy_info_timer,
					  round_jiffies(jiffies + 2 * HZ));

			/* link is down, time to check for alternate media */
			if (adapter->flags & IGB_FLAG_MAS_ENABLE) {
				igb_check_swap_media(adapter);
				if (adapter->flags & IGB_FLAG_MEDIA_RESET) {
					schedule_work(&adapter->reset_task);
					/* return immediately */
					return;
				}
			}
			pm_schedule_suspend(netdev->dev.parent,
					    MSEC_PER_SEC * 5);

		/* also check for alternate media here */
		} else if (!netif_carrier_ok(netdev) &&
			   (adapter->flags & IGB_FLAG_MAS_ENABLE)) {
			igb_check_swap_media(adapter);
			if (adapter->flags & IGB_FLAG_MEDIA_RESET) {
				schedule_work(&adapter->reset_task);
				/* return immediately */
				return;
			}
		}
	}

	spin_lock(&adapter->stats64_lock);
	igb_update_stats(adapter, &adapter->stats64);
	spin_unlock(&adapter->stats64_lock);

	for (i = 0; i < adapter->num_tx_queues; i++) {
		struct igb_ring *tx_ring = adapter->tx_ring[i];
		if (!netif_carrier_ok(netdev)) {
			/* We've lost link, so the controller stops DMA,
			 * but we've got queued Tx work that's never going
			 * to get done, so reset controller to flush Tx.
			 * (Do the reset outside of interrupt context).
			 */
			if (igb_desc_unused(tx_ring) + 1 < tx_ring->count) {
				adapter->tx_timeout_count++;
				schedule_work(&adapter->reset_task);
				/* return immediately since reset is imminent */
				return;
			}
		}

		/* Force detection of hung controller every watchdog period */
		set_bit(IGB_RING_FLAG_TX_DETECT_HANG, &tx_ring->flags);
	}

	/* Cause software interrupt to ensure Rx ring is cleaned */
	if (adapter->flags & IGB_FLAG_HAS_MSIX) {
		u32 eics = 0;

		for (i = 0; i < adapter->num_q_vectors; i++)
			eics |= adapter->q_vector[i]->eims_value;
		wr32(E1000_EICS, eics);
	} else {
		wr32(E1000_ICS, E1000_ICS_RXDMT0);
	}

	igb_spoof_check(adapter);
	igb_ptp_rx_hang(adapter);

	/* Check LVMMC register on i350/i354 only */
	if ((adapter->hw.mac.type == e1000_i350) ||
	    (adapter->hw.mac.type == e1000_i354))
		igb_check_lvmmc(adapter);

	/* Reset the timer */
	if (!test_bit(__IGB_DOWN, &adapter->state)) {
		if (adapter->flags & IGB_FLAG_NEED_LINK_UPDATE)
			mod_timer(&adapter->watchdog_timer,
				  round_jiffies(jiffies +  HZ));
		else
			mod_timer(&adapter->watchdog_timer,
				  round_jiffies(jiffies + 2 * HZ));
	}
}

enum latency_range {
	lowest_latency = 0,
	low_latency = 1,
	bulk_latency = 2,
	latency_invalid = 255
};

/**
 *  igb_update_ring_itr - update the dynamic ITR value based on packet size
 *  @q_vector: pointer to q_vector
 *
 *  Stores a new ITR value based on strictly on packet size.  This
 *  algorithm is less sophisticated than that used in igb_update_itr,
 *  due to the difficulty of synchronizing statistics across multiple
 *  receive rings.  The divisors and thresholds used by this function
 *  were determined based on theoretical maximum wire speed and testing
 *  data, in order to minimize response time while increasing bulk
 *  throughput.
 *  This functionality is controlled by ethtool's coalescing settings.
 *  NOTE:  This function is called only when operating in a multiqueue
 *         receive environment.
 **/
static void igb_update_ring_itr(struct igb_q_vector *q_vector)
{
	int new_val = q_vector->itr_val;
	int avg_wire_size = 0;
	struct igb_adapter *adapter = q_vector->adapter;
	unsigned int packets;

	/* For non-gigabit speeds, just fix the interrupt rate at 4000
	 * ints/sec - ITR timer value of 120 ticks.
	 */
	if (adapter->link_speed != SPEED_1000) {
		new_val = IGB_4K_ITR;
		goto set_itr_val;
	}

	packets = q_vector->rx.total_packets;
	if (packets)
		avg_wire_size = q_vector->rx.total_bytes / packets;

	packets = q_vector->tx.total_packets;
	if (packets)
		avg_wire_size = max_t(u32, avg_wire_size,
				      q_vector->tx.total_bytes / packets);

	/* if avg_wire_size isn't set no work was done */
	if (!avg_wire_size)
		goto clear_counts;

	/* Add 24 bytes to size to account for CRC, preamble, and gap */
	avg_wire_size += 24;

	/* Don't starve jumbo frames */
	avg_wire_size = min(avg_wire_size, 3000);

	/* Give a little boost to mid-size frames */
	if ((avg_wire_size > 300) && (avg_wire_size < 1200))
		new_val = avg_wire_size / 3;
	else
		new_val = avg_wire_size / 2;

	/* conservative mode (itr 3) eliminates the lowest_latency setting */
	if (new_val < IGB_20K_ITR &&
	    ((q_vector->rx.ring && adapter->rx_itr_setting == 3) ||
	     (!q_vector->rx.ring && adapter->tx_itr_setting == 3)))
		new_val = IGB_20K_ITR;

set_itr_val:
	if (new_val != q_vector->itr_val) {
		q_vector->itr_val = new_val;
		q_vector->set_itr = 1;
	}
clear_counts:
	q_vector->rx.total_bytes = 0;
	q_vector->rx.total_packets = 0;
	q_vector->tx.total_bytes = 0;
	q_vector->tx.total_packets = 0;
}

/**
 *  igb_update_itr - update the dynamic ITR value based on statistics
 *  @q_vector: pointer to q_vector
 *  @ring_container: ring info to update the itr for
 *
 *  Stores a new ITR value based on packets and byte
 *  counts during the last interrupt.  The advantage of per interrupt
 *  computation is faster updates and more accurate ITR for the current
 *  traffic pattern.  Constants in this function were computed
 *  based on theoretical maximum wire speed and thresholds were set based
 *  on testing data as well as attempting to minimize response time
 *  while increasing bulk throughput.
 *  This functionality is controlled by ethtool's coalescing settings.
 *  NOTE:  These calculations are only valid when operating in a single-
 *         queue environment.
 **/
static void igb_update_itr(struct igb_q_vector *q_vector,
			   struct igb_ring_container *ring_container)
{
	unsigned int packets = ring_container->total_packets;
	unsigned int bytes = ring_container->total_bytes;
	u8 itrval = ring_container->itr;

	/* no packets, exit with status unchanged */
	if (packets == 0)
		return;

	switch (itrval) {
	case lowest_latency:
		/* handle TSO and jumbo frames */
		if (bytes/packets > 8000)
			itrval = bulk_latency;
		else if ((packets < 5) && (bytes > 512))
			itrval = low_latency;
		break;
	case low_latency:  /* 50 usec aka 20000 ints/s */
		if (bytes > 10000) {
			/* this if handles the TSO accounting */
			if (bytes/packets > 8000)
				itrval = bulk_latency;
			else if ((packets < 10) || ((bytes/packets) > 1200))
				itrval = bulk_latency;
			else if ((packets > 35))
				itrval = lowest_latency;
		} else if (bytes/packets > 2000) {
			itrval = bulk_latency;
		} else if (packets <= 2 && bytes < 512) {
			itrval = lowest_latency;
		}
		break;
	case bulk_latency: /* 250 usec aka 4000 ints/s */
		if (bytes > 25000) {
			if (packets > 35)
				itrval = low_latency;
		} else if (bytes < 1500) {
			itrval = low_latency;
		}
		break;
	}

	/* clear work counters since we have the values we need */
	ring_container->total_bytes = 0;
	ring_container->total_packets = 0;

	/* write updated itr to ring container */
	ring_container->itr = itrval;
}

static void igb_set_itr(struct igb_q_vector *q_vector)
{
	struct igb_adapter *adapter = q_vector->adapter;
	u32 new_itr = q_vector->itr_val;
	u8 current_itr = 0;

	/* for non-gigabit speeds, just fix the interrupt rate at 4000 */
	if (adapter->link_speed != SPEED_1000) {
		current_itr = 0;
		new_itr = IGB_4K_ITR;
		goto set_itr_now;
	}

	igb_update_itr(q_vector, &q_vector->tx);
	igb_update_itr(q_vector, &q_vector->rx);

	current_itr = max(q_vector->rx.itr, q_vector->tx.itr);

	/* conservative mode (itr 3) eliminates the lowest_latency setting */
	if (current_itr == lowest_latency &&
	    ((q_vector->rx.ring && adapter->rx_itr_setting == 3) ||
	     (!q_vector->rx.ring && adapter->tx_itr_setting == 3)))
		current_itr = low_latency;

	switch (current_itr) {
	/* counts and packets in update_itr are dependent on these numbers */
	case lowest_latency:
		new_itr = IGB_70K_ITR; /* 70,000 ints/sec */
		break;
	case low_latency:
		new_itr = IGB_20K_ITR; /* 20,000 ints/sec */
		break;
	case bulk_latency:
		new_itr = IGB_4K_ITR;  /* 4,000 ints/sec */
		break;
	default:
		break;
	}

set_itr_now:
	if (new_itr != q_vector->itr_val) {
		/* this attempts to bias the interrupt rate towards Bulk
		 * by adding intermediate steps when interrupt rate is
		 * increasing
		 */
		new_itr = new_itr > q_vector->itr_val ?
			  max((new_itr * q_vector->itr_val) /
			  (new_itr + (q_vector->itr_val >> 2)),
			  new_itr) : new_itr;
		/* Don't write the value here; it resets the adapter's
		 * internal timer, and causes us to delay far longer than
		 * we should between interrupts.  Instead, we write the ITR
		 * value at the beginning of the next interrupt so the timing
		 * ends up being correct.
		 */
		q_vector->itr_val = new_itr;
		q_vector->set_itr = 1;
	}
}

static void igb_tx_ctxtdesc(struct igb_ring *tx_ring, u32 vlan_macip_lens,
			    u32 type_tucmd, u32 mss_l4len_idx)
{
	struct e1000_adv_tx_context_desc *context_desc;
	u16 i = tx_ring->next_to_use;

	context_desc = IGB_TX_CTXTDESC(tx_ring, i);

	i++;
	tx_ring->next_to_use = (i < tx_ring->count) ? i : 0;

	/* set bits to identify this as an advanced context descriptor */
	type_tucmd |= E1000_TXD_CMD_DEXT | E1000_ADVTXD_DTYP_CTXT;

	/* For 82575, context index must be unique per ring. */
	if (test_bit(IGB_RING_FLAG_TX_CTX_IDX, &tx_ring->flags))
		mss_l4len_idx |= tx_ring->reg_idx << 4;

	context_desc->vlan_macip_lens	= cpu_to_le32(vlan_macip_lens);
	context_desc->seqnum_seed	= 0;
	context_desc->type_tucmd_mlhl	= cpu_to_le32(type_tucmd);
	context_desc->mss_l4len_idx	= cpu_to_le32(mss_l4len_idx);
}

static int igb_tso(struct igb_ring *tx_ring,
		   struct igb_tx_buffer *first,
		   u8 *hdr_len)
{
	struct sk_buff *skb = first->skb;
	u32 vlan_macip_lens, type_tucmd;
	u32 mss_l4len_idx, l4len;
	int err;

	if (skb->ip_summed != CHECKSUM_PARTIAL)
		return 0;

	if (!skb_is_gso(skb))
		return 0;

	err = skb_cow_head(skb, 0);
	if (err < 0)
		return err;

	/* ADV DTYP TUCMD MKRLOC/ISCSIHEDLEN */
	type_tucmd = E1000_ADVTXD_TUCMD_L4T_TCP;

	if (first->protocol == htons(ETH_P_IP)) {
		struct iphdr *iph = ip_hdr(skb);
		iph->tot_len = 0;
		iph->check = 0;
		tcp_hdr(skb)->check = ~csum_tcpudp_magic(iph->saddr,
							 iph->daddr, 0,
							 IPPROTO_TCP,
							 0);
		type_tucmd |= E1000_ADVTXD_TUCMD_IPV4;
		first->tx_flags |= IGB_TX_FLAGS_TSO |
				   IGB_TX_FLAGS_CSUM |
				   IGB_TX_FLAGS_IPV4;
	} else if (skb_is_gso_v6(skb)) {
		ipv6_hdr(skb)->payload_len = 0;
		tcp_hdr(skb)->check = ~csum_ipv6_magic(&ipv6_hdr(skb)->saddr,
						       &ipv6_hdr(skb)->daddr,
						       0, IPPROTO_TCP, 0);
		first->tx_flags |= IGB_TX_FLAGS_TSO |
				   IGB_TX_FLAGS_CSUM;
	}

	/* compute header lengths */
	l4len = tcp_hdrlen(skb);
	*hdr_len = skb_transport_offset(skb) + l4len;

	/* update gso size and bytecount with header size */
	first->gso_segs = skb_shinfo(skb)->gso_segs;
	first->bytecount += (first->gso_segs - 1) * *hdr_len;

	/* MSS L4LEN IDX */
	mss_l4len_idx = l4len << E1000_ADVTXD_L4LEN_SHIFT;
	mss_l4len_idx |= skb_shinfo(skb)->gso_size << E1000_ADVTXD_MSS_SHIFT;

	/* VLAN MACLEN IPLEN */
	vlan_macip_lens = skb_network_header_len(skb);
	vlan_macip_lens |= skb_network_offset(skb) << E1000_ADVTXD_MACLEN_SHIFT;
	vlan_macip_lens |= first->tx_flags & IGB_TX_FLAGS_VLAN_MASK;

	igb_tx_ctxtdesc(tx_ring, vlan_macip_lens, type_tucmd, mss_l4len_idx);

	return 1;
}

static inline bool igb_ipv6_csum_is_sctp(struct sk_buff *skb)
{
	unsigned int offset = 0;

	ipv6_find_hdr(skb, &offset, IPPROTO_SCTP, NULL, NULL);

	return offset == skb_checksum_start_offset(skb);
}

static void igb_tx_csum(struct igb_ring *tx_ring, struct igb_tx_buffer *first)
{
	struct sk_buff *skb = first->skb;
	u32 vlan_macip_lens = 0;
	u32 type_tucmd = 0;

	if (skb->ip_summed != CHECKSUM_PARTIAL) {
csum_failed:
		if (!(first->tx_flags & IGB_TX_FLAGS_VLAN))
			return;
		goto no_csum;
	}

	switch (skb->csum_offset) {
	case offsetof(struct tcphdr, check):
		type_tucmd = E1000_ADVTXD_TUCMD_L4T_TCP;
		/* fall through */
	case offsetof(struct udphdr, check):
		break;
	case offsetof(struct sctphdr, checksum):
		/* validate that this is actually an SCTP request */
		if (((first->protocol == htons(ETH_P_IP)) &&
		     (ip_hdr(skb)->protocol == IPPROTO_SCTP)) ||
		    ((first->protocol == htons(ETH_P_IPV6)) &&
		     igb_ipv6_csum_is_sctp(skb))) {
			type_tucmd = E1000_ADVTXD_TUCMD_L4T_SCTP;
			break;
		}
	default:
		skb_checksum_help(skb);
		goto csum_failed;
	}

	/* update TX checksum flag */
	first->tx_flags |= IGB_TX_FLAGS_CSUM;
	vlan_macip_lens = skb_checksum_start_offset(skb) -
			  skb_network_offset(skb);
no_csum:
	vlan_macip_lens |= skb_network_offset(skb) << E1000_ADVTXD_MACLEN_SHIFT;
	vlan_macip_lens |= first->tx_flags & IGB_TX_FLAGS_VLAN_MASK;

	igb_tx_ctxtdesc(tx_ring, vlan_macip_lens, type_tucmd, 0);
}

#define IGB_SET_FLAG(_input, _flag, _result) \
	((_flag <= _result) ? \
	 ((u32)(_input & _flag) * (_result / _flag)) : \
	 ((u32)(_input & _flag) / (_flag / _result)))

static u32 igb_tx_cmd_type(struct sk_buff *skb, u32 tx_flags)
{
	/* set type for advanced descriptor with frame checksum insertion */
	u32 cmd_type = E1000_ADVTXD_DTYP_DATA |
		       E1000_ADVTXD_DCMD_DEXT |
		       E1000_ADVTXD_DCMD_IFCS;

	/* set HW vlan bit if vlan is present */
	cmd_type |= IGB_SET_FLAG(tx_flags, IGB_TX_FLAGS_VLAN,
				 (E1000_ADVTXD_DCMD_VLE));

	/* set segmentation bits for TSO */
	cmd_type |= IGB_SET_FLAG(tx_flags, IGB_TX_FLAGS_TSO,
				 (E1000_ADVTXD_DCMD_TSE));

	/* set timestamp bit if present */
	cmd_type |= IGB_SET_FLAG(tx_flags, IGB_TX_FLAGS_TSTAMP,
				 (E1000_ADVTXD_MAC_TSTAMP));

	/* insert frame checksum */
	cmd_type ^= IGB_SET_FLAG(skb->no_fcs, 1, E1000_ADVTXD_DCMD_IFCS);

	return cmd_type;
}

static void igb_tx_olinfo_status(struct igb_ring *tx_ring,
				 union e1000_adv_tx_desc *tx_desc,
				 u32 tx_flags, unsigned int paylen)
{
	u32 olinfo_status = paylen << E1000_ADVTXD_PAYLEN_SHIFT;

	/* 82575 requires a unique index per ring */
	if (test_bit(IGB_RING_FLAG_TX_CTX_IDX, &tx_ring->flags))
		olinfo_status |= tx_ring->reg_idx << 4;

	/* insert L4 checksum */
	olinfo_status |= IGB_SET_FLAG(tx_flags,
				      IGB_TX_FLAGS_CSUM,
				      (E1000_TXD_POPTS_TXSM << 8));

	/* insert IPv4 checksum */
	olinfo_status |= IGB_SET_FLAG(tx_flags,
				      IGB_TX_FLAGS_IPV4,
				      (E1000_TXD_POPTS_IXSM << 8));

	tx_desc->read.olinfo_status = cpu_to_le32(olinfo_status);
}

static int __igb_maybe_stop_tx(struct igb_ring *tx_ring, const u16 size)
{
	struct net_device *netdev = tx_ring->netdev;

	netif_stop_subqueue(netdev, tx_ring->queue_index);

	/* Herbert's original patch had:
	 *  smp_mb__after_netif_stop_queue();
	 * but since that doesn't exist yet, just open code it.
	 */
	smp_mb();

	/* We need to check again in a case another CPU has just
	 * made room available.
	 */
	if (igb_desc_unused(tx_ring) < size)
		return -EBUSY;

	/* A reprieve! */
	netif_wake_subqueue(netdev, tx_ring->queue_index);

	u64_stats_update_begin(&tx_ring->tx_syncp2);
	tx_ring->tx_stats.restart_queue2++;
	u64_stats_update_end(&tx_ring->tx_syncp2);

	return 0;
}

static inline int igb_maybe_stop_tx(struct igb_ring *tx_ring, const u16 size)
{
	if (igb_desc_unused(tx_ring) >= size)
		return 0;
	return __igb_maybe_stop_tx(tx_ring, size);
}

static void igb_tx_map(struct igb_ring *tx_ring,
		       struct igb_tx_buffer *first,
		       const u8 hdr_len)
{
	struct sk_buff *skb = first->skb;
	struct igb_tx_buffer *tx_buffer;
	union e1000_adv_tx_desc *tx_desc;
	struct skb_frag_struct *frag;
	dma_addr_t dma;
	unsigned int data_len, size;
	u32 tx_flags = first->tx_flags;
	u32 cmd_type = igb_tx_cmd_type(skb, tx_flags);
	u16 i = tx_ring->next_to_use;

	tx_desc = IGB_TX_DESC(tx_ring, i);

	igb_tx_olinfo_status(tx_ring, tx_desc, tx_flags, skb->len - hdr_len);

	size = skb_headlen(skb);
	data_len = skb->data_len;

	dma = dma_map_single(tx_ring->dev, skb->data, size, DMA_TO_DEVICE);

	tx_buffer = first;

	for (frag = &skb_shinfo(skb)->frags[0];; frag++) {
		if (dma_mapping_error(tx_ring->dev, dma))
			goto dma_error;

		/* record length, and DMA address */
		dma_unmap_len_set(tx_buffer, len, size);
		dma_unmap_addr_set(tx_buffer, dma, dma);

		tx_desc->read.buffer_addr = cpu_to_le64(dma);

		while (unlikely(size > IGB_MAX_DATA_PER_TXD)) {
			tx_desc->read.cmd_type_len =
				cpu_to_le32(cmd_type ^ IGB_MAX_DATA_PER_TXD);

			i++;
			tx_desc++;
			if (i == tx_ring->count) {
				tx_desc = IGB_TX_DESC(tx_ring, 0);
				i = 0;
			}
			tx_desc->read.olinfo_status = 0;

			dma += IGB_MAX_DATA_PER_TXD;
			size -= IGB_MAX_DATA_PER_TXD;

			tx_desc->read.buffer_addr = cpu_to_le64(dma);
		}

		if (likely(!data_len))
			break;

		tx_desc->read.cmd_type_len = cpu_to_le32(cmd_type ^ size);

		i++;
		tx_desc++;
		if (i == tx_ring->count) {
			tx_desc = IGB_TX_DESC(tx_ring, 0);
			i = 0;
		}
		tx_desc->read.olinfo_status = 0;

		size = skb_frag_size(frag);
		data_len -= size;

		dma = skb_frag_dma_map(tx_ring->dev, frag, 0,
				       size, DMA_TO_DEVICE);

		tx_buffer = &tx_ring->tx_buffer_info[i];
	}

	/* write last descriptor with RS and EOP bits */
	cmd_type |= size | IGB_TXD_DCMD;
	tx_desc->read.cmd_type_len = cpu_to_le32(cmd_type);

	netdev_tx_sent_queue(txring_txq(tx_ring), first->bytecount);

	/* set the timestamp */
	first->time_stamp = jiffies;

	/* Force memory writes to complete before letting h/w know there
	 * are new descriptors to fetch.  (Only applicable for weak-ordered
	 * memory model archs, such as IA-64).
	 *
	 * We also need this memory barrier to make certain all of the
	 * status bits have been updated before next_to_watch is written.
	 */
	wmb();

	/* set next_to_watch value indicating a packet is present */
	first->next_to_watch = tx_desc;

	i++;
	if (i == tx_ring->count)
		i = 0;

	tx_ring->next_to_use = i;

	/* Make sure there is space in the ring for the next send. */
	igb_maybe_stop_tx(tx_ring, DESC_NEEDED);

	if (netif_xmit_stopped(txring_txq(tx_ring)) || !skb->xmit_more) {
		writel(i, tx_ring->tail);

		/* we need this if more than one processor can write to our tail
		 * at a time, it synchronizes IO on IA64/Altix systems
		 */
		mmiowb();
	}
	return;

dma_error:
	dev_err(tx_ring->dev, "TX DMA map failed\n");

	/* clear dma mappings for failed tx_buffer_info map */
	for (;;) {
		tx_buffer = &tx_ring->tx_buffer_info[i];
		igb_unmap_and_free_tx_resource(tx_ring, tx_buffer);
		if (tx_buffer == first)
			break;
		if (i == 0)
			i = tx_ring->count;
		i--;
	}

	tx_ring->next_to_use = i;
}

netdev_tx_t igb_xmit_frame_ring(struct sk_buff *skb,
				struct igb_ring *tx_ring)
{
	struct igb_tx_buffer *first;
	int tso;
	u32 tx_flags = 0;
	unsigned short f;
	u16 count = TXD_USE_COUNT(skb_headlen(skb));
	__be16 protocol = vlan_get_protocol(skb);
	u8 hdr_len = 0;

	/* need: 1 descriptor per page * PAGE_SIZE/IGB_MAX_DATA_PER_TXD,
	 *       + 1 desc for skb_headlen/IGB_MAX_DATA_PER_TXD,
	 *       + 2 desc gap to keep tail from touching head,
	 *       + 1 desc for context descriptor,
	 * otherwise try next time
	 */
	for (f = 0; f < skb_shinfo(skb)->nr_frags; f++)
		count += TXD_USE_COUNT(skb_shinfo(skb)->frags[f].size);

	if (igb_maybe_stop_tx(tx_ring, count + 3)) {
		/* this is a hard error */
		return NETDEV_TX_BUSY;
	}

	/* record the location of the first descriptor for this packet */
	first = &tx_ring->tx_buffer_info[tx_ring->next_to_use];
	first->skb = skb;
	first->bytecount = skb->len;
	first->gso_segs = 1;

	if (unlikely(skb_shinfo(skb)->tx_flags & SKBTX_HW_TSTAMP)) {
		struct igb_adapter *adapter = netdev_priv(tx_ring->netdev);

		if (!test_and_set_bit_lock(__IGB_PTP_TX_IN_PROGRESS,
					   &adapter->state)) {
			skb_shinfo(skb)->tx_flags |= SKBTX_IN_PROGRESS;
			tx_flags |= IGB_TX_FLAGS_TSTAMP;

			adapter->ptp_tx_skb = skb_get(skb);
			adapter->ptp_tx_start = jiffies;
			if (adapter->hw.mac.type == e1000_82576)
				schedule_work(&adapter->ptp_tx_work);
		}
	}

	skb_tx_timestamp(skb);

	if (skb_vlan_tag_present(skb)) {
		tx_flags |= IGB_TX_FLAGS_VLAN;
		tx_flags |= (skb_vlan_tag_get(skb) << IGB_TX_FLAGS_VLAN_SHIFT);
	}

	/* record initial flags and protocol */
	first->tx_flags = tx_flags;
	first->protocol = protocol;

	tso = igb_tso(tx_ring, first, &hdr_len);
	if (tso < 0)
		goto out_drop;
	else if (!tso)
		igb_tx_csum(tx_ring, first);

	igb_tx_map(tx_ring, first, hdr_len);

	return NETDEV_TX_OK;

out_drop:
	igb_unmap_and_free_tx_resource(tx_ring, first);

	return NETDEV_TX_OK;
}

static inline struct igb_ring *igb_tx_queue_mapping(struct igb_adapter *adapter,
						    struct sk_buff *skb)
{
	unsigned int r_idx = skb->queue_mapping;

	if (r_idx >= adapter->num_tx_queues)
		r_idx = r_idx % adapter->num_tx_queues;

	return adapter->tx_ring[r_idx];
}

static netdev_tx_t igb_xmit_frame(struct sk_buff *skb,
				  struct net_device *netdev)
{
	struct igb_adapter *adapter = netdev_priv(netdev);

	/* The minimum packet size with TCTL.PSP set is 17 so pad the skb
	 * in order to meet this minimum size requirement.
	 */
	if (skb_put_padto(skb, 17))
		return NETDEV_TX_OK;

	return igb_xmit_frame_ring(skb, igb_tx_queue_mapping(adapter, skb));
}

/**
 *  igb_tx_timeout - Respond to a Tx Hang
 *  @netdev: network interface device structure
 **/
static void igb_tx_timeout(struct net_device *netdev)
{
	struct igb_adapter *adapter = netdev_priv(netdev);
	struct e1000_hw *hw = &adapter->hw;

	/* Do the reset outside of interrupt context */
	adapter->tx_timeout_count++;

	if (hw->mac.type >= e1000_82580)
		hw->dev_spec._82575.global_device_reset = true;

	schedule_work(&adapter->reset_task);
	wr32(E1000_EICS,
	     (adapter->eims_enable_mask & ~adapter->eims_other));
}

static void igb_reset_task(struct work_struct *work)
{
	struct igb_adapter *adapter;
	adapter = container_of(work, struct igb_adapter, reset_task);

	igb_dump(adapter);
	netdev_err(adapter->netdev, "Reset adapter\n");
	igb_reinit_locked(adapter);
}

/**
 *  igb_get_stats64 - Get System Network Statistics
 *  @netdev: network interface device structure
 *  @stats: rtnl_link_stats64 pointer
 **/
static struct rtnl_link_stats64 *igb_get_stats64(struct net_device *netdev,
						struct rtnl_link_stats64 *stats)
{
	struct igb_adapter *adapter = netdev_priv(netdev);

	spin_lock(&adapter->stats64_lock);
	igb_update_stats(adapter, &adapter->stats64);
	memcpy(stats, &adapter->stats64, sizeof(*stats));
	spin_unlock(&adapter->stats64_lock);

	return stats;
}

/**
 *  igb_change_mtu - Change the Maximum Transfer Unit
 *  @netdev: network interface device structure
 *  @new_mtu: new value for maximum frame size
 *
 *  Returns 0 on success, negative on failure
 **/
static int igb_change_mtu(struct net_device *netdev, int new_mtu)
{
	struct igb_adapter *adapter = netdev_priv(netdev);
	struct pci_dev *pdev = adapter->pdev;
	int max_frame = new_mtu + ETH_HLEN + ETH_FCS_LEN + VLAN_HLEN;

	if ((new_mtu < 68) || (max_frame > MAX_JUMBO_FRAME_SIZE)) {
		dev_err(&pdev->dev, "Invalid MTU setting\n");
		return -EINVAL;
	}

#define MAX_STD_JUMBO_FRAME_SIZE 9238
	if (max_frame > MAX_STD_JUMBO_FRAME_SIZE) {
		dev_err(&pdev->dev, "MTU > 9216 not supported.\n");
		return -EINVAL;
	}

	/* adjust max frame to be at least the size of a standard frame */
	if (max_frame < (ETH_FRAME_LEN + ETH_FCS_LEN))
		max_frame = ETH_FRAME_LEN + ETH_FCS_LEN;

	while (test_and_set_bit(__IGB_RESETTING, &adapter->state))
		usleep_range(1000, 2000);

	/* igb_down has a dependency on max_frame_size */
	adapter->max_frame_size = max_frame;

	if (netif_running(netdev))
		igb_down(adapter);

	dev_info(&pdev->dev, "changing MTU from %d to %d\n",
		 netdev->mtu, new_mtu);
	netdev->mtu = new_mtu;

	if (netif_running(netdev))
		igb_up(adapter);
	else
		igb_reset(adapter);

	clear_bit(__IGB_RESETTING, &adapter->state);

	return 0;
}

/**
 *  igb_update_stats - Update the board statistics counters
 *  @adapter: board private structure
 **/
void igb_update_stats(struct igb_adapter *adapter,
		      struct rtnl_link_stats64 *net_stats)
{
	struct e1000_hw *hw = &adapter->hw;
	struct pci_dev *pdev = adapter->pdev;
	u32 reg, mpc;
	int i;
	u64 bytes, packets;
	unsigned int start;
	u64 _bytes, _packets;

	/* Prevent stats update while adapter is being reset, or if the pci
	 * connection is down.
	 */
	if (adapter->link_speed == 0)
		return;
	if (pci_channel_offline(pdev))
		return;

	bytes = 0;
	packets = 0;

	rcu_read_lock();
	for (i = 0; i < adapter->num_rx_queues; i++) {
		struct igb_ring *ring = adapter->rx_ring[i];
		u32 rqdpc = rd32(E1000_RQDPC(i));
		if (hw->mac.type >= e1000_i210)
			wr32(E1000_RQDPC(i), 0);

		if (rqdpc) {
			ring->rx_stats.drops += rqdpc;
			net_stats->rx_fifo_errors += rqdpc;
		}

		do {
			start = u64_stats_fetch_begin_irq(&ring->rx_syncp);
			_bytes = ring->rx_stats.bytes;
			_packets = ring->rx_stats.packets;
		} while (u64_stats_fetch_retry_irq(&ring->rx_syncp, start));
		bytes += _bytes;
		packets += _packets;
	}

	net_stats->rx_bytes = bytes;
	net_stats->rx_packets = packets;

	bytes = 0;
	packets = 0;
	for (i = 0; i < adapter->num_tx_queues; i++) {
		struct igb_ring *ring = adapter->tx_ring[i];
		do {
			start = u64_stats_fetch_begin_irq(&ring->tx_syncp);
			_bytes = ring->tx_stats.bytes;
			_packets = ring->tx_stats.packets;
		} while (u64_stats_fetch_retry_irq(&ring->tx_syncp, start));
		bytes += _bytes;
		packets += _packets;
	}
	net_stats->tx_bytes = bytes;
	net_stats->tx_packets = packets;
	rcu_read_unlock();

	/* read stats registers */
	adapter->stats.crcerrs += rd32(E1000_CRCERRS);
	adapter->stats.gprc += rd32(E1000_GPRC);
	adapter->stats.gorc += rd32(E1000_GORCL);
	rd32(E1000_GORCH); /* clear GORCL */
	adapter->stats.bprc += rd32(E1000_BPRC);
	adapter->stats.mprc += rd32(E1000_MPRC);
	adapter->stats.roc += rd32(E1000_ROC);

	adapter->stats.prc64 += rd32(E1000_PRC64);
	adapter->stats.prc127 += rd32(E1000_PRC127);
	adapter->stats.prc255 += rd32(E1000_PRC255);
	adapter->stats.prc511 += rd32(E1000_PRC511);
	adapter->stats.prc1023 += rd32(E1000_PRC1023);
	adapter->stats.prc1522 += rd32(E1000_PRC1522);
	adapter->stats.symerrs += rd32(E1000_SYMERRS);
	adapter->stats.sec += rd32(E1000_SEC);

	mpc = rd32(E1000_MPC);
	adapter->stats.mpc += mpc;
	net_stats->rx_fifo_errors += mpc;
	adapter->stats.scc += rd32(E1000_SCC);
	adapter->stats.ecol += rd32(E1000_ECOL);
	adapter->stats.mcc += rd32(E1000_MCC);
	adapter->stats.latecol += rd32(E1000_LATECOL);
	adapter->stats.dc += rd32(E1000_DC);
	adapter->stats.rlec += rd32(E1000_RLEC);
	adapter->stats.xonrxc += rd32(E1000_XONRXC);
	adapter->stats.xontxc += rd32(E1000_XONTXC);
	adapter->stats.xoffrxc += rd32(E1000_XOFFRXC);
	adapter->stats.xofftxc += rd32(E1000_XOFFTXC);
	adapter->stats.fcruc += rd32(E1000_FCRUC);
	adapter->stats.gptc += rd32(E1000_GPTC);
	adapter->stats.gotc += rd32(E1000_GOTCL);
	rd32(E1000_GOTCH); /* clear GOTCL */
	adapter->stats.rnbc += rd32(E1000_RNBC);
	adapter->stats.ruc += rd32(E1000_RUC);
	adapter->stats.rfc += rd32(E1000_RFC);
	adapter->stats.rjc += rd32(E1000_RJC);
	adapter->stats.tor += rd32(E1000_TORH);
	adapter->stats.tot += rd32(E1000_TOTH);
	adapter->stats.tpr += rd32(E1000_TPR);

	adapter->stats.ptc64 += rd32(E1000_PTC64);
	adapter->stats.ptc127 += rd32(E1000_PTC127);
	adapter->stats.ptc255 += rd32(E1000_PTC255);
	adapter->stats.ptc511 += rd32(E1000_PTC511);
	adapter->stats.ptc1023 += rd32(E1000_PTC1023);
	adapter->stats.ptc1522 += rd32(E1000_PTC1522);

	adapter->stats.mptc += rd32(E1000_MPTC);
	adapter->stats.bptc += rd32(E1000_BPTC);

	adapter->stats.tpt += rd32(E1000_TPT);
	adapter->stats.colc += rd32(E1000_COLC);

	adapter->stats.algnerrc += rd32(E1000_ALGNERRC);
	/* read internal phy specific stats */
	reg = rd32(E1000_CTRL_EXT);
	if (!(reg & E1000_CTRL_EXT_LINK_MODE_MASK)) {
		adapter->stats.rxerrc += rd32(E1000_RXERRC);

		/* this stat has invalid values on i210/i211 */
		if ((hw->mac.type != e1000_i210) &&
		    (hw->mac.type != e1000_i211))
			adapter->stats.tncrs += rd32(E1000_TNCRS);
	}

	adapter->stats.tsctc += rd32(E1000_TSCTC);
	adapter->stats.tsctfc += rd32(E1000_TSCTFC);

	adapter->stats.iac += rd32(E1000_IAC);
	adapter->stats.icrxoc += rd32(E1000_ICRXOC);
	adapter->stats.icrxptc += rd32(E1000_ICRXPTC);
	adapter->stats.icrxatc += rd32(E1000_ICRXATC);
	adapter->stats.ictxptc += rd32(E1000_ICTXPTC);
	adapter->stats.ictxatc += rd32(E1000_ICTXATC);
	adapter->stats.ictxqec += rd32(E1000_ICTXQEC);
	adapter->stats.ictxqmtc += rd32(E1000_ICTXQMTC);
	adapter->stats.icrxdmtc += rd32(E1000_ICRXDMTC);

	/* Fill out the OS statistics structure */
	net_stats->multicast = adapter->stats.mprc;
	net_stats->collisions = adapter->stats.colc;

	/* Rx Errors */

	/* RLEC on some newer hardware can be incorrect so build
	 * our own version based on RUC and ROC
	 */
	net_stats->rx_errors = adapter->stats.rxerrc +
		adapter->stats.crcerrs + adapter->stats.algnerrc +
		adapter->stats.ruc + adapter->stats.roc +
		adapter->stats.cexterr;
	net_stats->rx_length_errors = adapter->stats.ruc +
				      adapter->stats.roc;
	net_stats->rx_crc_errors = adapter->stats.crcerrs;
	net_stats->rx_frame_errors = adapter->stats.algnerrc;
	net_stats->rx_missed_errors = adapter->stats.mpc;

	/* Tx Errors */
	net_stats->tx_errors = adapter->stats.ecol +
			       adapter->stats.latecol;
	net_stats->tx_aborted_errors = adapter->stats.ecol;
	net_stats->tx_window_errors = adapter->stats.latecol;
	net_stats->tx_carrier_errors = adapter->stats.tncrs;

	/* Tx Dropped needs to be maintained elsewhere */

	/* Management Stats */
	adapter->stats.mgptc += rd32(E1000_MGTPTC);
	adapter->stats.mgprc += rd32(E1000_MGTPRC);
	adapter->stats.mgpdc += rd32(E1000_MGTPDC);

	/* OS2BMC Stats */
	reg = rd32(E1000_MANC);
	if (reg & E1000_MANC_EN_BMC2OS) {
		adapter->stats.o2bgptc += rd32(E1000_O2BGPTC);
		adapter->stats.o2bspc += rd32(E1000_O2BSPC);
		adapter->stats.b2ospc += rd32(E1000_B2OSPC);
		adapter->stats.b2ogprc += rd32(E1000_B2OGPRC);
	}
}

static void igb_tsync_interrupt(struct igb_adapter *adapter)
{
	struct e1000_hw *hw = &adapter->hw;
	struct ptp_clock_event event;
	struct timespec64 ts;
	u32 ack = 0, tsauxc, sec, nsec, tsicr = rd32(E1000_TSICR);

	if (tsicr & TSINTR_SYS_WRAP) {
		event.type = PTP_CLOCK_PPS;
		if (adapter->ptp_caps.pps)
			ptp_clock_event(adapter->ptp_clock, &event);
		else
			dev_err(&adapter->pdev->dev, "unexpected SYS WRAP");
		ack |= TSINTR_SYS_WRAP;
	}

	if (tsicr & E1000_TSICR_TXTS) {
		/* retrieve hardware timestamp */
		schedule_work(&adapter->ptp_tx_work);
		ack |= E1000_TSICR_TXTS;
	}

	if (tsicr & TSINTR_TT0) {
		spin_lock(&adapter->tmreg_lock);
		ts = timespec64_add(adapter->perout[0].start,
				    adapter->perout[0].period);
		/* u32 conversion of tv_sec is safe until y2106 */
		wr32(E1000_TRGTTIML0, ts.tv_nsec);
		wr32(E1000_TRGTTIMH0, (u32)ts.tv_sec);
		tsauxc = rd32(E1000_TSAUXC);
		tsauxc |= TSAUXC_EN_TT0;
		wr32(E1000_TSAUXC, tsauxc);
		adapter->perout[0].start = ts;
		spin_unlock(&adapter->tmreg_lock);
		ack |= TSINTR_TT0;
	}

	if (tsicr & TSINTR_TT1) {
		spin_lock(&adapter->tmreg_lock);
		ts = timespec64_add(adapter->perout[1].start,
				    adapter->perout[1].period);
		wr32(E1000_TRGTTIML1, ts.tv_nsec);
		wr32(E1000_TRGTTIMH1, (u32)ts.tv_sec);
		tsauxc = rd32(E1000_TSAUXC);
		tsauxc |= TSAUXC_EN_TT1;
		wr32(E1000_TSAUXC, tsauxc);
		adapter->perout[1].start = ts;
		spin_unlock(&adapter->tmreg_lock);
		ack |= TSINTR_TT1;
	}

	if (tsicr & TSINTR_AUTT0) {
		nsec = rd32(E1000_AUXSTMPL0);
		sec  = rd32(E1000_AUXSTMPH0);
		event.type = PTP_CLOCK_EXTTS;
		event.index = 0;
		event.timestamp = sec * 1000000000ULL + nsec;
		ptp_clock_event(adapter->ptp_clock, &event);
		ack |= TSINTR_AUTT0;
	}

	if (tsicr & TSINTR_AUTT1) {
		nsec = rd32(E1000_AUXSTMPL1);
		sec  = rd32(E1000_AUXSTMPH1);
		event.type = PTP_CLOCK_EXTTS;
		event.index = 1;
		event.timestamp = sec * 1000000000ULL + nsec;
		ptp_clock_event(adapter->ptp_clock, &event);
		ack |= TSINTR_AUTT1;
	}

	/* acknowledge the interrupts */
	wr32(E1000_TSICR, ack);
}

static irqreturn_t igb_msix_other(int irq, void *data)
{
	struct igb_adapter *adapter = data;
	struct e1000_hw *hw = &adapter->hw;
	u32 icr = rd32(E1000_ICR);
	/* reading ICR causes bit 31 of EICR to be cleared */

	if (icr & E1000_ICR_DRSTA)
		schedule_work(&adapter->reset_task);

	if (icr & E1000_ICR_DOUTSYNC) {
		/* HW is reporting DMA is out of sync */
		adapter->stats.doosync++;
		/* The DMA Out of Sync is also indication of a spoof event
		 * in IOV mode. Check the Wrong VM Behavior register to
		 * see if it is really a spoof event.
		 */
		igb_check_wvbr(adapter);
	}

	/* Check for a mailbox event */
	if (icr & E1000_ICR_VMMB)
		igb_msg_task(adapter);

	if (icr & E1000_ICR_LSC) {
		hw->mac.get_link_status = 1;
		/* guard against interrupt when we're going down */
		if (!test_bit(__IGB_DOWN, &adapter->state))
			mod_timer(&adapter->watchdog_timer, jiffies + 1);
	}

	if (icr & E1000_ICR_TS)
		igb_tsync_interrupt(adapter);

	wr32(E1000_EIMS, adapter->eims_other);

	return IRQ_HANDLED;
}

static void igb_write_itr(struct igb_q_vector *q_vector)
{
	struct igb_adapter *adapter = q_vector->adapter;
	u32 itr_val = q_vector->itr_val & 0x7FFC;

	if (!q_vector->set_itr)
		return;

	if (!itr_val)
		itr_val = 0x4;

	if (adapter->hw.mac.type == e1000_82575)
		itr_val |= itr_val << 16;
	else
		itr_val |= E1000_EITR_CNT_IGNR;

	writel(itr_val, q_vector->itr_register);
	q_vector->set_itr = 0;
}

static irqreturn_t igb_msix_ring(int irq, void *data)
{
	struct igb_q_vector *q_vector = data;

	/* Write the ITR value calculated from the previous interrupt. */
	igb_write_itr(q_vector);

	napi_schedule(&q_vector->napi);

	return IRQ_HANDLED;
}

#ifdef CONFIG_IGB_DCA
static void igb_update_tx_dca(struct igb_adapter *adapter,
			      struct igb_ring *tx_ring,
			      int cpu)
{
	struct e1000_hw *hw = &adapter->hw;
	u32 txctrl = dca3_get_tag(tx_ring->dev, cpu);

	if (hw->mac.type != e1000_82575)
		txctrl <<= E1000_DCA_TXCTRL_CPUID_SHIFT;

	/* We can enable relaxed ordering for reads, but not writes when
	 * DCA is enabled.  This is due to a known issue in some chipsets
	 * which will cause the DCA tag to be cleared.
	 */
	txctrl |= E1000_DCA_TXCTRL_DESC_RRO_EN |
		  E1000_DCA_TXCTRL_DATA_RRO_EN |
		  E1000_DCA_TXCTRL_DESC_DCA_EN;

	wr32(E1000_DCA_TXCTRL(tx_ring->reg_idx), txctrl);
}

static void igb_update_rx_dca(struct igb_adapter *adapter,
			      struct igb_ring *rx_ring,
			      int cpu)
{
	struct e1000_hw *hw = &adapter->hw;
	u32 rxctrl = dca3_get_tag(&adapter->pdev->dev, cpu);

	if (hw->mac.type != e1000_82575)
		rxctrl <<= E1000_DCA_RXCTRL_CPUID_SHIFT;

	/* We can enable relaxed ordering for reads, but not writes when
	 * DCA is enabled.  This is due to a known issue in some chipsets
	 * which will cause the DCA tag to be cleared.
	 */
	rxctrl |= E1000_DCA_RXCTRL_DESC_RRO_EN |
		  E1000_DCA_RXCTRL_DESC_DCA_EN;

	wr32(E1000_DCA_RXCTRL(rx_ring->reg_idx), rxctrl);
}

static void igb_update_dca(struct igb_q_vector *q_vector)
{
	struct igb_adapter *adapter = q_vector->adapter;
	int cpu = get_cpu();

	if (q_vector->cpu == cpu)
		goto out_no_update;

	if (q_vector->tx.ring)
		igb_update_tx_dca(adapter, q_vector->tx.ring, cpu);

	if (q_vector->rx.ring)
		igb_update_rx_dca(adapter, q_vector->rx.ring, cpu);

	q_vector->cpu = cpu;
out_no_update:
	put_cpu();
}

static void igb_setup_dca(struct igb_adapter *adapter)
{
	struct e1000_hw *hw = &adapter->hw;
	int i;

	if (!(adapter->flags & IGB_FLAG_DCA_ENABLED))
		return;

	/* Always use CB2 mode, difference is masked in the CB driver. */
	wr32(E1000_DCA_CTRL, E1000_DCA_CTRL_DCA_MODE_CB2);

	for (i = 0; i < adapter->num_q_vectors; i++) {
		adapter->q_vector[i]->cpu = -1;
		igb_update_dca(adapter->q_vector[i]);
	}
}

static int __igb_notify_dca(struct device *dev, void *data)
{
	struct net_device *netdev = dev_get_drvdata(dev);
	struct igb_adapter *adapter = netdev_priv(netdev);
	struct pci_dev *pdev = adapter->pdev;
	struct e1000_hw *hw = &adapter->hw;
	unsigned long event = *(unsigned long *)data;

	switch (event) {
	case DCA_PROVIDER_ADD:
		/* if already enabled, don't do it again */
		if (adapter->flags & IGB_FLAG_DCA_ENABLED)
			break;
		if (dca_add_requester(dev) == 0) {
			adapter->flags |= IGB_FLAG_DCA_ENABLED;
			dev_info(&pdev->dev, "DCA enabled\n");
			igb_setup_dca(adapter);
			break;
		}
		/* Fall Through since DCA is disabled. */
	case DCA_PROVIDER_REMOVE:
		if (adapter->flags & IGB_FLAG_DCA_ENABLED) {
			/* without this a class_device is left
			 * hanging around in the sysfs model
			 */
			dca_remove_requester(dev);
			dev_info(&pdev->dev, "DCA disabled\n");
			adapter->flags &= ~IGB_FLAG_DCA_ENABLED;
			wr32(E1000_DCA_CTRL, E1000_DCA_CTRL_DCA_MODE_DISABLE);
		}
		break;
	}

	return 0;
}

static int igb_notify_dca(struct notifier_block *nb, unsigned long event,
			  void *p)
{
	int ret_val;

	ret_val = driver_for_each_device(&igb_driver.driver, NULL, &event,
					 __igb_notify_dca);

	return ret_val ? NOTIFY_BAD : NOTIFY_DONE;
}
#endif /* CONFIG_IGB_DCA */

#ifdef CONFIG_PCI_IOV
static int igb_vf_configure(struct igb_adapter *adapter, int vf)
{
	unsigned char mac_addr[ETH_ALEN];

	eth_zero_addr(mac_addr);
	igb_set_vf_mac(adapter, vf, mac_addr);

	/* By default spoof check is enabled for all VFs */
	adapter->vf_data[vf].spoofchk_enabled = true;

	return 0;
}

#endif
static void igb_ping_all_vfs(struct igb_adapter *adapter)
{
	struct e1000_hw *hw = &adapter->hw;
	u32 ping;
	int i;

	for (i = 0 ; i < adapter->vfs_allocated_count; i++) {
		ping = E1000_PF_CONTROL_MSG;
		if (adapter->vf_data[i].flags & IGB_VF_FLAG_CTS)
			ping |= E1000_VT_MSGTYPE_CTS;
		igb_write_mbx(hw, &ping, 1, i);
	}
}

static int igb_set_vf_promisc(struct igb_adapter *adapter, u32 *msgbuf, u32 vf)
{
	struct e1000_hw *hw = &adapter->hw;
	u32 vmolr = rd32(E1000_VMOLR(vf));
	struct vf_data_storage *vf_data = &adapter->vf_data[vf];

	vf_data->flags &= ~(IGB_VF_FLAG_UNI_PROMISC |
			    IGB_VF_FLAG_MULTI_PROMISC);
	vmolr &= ~(E1000_VMOLR_ROPE | E1000_VMOLR_ROMPE | E1000_VMOLR_MPME);

	if (*msgbuf & E1000_VF_SET_PROMISC_MULTICAST) {
		vmolr |= E1000_VMOLR_MPME;
		vf_data->flags |= IGB_VF_FLAG_MULTI_PROMISC;
		*msgbuf &= ~E1000_VF_SET_PROMISC_MULTICAST;
	} else {
		/* if we have hashes and we are clearing a multicast promisc
		 * flag we need to write the hashes to the MTA as this step
		 * was previously skipped
		 */
		if (vf_data->num_vf_mc_hashes > 30) {
			vmolr |= E1000_VMOLR_MPME;
		} else if (vf_data->num_vf_mc_hashes) {
			int j;

			vmolr |= E1000_VMOLR_ROMPE;
			for (j = 0; j < vf_data->num_vf_mc_hashes; j++)
				igb_mta_set(hw, vf_data->vf_mc_hashes[j]);
		}
	}

	wr32(E1000_VMOLR(vf), vmolr);

	/* there are flags left unprocessed, likely not supported */
	if (*msgbuf & E1000_VT_MSGINFO_MASK)
		return -EINVAL;

	return 0;
}

static int igb_set_vf_multicasts(struct igb_adapter *adapter,
				  u32 *msgbuf, u32 vf)
{
	int n = (msgbuf[0] & E1000_VT_MSGINFO_MASK) >> E1000_VT_MSGINFO_SHIFT;
	u16 *hash_list = (u16 *)&msgbuf[1];
	struct vf_data_storage *vf_data = &adapter->vf_data[vf];
	int i;

	/* salt away the number of multicast addresses assigned
	 * to this VF for later use to restore when the PF multi cast
	 * list changes
	 */
	vf_data->num_vf_mc_hashes = n;

	/* only up to 30 hash values supported */
	if (n > 30)
		n = 30;

	/* store the hashes for later use */
	for (i = 0; i < n; i++)
		vf_data->vf_mc_hashes[i] = hash_list[i];

	/* Flush and reset the mta with the new values */
	igb_set_rx_mode(adapter->netdev);

	return 0;
}

static void igb_restore_vf_multicasts(struct igb_adapter *adapter)
{
	struct e1000_hw *hw = &adapter->hw;
	struct vf_data_storage *vf_data;
	int i, j;

	for (i = 0; i < adapter->vfs_allocated_count; i++) {
		u32 vmolr = rd32(E1000_VMOLR(i));

		vmolr &= ~(E1000_VMOLR_ROMPE | E1000_VMOLR_MPME);

		vf_data = &adapter->vf_data[i];

		if ((vf_data->num_vf_mc_hashes > 30) ||
		    (vf_data->flags & IGB_VF_FLAG_MULTI_PROMISC)) {
			vmolr |= E1000_VMOLR_MPME;
		} else if (vf_data->num_vf_mc_hashes) {
			vmolr |= E1000_VMOLR_ROMPE;
			for (j = 0; j < vf_data->num_vf_mc_hashes; j++)
				igb_mta_set(hw, vf_data->vf_mc_hashes[j]);
		}
		wr32(E1000_VMOLR(i), vmolr);
	}
}

static void igb_clear_vf_vfta(struct igb_adapter *adapter, u32 vf)
{
	struct e1000_hw *hw = &adapter->hw;
	u32 pool_mask, vlvf_mask, i;

	/* create mask for VF and other pools */
	pool_mask = E1000_VLVF_POOLSEL_MASK;
	vlvf_mask = 1 << (E1000_VLVF_POOLSEL_SHIFT + vf);

	/* drop PF from pool bits */
	pool_mask &= ~(1 << (E1000_VLVF_POOLSEL_SHIFT +
			     adapter->vfs_allocated_count));

	/* Find the vlan filter for this id */
	for (i = E1000_VLVF_ARRAY_SIZE; i--;) {
		u32 vlvf = rd32(E1000_VLVF(i));
		u32 vfta_mask, vid, vfta;

		/* remove the vf from the pool */
		if (!(vlvf & vlvf_mask))
			continue;

		/* clear out bit from VLVF */
		vlvf ^= vlvf_mask;

		/* if other pools are present, just remove ourselves */
		if (vlvf & pool_mask)
			goto update_vlvfb;
<<<<<<< HEAD

		/* if PF is present, leave VFTA */
		if (vlvf & E1000_VLVF_POOLSEL_MASK)
			goto update_vlvf;

		vid = vlvf & E1000_VLVF_VLANID_MASK;
		vfta_mask = 1 << (vid % 32);

=======

		/* if PF is present, leave VFTA */
		if (vlvf & E1000_VLVF_POOLSEL_MASK)
			goto update_vlvf;

		vid = vlvf & E1000_VLVF_VLANID_MASK;
		vfta_mask = 1 << (vid % 32);

>>>>>>> 0a87cadb
		/* clear bit from VFTA */
		vfta = adapter->shadow_vfta[vid / 32];
		if (vfta & vfta_mask)
			hw->mac.ops.write_vfta(hw, vid / 32, vfta ^ vfta_mask);
update_vlvf:
		/* clear pool selection enable */
		if (adapter->flags & IGB_FLAG_VLAN_PROMISC)
			vlvf &= E1000_VLVF_POOLSEL_MASK;
		else
			vlvf = 0;
update_vlvfb:
		/* clear pool bits */
		wr32(E1000_VLVF(i), vlvf);
	}
}
<<<<<<< HEAD

static int igb_find_vlvf_entry(struct e1000_hw *hw, u32 vlan)
{
	u32 vlvf;
	int idx;

=======

static int igb_find_vlvf_entry(struct e1000_hw *hw, u32 vlan)
{
	u32 vlvf;
	int idx;

>>>>>>> 0a87cadb
	/* short cut the special case */
	if (vlan == 0)
		return 0;

	/* Search for the VLAN id in the VLVF entries */
	for (idx = E1000_VLVF_ARRAY_SIZE; --idx;) {
		vlvf = rd32(E1000_VLVF(idx));
		if ((vlvf & VLAN_VID_MASK) == vlan)
			break;
	}

	return idx;
}

void igb_update_pf_vlvf(struct igb_adapter *adapter, u32 vid)
{
	struct e1000_hw *hw = &adapter->hw;
	u32 bits, pf_id;
	int idx;

	idx = igb_find_vlvf_entry(hw, vid);
	if (!idx)
		return;

	/* See if any other pools are set for this VLAN filter
	 * entry other than the PF.
	 */
	pf_id = adapter->vfs_allocated_count + E1000_VLVF_POOLSEL_SHIFT;
	bits = ~(1 << pf_id) & E1000_VLVF_POOLSEL_MASK;
	bits &= rd32(E1000_VLVF(idx));

	/* Disable the filter so this falls into the default pool. */
	if (!bits) {
		if (adapter->flags & IGB_FLAG_VLAN_PROMISC)
			wr32(E1000_VLVF(idx), 1 << pf_id);
		else
			wr32(E1000_VLVF(idx), 0);
	}
}

static s32 igb_set_vf_vlan(struct igb_adapter *adapter, u32 vid,
			   bool add, u32 vf)
{
	int pf_id = adapter->vfs_allocated_count;
	struct e1000_hw *hw = &adapter->hw;
	int err;

	/* If VLAN overlaps with one the PF is currently monitoring make
	 * sure that we are able to allocate a VLVF entry.  This may be
	 * redundant but it guarantees PF will maintain visibility to
	 * the VLAN.
	 */
	if (add && test_bit(vid, adapter->active_vlans)) {
		err = igb_vfta_set(hw, vid, pf_id, true, false);
		if (err)
			return err;
	}

	err = igb_vfta_set(hw, vid, vf, add, false);

	if (add && !err)
		return err;

	/* If we failed to add the VF VLAN or we are removing the VF VLAN
	 * we may need to drop the PF pool bit in order to allow us to free
	 * up the VLVF resources.
	 */
	if (test_bit(vid, adapter->active_vlans) ||
	    (adapter->flags & IGB_FLAG_VLAN_PROMISC))
		igb_update_pf_vlvf(adapter, vid);

	return err;
}

static void igb_set_vmvir(struct igb_adapter *adapter, u32 vid, u32 vf)
{
	struct e1000_hw *hw = &adapter->hw;

	if (vid)
		wr32(E1000_VMVIR(vf), (vid | E1000_VMVIR_VLANA_DEFAULT));
	else
		wr32(E1000_VMVIR(vf), 0);
}

static int igb_enable_port_vlan(struct igb_adapter *adapter, int vf,
				u16 vlan, u8 qos)
{
	int err;

	err = igb_set_vf_vlan(adapter, vlan, true, vf);
	if (err)
		return err;

	igb_set_vmvir(adapter, vlan | (qos << VLAN_PRIO_SHIFT), vf);
	igb_set_vmolr(adapter, vf, !vlan);

	/* revoke access to previous VLAN */
	if (vlan != adapter->vf_data[vf].pf_vlan)
		igb_set_vf_vlan(adapter, adapter->vf_data[vf].pf_vlan,
				false, vf);

	adapter->vf_data[vf].pf_vlan = vlan;
	adapter->vf_data[vf].pf_qos = qos;
<<<<<<< HEAD
=======
	igb_set_vf_vlan_strip(adapter, vf, true);
>>>>>>> 0a87cadb
	dev_info(&adapter->pdev->dev,
		 "Setting VLAN %d, QOS 0x%x on VF %d\n", vlan, qos, vf);
	if (test_bit(__IGB_DOWN, &adapter->state)) {
		dev_warn(&adapter->pdev->dev,
			 "The VF VLAN has been set, but the PF device is not up.\n");
		dev_warn(&adapter->pdev->dev,
			 "Bring the PF device up before attempting to use the VF device.\n");
	}

	return err;
}

static int igb_disable_port_vlan(struct igb_adapter *adapter, int vf)
{
	/* Restore tagless access via VLAN 0 */
	igb_set_vf_vlan(adapter, 0, true, vf);

	igb_set_vmvir(adapter, 0, vf);
	igb_set_vmolr(adapter, vf, true);
<<<<<<< HEAD

	/* Remove any PF assigned VLAN */
	if (adapter->vf_data[vf].pf_vlan)
		igb_set_vf_vlan(adapter, adapter->vf_data[vf].pf_vlan,
				false, vf);

	adapter->vf_data[vf].pf_vlan = 0;
	adapter->vf_data[vf].pf_qos = 0;
=======

	/* Remove any PF assigned VLAN */
	if (adapter->vf_data[vf].pf_vlan)
		igb_set_vf_vlan(adapter, adapter->vf_data[vf].pf_vlan,
				false, vf);

	adapter->vf_data[vf].pf_vlan = 0;
	adapter->vf_data[vf].pf_qos = 0;
	igb_set_vf_vlan_strip(adapter, vf, false);
>>>>>>> 0a87cadb

	return 0;
}

static int igb_ndo_set_vf_vlan(struct net_device *netdev,
			       int vf, u16 vlan, u8 qos)
{
	struct igb_adapter *adapter = netdev_priv(netdev);

	if ((vf >= adapter->vfs_allocated_count) || (vlan > 4095) || (qos > 7))
		return -EINVAL;

	return (vlan || qos) ? igb_enable_port_vlan(adapter, vf, vlan, qos) :
			       igb_disable_port_vlan(adapter, vf);
}

static int igb_set_vf_vlan_msg(struct igb_adapter *adapter, u32 *msgbuf, u32 vf)
{
	int add = (msgbuf[0] & E1000_VT_MSGINFO_MASK) >> E1000_VT_MSGINFO_SHIFT;
	int vid = (msgbuf[1] & E1000_VLVF_VLANID_MASK);
<<<<<<< HEAD
=======
	int ret;
>>>>>>> 0a87cadb

	if (adapter->vf_data[vf].pf_vlan)
		return -1;

	/* VLAN 0 is a special case, don't allow it to be removed */
	if (!vid && !add)
		return 0;

<<<<<<< HEAD
	return igb_set_vf_vlan(adapter, vid, !!add, vf);
=======
	ret = igb_set_vf_vlan(adapter, vid, !!add, vf);
	if (!ret)
		igb_set_vf_vlan_strip(adapter, vf, !!vid);
	return ret;
>>>>>>> 0a87cadb
}

static inline void igb_vf_reset(struct igb_adapter *adapter, u32 vf)
{
	struct vf_data_storage *vf_data = &adapter->vf_data[vf];

	/* clear flags - except flag that indicates PF has set the MAC */
	vf_data->flags &= IGB_VF_FLAG_PF_SET_MAC;
	vf_data->last_nack = jiffies;

	/* reset vlans for device */
	igb_clear_vf_vfta(adapter, vf);
	igb_set_vf_vlan(adapter, vf_data->pf_vlan, true, vf);
	igb_set_vmvir(adapter, vf_data->pf_vlan |
			       (vf_data->pf_qos << VLAN_PRIO_SHIFT), vf);
	igb_set_vmolr(adapter, vf, !vf_data->pf_vlan);
<<<<<<< HEAD
=======
	igb_set_vf_vlan_strip(adapter, vf, !!(vf_data->pf_vlan));
>>>>>>> 0a87cadb

	/* reset multicast table array for vf */
	adapter->vf_data[vf].num_vf_mc_hashes = 0;

	/* Flush and reset the mta with the new values */
	igb_set_rx_mode(adapter->netdev);
}

static void igb_vf_reset_event(struct igb_adapter *adapter, u32 vf)
{
	unsigned char *vf_mac = adapter->vf_data[vf].vf_mac_addresses;

	/* clear mac address as we were hotplug removed/added */
	if (!(adapter->vf_data[vf].flags & IGB_VF_FLAG_PF_SET_MAC))
		eth_zero_addr(vf_mac);

	/* process remaining reset events */
	igb_vf_reset(adapter, vf);
}

static void igb_vf_reset_msg(struct igb_adapter *adapter, u32 vf)
{
	struct e1000_hw *hw = &adapter->hw;
	unsigned char *vf_mac = adapter->vf_data[vf].vf_mac_addresses;
	int rar_entry = hw->mac.rar_entry_count - (vf + 1);
	u32 reg, msgbuf[3];
	u8 *addr = (u8 *)(&msgbuf[1]);

	/* process all the same items cleared in a function level reset */
	igb_vf_reset(adapter, vf);

	/* set vf mac address */
	igb_rar_set_qsel(adapter, vf_mac, rar_entry, vf);

	/* enable transmit and receive for vf */
	reg = rd32(E1000_VFTE);
	wr32(E1000_VFTE, reg | (1 << vf));
	reg = rd32(E1000_VFRE);
	wr32(E1000_VFRE, reg | (1 << vf));

	adapter->vf_data[vf].flags |= IGB_VF_FLAG_CTS;

	/* reply to reset with ack and vf mac address */
	if (!is_zero_ether_addr(vf_mac)) {
		msgbuf[0] = E1000_VF_RESET | E1000_VT_MSGTYPE_ACK;
		memcpy(addr, vf_mac, ETH_ALEN);
	} else {
		msgbuf[0] = E1000_VF_RESET | E1000_VT_MSGTYPE_NACK;
	}
	igb_write_mbx(hw, msgbuf, 3, vf);
}

static int igb_set_vf_mac_addr(struct igb_adapter *adapter, u32 *msg, int vf)
{
	/* The VF MAC Address is stored in a packed array of bytes
	 * starting at the second 32 bit word of the msg array
	 */
	unsigned char *addr = (char *)&msg[1];
	int err = -1;

	if (is_valid_ether_addr(addr))
		err = igb_set_vf_mac(adapter, vf, addr);

	return err;
}

static void igb_rcv_ack_from_vf(struct igb_adapter *adapter, u32 vf)
{
	struct e1000_hw *hw = &adapter->hw;
	struct vf_data_storage *vf_data = &adapter->vf_data[vf];
	u32 msg = E1000_VT_MSGTYPE_NACK;

	/* if device isn't clear to send it shouldn't be reading either */
	if (!(vf_data->flags & IGB_VF_FLAG_CTS) &&
	    time_after(jiffies, vf_data->last_nack + (2 * HZ))) {
		igb_write_mbx(hw, &msg, 1, vf);
		vf_data->last_nack = jiffies;
	}
}

static void igb_rcv_msg_from_vf(struct igb_adapter *adapter, u32 vf)
{
	struct pci_dev *pdev = adapter->pdev;
	u32 msgbuf[E1000_VFMAILBOX_SIZE];
	struct e1000_hw *hw = &adapter->hw;
	struct vf_data_storage *vf_data = &adapter->vf_data[vf];
	s32 retval;

	retval = igb_read_mbx(hw, msgbuf, E1000_VFMAILBOX_SIZE, vf);

	if (retval) {
		/* if receive failed revoke VF CTS stats and restart init */
		dev_err(&pdev->dev, "Error receiving message from VF\n");
		vf_data->flags &= ~IGB_VF_FLAG_CTS;
		if (!time_after(jiffies, vf_data->last_nack + (2 * HZ)))
			return;
		goto out;
	}

	/* this is a message we already processed, do nothing */
	if (msgbuf[0] & (E1000_VT_MSGTYPE_ACK | E1000_VT_MSGTYPE_NACK))
		return;

	/* until the vf completes a reset it should not be
	 * allowed to start any configuration.
	 */
	if (msgbuf[0] == E1000_VF_RESET) {
		igb_vf_reset_msg(adapter, vf);
		return;
	}

	if (!(vf_data->flags & IGB_VF_FLAG_CTS)) {
		if (!time_after(jiffies, vf_data->last_nack + (2 * HZ)))
			return;
		retval = -1;
		goto out;
	}

	switch ((msgbuf[0] & 0xFFFF)) {
	case E1000_VF_SET_MAC_ADDR:
		retval = -EINVAL;
		if (!(vf_data->flags & IGB_VF_FLAG_PF_SET_MAC))
			retval = igb_set_vf_mac_addr(adapter, msgbuf, vf);
		else
			dev_warn(&pdev->dev,
				 "VF %d attempted to override administratively set MAC address\nReload the VF driver to resume operations\n",
				 vf);
		break;
	case E1000_VF_SET_PROMISC:
		retval = igb_set_vf_promisc(adapter, msgbuf, vf);
		break;
	case E1000_VF_SET_MULTICAST:
		retval = igb_set_vf_multicasts(adapter, msgbuf, vf);
		break;
	case E1000_VF_SET_LPE:
		retval = igb_set_vf_rlpml(adapter, msgbuf[1], vf);
		break;
	case E1000_VF_SET_VLAN:
		retval = -1;
		if (vf_data->pf_vlan)
			dev_warn(&pdev->dev,
				 "VF %d attempted to override administratively set VLAN tag\nReload the VF driver to resume operations\n",
				 vf);
		else
			retval = igb_set_vf_vlan_msg(adapter, msgbuf, vf);
		break;
	default:
		dev_err(&pdev->dev, "Unhandled Msg %08x\n", msgbuf[0]);
		retval = -1;
		break;
	}

	msgbuf[0] |= E1000_VT_MSGTYPE_CTS;
out:
	/* notify the VF of the results of what it sent us */
	if (retval)
		msgbuf[0] |= E1000_VT_MSGTYPE_NACK;
	else
		msgbuf[0] |= E1000_VT_MSGTYPE_ACK;

	igb_write_mbx(hw, msgbuf, 1, vf);
}

static void igb_msg_task(struct igb_adapter *adapter)
{
	struct e1000_hw *hw = &adapter->hw;
	u32 vf;

	for (vf = 0; vf < adapter->vfs_allocated_count; vf++) {
		/* process any reset requests */
		if (!igb_check_for_rst(hw, vf))
			igb_vf_reset_event(adapter, vf);

		/* process any messages pending */
		if (!igb_check_for_msg(hw, vf))
			igb_rcv_msg_from_vf(adapter, vf);

		/* process any acks */
		if (!igb_check_for_ack(hw, vf))
			igb_rcv_ack_from_vf(adapter, vf);
	}
}

/**
 *  igb_set_uta - Set unicast filter table address
 *  @adapter: board private structure
 *  @set: boolean indicating if we are setting or clearing bits
 *
 *  The unicast table address is a register array of 32-bit registers.
 *  The table is meant to be used in a way similar to how the MTA is used
 *  however due to certain limitations in the hardware it is necessary to
 *  set all the hash bits to 1 and use the VMOLR ROPE bit as a promiscuous
 *  enable bit to allow vlan tag stripping when promiscuous mode is enabled
 **/
static void igb_set_uta(struct igb_adapter *adapter, bool set)
{
	struct e1000_hw *hw = &adapter->hw;
	u32 uta = set ? ~0 : 0;
	int i;

	/* we only need to do this if VMDq is enabled */
	if (!adapter->vfs_allocated_count)
		return;

	for (i = hw->mac.uta_reg_count; i--;)
		array_wr32(E1000_UTA, i, uta);
}

/**
 *  igb_intr_msi - Interrupt Handler
 *  @irq: interrupt number
 *  @data: pointer to a network interface device structure
 **/
static irqreturn_t igb_intr_msi(int irq, void *data)
{
	struct igb_adapter *adapter = data;
	struct igb_q_vector *q_vector = adapter->q_vector[0];
	struct e1000_hw *hw = &adapter->hw;
	/* read ICR disables interrupts using IAM */
	u32 icr = rd32(E1000_ICR);

	igb_write_itr(q_vector);

	if (icr & E1000_ICR_DRSTA)
		schedule_work(&adapter->reset_task);

	if (icr & E1000_ICR_DOUTSYNC) {
		/* HW is reporting DMA is out of sync */
		adapter->stats.doosync++;
	}

	if (icr & (E1000_ICR_RXSEQ | E1000_ICR_LSC)) {
		hw->mac.get_link_status = 1;
		if (!test_bit(__IGB_DOWN, &adapter->state))
			mod_timer(&adapter->watchdog_timer, jiffies + 1);
	}

	if (icr & E1000_ICR_TS)
		igb_tsync_interrupt(adapter);

	napi_schedule(&q_vector->napi);

	return IRQ_HANDLED;
}

/**
 *  igb_intr - Legacy Interrupt Handler
 *  @irq: interrupt number
 *  @data: pointer to a network interface device structure
 **/
static irqreturn_t igb_intr(int irq, void *data)
{
	struct igb_adapter *adapter = data;
	struct igb_q_vector *q_vector = adapter->q_vector[0];
	struct e1000_hw *hw = &adapter->hw;
	/* Interrupt Auto-Mask...upon reading ICR, interrupts are masked.  No
	 * need for the IMC write
	 */
	u32 icr = rd32(E1000_ICR);

	/* IMS will not auto-mask if INT_ASSERTED is not set, and if it is
	 * not set, then the adapter didn't send an interrupt
	 */
	if (!(icr & E1000_ICR_INT_ASSERTED))
		return IRQ_NONE;

	igb_write_itr(q_vector);

	if (icr & E1000_ICR_DRSTA)
		schedule_work(&adapter->reset_task);

	if (icr & E1000_ICR_DOUTSYNC) {
		/* HW is reporting DMA is out of sync */
		adapter->stats.doosync++;
	}

	if (icr & (E1000_ICR_RXSEQ | E1000_ICR_LSC)) {
		hw->mac.get_link_status = 1;
		/* guard against interrupt when we're going down */
		if (!test_bit(__IGB_DOWN, &adapter->state))
			mod_timer(&adapter->watchdog_timer, jiffies + 1);
	}

	if (icr & E1000_ICR_TS)
		igb_tsync_interrupt(adapter);

	napi_schedule(&q_vector->napi);

	return IRQ_HANDLED;
}

static void igb_ring_irq_enable(struct igb_q_vector *q_vector)
{
	struct igb_adapter *adapter = q_vector->adapter;
	struct e1000_hw *hw = &adapter->hw;

	if ((q_vector->rx.ring && (adapter->rx_itr_setting & 3)) ||
	    (!q_vector->rx.ring && (adapter->tx_itr_setting & 3))) {
		if ((adapter->num_q_vectors == 1) && !adapter->vf_data)
			igb_set_itr(q_vector);
		else
			igb_update_ring_itr(q_vector);
	}

	if (!test_bit(__IGB_DOWN, &adapter->state)) {
		if (adapter->flags & IGB_FLAG_HAS_MSIX)
			wr32(E1000_EIMS, q_vector->eims_value);
		else
			igb_irq_enable(adapter);
	}
}

/**
 *  igb_poll - NAPI Rx polling callback
 *  @napi: napi polling structure
 *  @budget: count of how many packets we should handle
 **/
static int igb_poll(struct napi_struct *napi, int budget)
{
	struct igb_q_vector *q_vector = container_of(napi,
						     struct igb_q_vector,
						     napi);
	bool clean_complete = true;
	int work_done = 0;

#ifdef CONFIG_IGB_DCA
	if (q_vector->adapter->flags & IGB_FLAG_DCA_ENABLED)
		igb_update_dca(q_vector);
#endif
	if (q_vector->tx.ring)
		clean_complete = igb_clean_tx_irq(q_vector);

	if (q_vector->rx.ring) {
		int cleaned = igb_clean_rx_irq(q_vector, budget);

		work_done += cleaned;
		clean_complete &= (cleaned < budget);
	}

	/* If all work not completed, return budget and keep polling */
	if (!clean_complete)
		return budget;

	/* If not enough Rx work done, exit the polling mode */
	napi_complete_done(napi, work_done);
	igb_ring_irq_enable(q_vector);

	return 0;
}

/**
 *  igb_clean_tx_irq - Reclaim resources after transmit completes
 *  @q_vector: pointer to q_vector containing needed info
 *
 *  returns true if ring is completely cleaned
 **/
static bool igb_clean_tx_irq(struct igb_q_vector *q_vector)
{
	struct igb_adapter *adapter = q_vector->adapter;
	struct igb_ring *tx_ring = q_vector->tx.ring;
	struct igb_tx_buffer *tx_buffer;
	union e1000_adv_tx_desc *tx_desc;
	unsigned int total_bytes = 0, total_packets = 0;
	unsigned int budget = q_vector->tx.work_limit;
	unsigned int i = tx_ring->next_to_clean;

	if (test_bit(__IGB_DOWN, &adapter->state))
		return true;

	tx_buffer = &tx_ring->tx_buffer_info[i];
	tx_desc = IGB_TX_DESC(tx_ring, i);
	i -= tx_ring->count;

	do {
		union e1000_adv_tx_desc *eop_desc = tx_buffer->next_to_watch;

		/* if next_to_watch is not set then there is no work pending */
		if (!eop_desc)
			break;

		/* prevent any other reads prior to eop_desc */
		read_barrier_depends();

		/* if DD is not set pending work has not been completed */
		if (!(eop_desc->wb.status & cpu_to_le32(E1000_TXD_STAT_DD)))
			break;

		/* clear next_to_watch to prevent false hangs */
		tx_buffer->next_to_watch = NULL;

		/* update the statistics for this packet */
		total_bytes += tx_buffer->bytecount;
		total_packets += tx_buffer->gso_segs;

		/* free the skb */
		dev_consume_skb_any(tx_buffer->skb);

		/* unmap skb header data */
		dma_unmap_single(tx_ring->dev,
				 dma_unmap_addr(tx_buffer, dma),
				 dma_unmap_len(tx_buffer, len),
				 DMA_TO_DEVICE);

		/* clear tx_buffer data */
		tx_buffer->skb = NULL;
		dma_unmap_len_set(tx_buffer, len, 0);

		/* clear last DMA location and unmap remaining buffers */
		while (tx_desc != eop_desc) {
			tx_buffer++;
			tx_desc++;
			i++;
			if (unlikely(!i)) {
				i -= tx_ring->count;
				tx_buffer = tx_ring->tx_buffer_info;
				tx_desc = IGB_TX_DESC(tx_ring, 0);
			}

			/* unmap any remaining paged data */
			if (dma_unmap_len(tx_buffer, len)) {
				dma_unmap_page(tx_ring->dev,
					       dma_unmap_addr(tx_buffer, dma),
					       dma_unmap_len(tx_buffer, len),
					       DMA_TO_DEVICE);
				dma_unmap_len_set(tx_buffer, len, 0);
			}
		}

		/* move us one more past the eop_desc for start of next pkt */
		tx_buffer++;
		tx_desc++;
		i++;
		if (unlikely(!i)) {
			i -= tx_ring->count;
			tx_buffer = tx_ring->tx_buffer_info;
			tx_desc = IGB_TX_DESC(tx_ring, 0);
		}

		/* issue prefetch for next Tx descriptor */
		prefetch(tx_desc);

		/* update budget accounting */
		budget--;
	} while (likely(budget));

	netdev_tx_completed_queue(txring_txq(tx_ring),
				  total_packets, total_bytes);
	i += tx_ring->count;
	tx_ring->next_to_clean = i;
	u64_stats_update_begin(&tx_ring->tx_syncp);
	tx_ring->tx_stats.bytes += total_bytes;
	tx_ring->tx_stats.packets += total_packets;
	u64_stats_update_end(&tx_ring->tx_syncp);
	q_vector->tx.total_bytes += total_bytes;
	q_vector->tx.total_packets += total_packets;

	if (test_bit(IGB_RING_FLAG_TX_DETECT_HANG, &tx_ring->flags)) {
		struct e1000_hw *hw = &adapter->hw;

		/* Detect a transmit hang in hardware, this serializes the
		 * check with the clearing of time_stamp and movement of i
		 */
		clear_bit(IGB_RING_FLAG_TX_DETECT_HANG, &tx_ring->flags);
		if (tx_buffer->next_to_watch &&
		    time_after(jiffies, tx_buffer->time_stamp +
			       (adapter->tx_timeout_factor * HZ)) &&
		    !(rd32(E1000_STATUS) & E1000_STATUS_TXOFF)) {

			/* detected Tx unit hang */
			dev_err(tx_ring->dev,
				"Detected Tx Unit Hang\n"
				"  Tx Queue             <%d>\n"
				"  TDH                  <%x>\n"
				"  TDT                  <%x>\n"
				"  next_to_use          <%x>\n"
				"  next_to_clean        <%x>\n"
				"buffer_info[next_to_clean]\n"
				"  time_stamp           <%lx>\n"
				"  next_to_watch        <%p>\n"
				"  jiffies              <%lx>\n"
				"  desc.status          <%x>\n",
				tx_ring->queue_index,
				rd32(E1000_TDH(tx_ring->reg_idx)),
				readl(tx_ring->tail),
				tx_ring->next_to_use,
				tx_ring->next_to_clean,
				tx_buffer->time_stamp,
				tx_buffer->next_to_watch,
				jiffies,
				tx_buffer->next_to_watch->wb.status);
			netif_stop_subqueue(tx_ring->netdev,
					    tx_ring->queue_index);

			/* we are about to reset, no point in enabling stuff */
			return true;
		}
	}

#define TX_WAKE_THRESHOLD (DESC_NEEDED * 2)
	if (unlikely(total_packets &&
	    netif_carrier_ok(tx_ring->netdev) &&
	    igb_desc_unused(tx_ring) >= TX_WAKE_THRESHOLD)) {
		/* Make sure that anybody stopping the queue after this
		 * sees the new next_to_clean.
		 */
		smp_mb();
		if (__netif_subqueue_stopped(tx_ring->netdev,
					     tx_ring->queue_index) &&
		    !(test_bit(__IGB_DOWN, &adapter->state))) {
			netif_wake_subqueue(tx_ring->netdev,
					    tx_ring->queue_index);

			u64_stats_update_begin(&tx_ring->tx_syncp);
			tx_ring->tx_stats.restart_queue++;
			u64_stats_update_end(&tx_ring->tx_syncp);
		}
	}

	return !!budget;
}

/**
 *  igb_reuse_rx_page - page flip buffer and store it back on the ring
 *  @rx_ring: rx descriptor ring to store buffers on
 *  @old_buff: donor buffer to have page reused
 *
 *  Synchronizes page for reuse by the adapter
 **/
static void igb_reuse_rx_page(struct igb_ring *rx_ring,
			      struct igb_rx_buffer *old_buff)
{
	struct igb_rx_buffer *new_buff;
	u16 nta = rx_ring->next_to_alloc;

	new_buff = &rx_ring->rx_buffer_info[nta];

	/* update, and store next to alloc */
	nta++;
	rx_ring->next_to_alloc = (nta < rx_ring->count) ? nta : 0;

	/* transfer page from old buffer to new buffer */
	*new_buff = *old_buff;

	/* sync the buffer for use by the device */
	dma_sync_single_range_for_device(rx_ring->dev, old_buff->dma,
					 old_buff->page_offset,
					 IGB_RX_BUFSZ,
					 DMA_FROM_DEVICE);
}

static inline bool igb_page_is_reserved(struct page *page)
{
	return (page_to_nid(page) != numa_mem_id()) || page_is_pfmemalloc(page);
}

static bool igb_can_reuse_rx_page(struct igb_rx_buffer *rx_buffer,
				  struct page *page,
				  unsigned int truesize)
{
	/* avoid re-using remote pages */
	if (unlikely(igb_page_is_reserved(page)))
		return false;

#if (PAGE_SIZE < 8192)
	/* if we are only owner of page we can reuse it */
	if (unlikely(page_count(page) != 1))
		return false;

	/* flip page offset to other buffer */
	rx_buffer->page_offset ^= IGB_RX_BUFSZ;
#else
	/* move offset up to the next cache line */
	rx_buffer->page_offset += truesize;

	if (rx_buffer->page_offset > (PAGE_SIZE - IGB_RX_BUFSZ))
		return false;
#endif

	/* Even if we own the page, we are not allowed to use atomic_set()
	 * This would break get_page_unless_zero() users.
	 */
	atomic_inc(&page->_count);

	return true;
}

/**
 *  igb_add_rx_frag - Add contents of Rx buffer to sk_buff
 *  @rx_ring: rx descriptor ring to transact packets on
 *  @rx_buffer: buffer containing page to add
 *  @rx_desc: descriptor containing length of buffer written by hardware
 *  @skb: sk_buff to place the data into
 *
 *  This function will add the data contained in rx_buffer->page to the skb.
 *  This is done either through a direct copy if the data in the buffer is
 *  less than the skb header size, otherwise it will just attach the page as
 *  a frag to the skb.
 *
 *  The function will then update the page offset if necessary and return
 *  true if the buffer can be reused by the adapter.
 **/
static bool igb_add_rx_frag(struct igb_ring *rx_ring,
			    struct igb_rx_buffer *rx_buffer,
			    union e1000_adv_rx_desc *rx_desc,
			    struct sk_buff *skb)
{
	struct page *page = rx_buffer->page;
	unsigned char *va = page_address(page) + rx_buffer->page_offset;
	unsigned int size = le16_to_cpu(rx_desc->wb.upper.length);
#if (PAGE_SIZE < 8192)
	unsigned int truesize = IGB_RX_BUFSZ;
#else
	unsigned int truesize = SKB_DATA_ALIGN(size);
#endif
	unsigned int pull_len;

	if (unlikely(skb_is_nonlinear(skb)))
		goto add_tail_frag;

	if (unlikely(igb_test_staterr(rx_desc, E1000_RXDADV_STAT_TSIP))) {
		igb_ptp_rx_pktstamp(rx_ring->q_vector, va, skb);
		va += IGB_TS_HDR_LEN;
		size -= IGB_TS_HDR_LEN;
	}

	if (likely(size <= IGB_RX_HDR_LEN)) {
		memcpy(__skb_put(skb, size), va, ALIGN(size, sizeof(long)));

		/* page is not reserved, we can reuse buffer as-is */
		if (likely(!igb_page_is_reserved(page)))
			return true;

		/* this page cannot be reused so discard it */
		__free_page(page);
		return false;
	}

	/* we need the header to contain the greater of either ETH_HLEN or
	 * 60 bytes if the skb->len is less than 60 for skb_pad.
	 */
	pull_len = eth_get_headlen(va, IGB_RX_HDR_LEN);

	/* align pull length to size of long to optimize memcpy performance */
	memcpy(__skb_put(skb, pull_len), va, ALIGN(pull_len, sizeof(long)));

	/* update all of the pointers */
	va += pull_len;
	size -= pull_len;

add_tail_frag:
	skb_add_rx_frag(skb, skb_shinfo(skb)->nr_frags, page,
			(unsigned long)va & ~PAGE_MASK, size, truesize);

	return igb_can_reuse_rx_page(rx_buffer, page, truesize);
}

static struct sk_buff *igb_fetch_rx_buffer(struct igb_ring *rx_ring,
					   union e1000_adv_rx_desc *rx_desc,
					   struct sk_buff *skb)
{
	struct igb_rx_buffer *rx_buffer;
	struct page *page;

	rx_buffer = &rx_ring->rx_buffer_info[rx_ring->next_to_clean];
	page = rx_buffer->page;
	prefetchw(page);

	if (likely(!skb)) {
		void *page_addr = page_address(page) +
				  rx_buffer->page_offset;

		/* prefetch first cache line of first page */
		prefetch(page_addr);
#if L1_CACHE_BYTES < 128
		prefetch(page_addr + L1_CACHE_BYTES);
#endif

		/* allocate a skb to store the frags */
		skb = napi_alloc_skb(&rx_ring->q_vector->napi, IGB_RX_HDR_LEN);
		if (unlikely(!skb)) {
			rx_ring->rx_stats.alloc_failed++;
			return NULL;
		}

		/* we will be copying header into skb->data in
		 * pskb_may_pull so it is in our interest to prefetch
		 * it now to avoid a possible cache miss
		 */
		prefetchw(skb->data);
	}

	/* we are reusing so sync this buffer for CPU use */
	dma_sync_single_range_for_cpu(rx_ring->dev,
				      rx_buffer->dma,
				      rx_buffer->page_offset,
				      IGB_RX_BUFSZ,
				      DMA_FROM_DEVICE);

	/* pull page into skb */
	if (igb_add_rx_frag(rx_ring, rx_buffer, rx_desc, skb)) {
		/* hand second half of page back to the ring */
		igb_reuse_rx_page(rx_ring, rx_buffer);
	} else {
		/* we are not reusing the buffer so unmap it */
		dma_unmap_page(rx_ring->dev, rx_buffer->dma,
			       PAGE_SIZE, DMA_FROM_DEVICE);
	}

	/* clear contents of rx_buffer */
	rx_buffer->page = NULL;

	return skb;
}

static inline void igb_rx_checksum(struct igb_ring *ring,
				   union e1000_adv_rx_desc *rx_desc,
				   struct sk_buff *skb)
{
	skb_checksum_none_assert(skb);

	/* Ignore Checksum bit is set */
	if (igb_test_staterr(rx_desc, E1000_RXD_STAT_IXSM))
		return;

	/* Rx checksum disabled via ethtool */
	if (!(ring->netdev->features & NETIF_F_RXCSUM))
		return;

	/* TCP/UDP checksum error bit is set */
	if (igb_test_staterr(rx_desc,
			     E1000_RXDEXT_STATERR_TCPE |
			     E1000_RXDEXT_STATERR_IPE)) {
		/* work around errata with sctp packets where the TCPE aka
		 * L4E bit is set incorrectly on 64 byte (60 byte w/o crc)
		 * packets, (aka let the stack check the crc32c)
		 */
		if (!((skb->len == 60) &&
		      test_bit(IGB_RING_FLAG_RX_SCTP_CSUM, &ring->flags))) {
			u64_stats_update_begin(&ring->rx_syncp);
			ring->rx_stats.csum_err++;
			u64_stats_update_end(&ring->rx_syncp);
		}
		/* let the stack verify checksum errors */
		return;
	}
	/* It must be a TCP or UDP packet with a valid checksum */
	if (igb_test_staterr(rx_desc, E1000_RXD_STAT_TCPCS |
				      E1000_RXD_STAT_UDPCS))
		skb->ip_summed = CHECKSUM_UNNECESSARY;

	dev_dbg(ring->dev, "cksum success: bits %08X\n",
		le32_to_cpu(rx_desc->wb.upper.status_error));
}

static inline void igb_rx_hash(struct igb_ring *ring,
			       union e1000_adv_rx_desc *rx_desc,
			       struct sk_buff *skb)
{
	if (ring->netdev->features & NETIF_F_RXHASH)
		skb_set_hash(skb,
			     le32_to_cpu(rx_desc->wb.lower.hi_dword.rss),
			     PKT_HASH_TYPE_L3);
}

/**
 *  igb_is_non_eop - process handling of non-EOP buffers
 *  @rx_ring: Rx ring being processed
 *  @rx_desc: Rx descriptor for current buffer
 *  @skb: current socket buffer containing buffer in progress
 *
 *  This function updates next to clean.  If the buffer is an EOP buffer
 *  this function exits returning false, otherwise it will place the
 *  sk_buff in the next buffer to be chained and return true indicating
 *  that this is in fact a non-EOP buffer.
 **/
static bool igb_is_non_eop(struct igb_ring *rx_ring,
			   union e1000_adv_rx_desc *rx_desc)
{
	u32 ntc = rx_ring->next_to_clean + 1;

	/* fetch, update, and store next to clean */
	ntc = (ntc < rx_ring->count) ? ntc : 0;
	rx_ring->next_to_clean = ntc;

	prefetch(IGB_RX_DESC(rx_ring, ntc));

	if (likely(igb_test_staterr(rx_desc, E1000_RXD_STAT_EOP)))
		return false;

	return true;
}

/**
 *  igb_cleanup_headers - Correct corrupted or empty headers
 *  @rx_ring: rx descriptor ring packet is being transacted on
 *  @rx_desc: pointer to the EOP Rx descriptor
 *  @skb: pointer to current skb being fixed
 *
 *  Address the case where we are pulling data in on pages only
 *  and as such no data is present in the skb header.
 *
 *  In addition if skb is not at least 60 bytes we need to pad it so that
 *  it is large enough to qualify as a valid Ethernet frame.
 *
 *  Returns true if an error was encountered and skb was freed.
 **/
static bool igb_cleanup_headers(struct igb_ring *rx_ring,
				union e1000_adv_rx_desc *rx_desc,
				struct sk_buff *skb)
{
	if (unlikely((igb_test_staterr(rx_desc,
				       E1000_RXDEXT_ERR_FRAME_ERR_MASK)))) {
		struct net_device *netdev = rx_ring->netdev;
		if (!(netdev->features & NETIF_F_RXALL)) {
			dev_kfree_skb_any(skb);
			return true;
		}
	}

	/* if eth_skb_pad returns an error the skb was freed */
	if (eth_skb_pad(skb))
		return true;

	return false;
}

/**
 *  igb_process_skb_fields - Populate skb header fields from Rx descriptor
 *  @rx_ring: rx descriptor ring packet is being transacted on
 *  @rx_desc: pointer to the EOP Rx descriptor
 *  @skb: pointer to current skb being populated
 *
 *  This function checks the ring, descriptor, and packet information in
 *  order to populate the hash, checksum, VLAN, timestamp, protocol, and
 *  other fields within the skb.
 **/
static void igb_process_skb_fields(struct igb_ring *rx_ring,
				   union e1000_adv_rx_desc *rx_desc,
				   struct sk_buff *skb)
{
	struct net_device *dev = rx_ring->netdev;

	igb_rx_hash(rx_ring, rx_desc, skb);

	igb_rx_checksum(rx_ring, rx_desc, skb);

	if (igb_test_staterr(rx_desc, E1000_RXDADV_STAT_TS) &&
	    !igb_test_staterr(rx_desc, E1000_RXDADV_STAT_TSIP))
		igb_ptp_rx_rgtstamp(rx_ring->q_vector, skb);

	if ((dev->features & NETIF_F_HW_VLAN_CTAG_RX) &&
	    igb_test_staterr(rx_desc, E1000_RXD_STAT_VP)) {
		u16 vid;

		if (igb_test_staterr(rx_desc, E1000_RXDEXT_STATERR_LB) &&
		    test_bit(IGB_RING_FLAG_RX_LB_VLAN_BSWAP, &rx_ring->flags))
			vid = be16_to_cpu(rx_desc->wb.upper.vlan);
		else
			vid = le16_to_cpu(rx_desc->wb.upper.vlan);

		__vlan_hwaccel_put_tag(skb, htons(ETH_P_8021Q), vid);
	}

	skb_record_rx_queue(skb, rx_ring->queue_index);

	skb->protocol = eth_type_trans(skb, rx_ring->netdev);
}

static int igb_clean_rx_irq(struct igb_q_vector *q_vector, const int budget)
{
	struct igb_ring *rx_ring = q_vector->rx.ring;
	struct sk_buff *skb = rx_ring->skb;
	unsigned int total_bytes = 0, total_packets = 0;
	u16 cleaned_count = igb_desc_unused(rx_ring);

	while (likely(total_packets < budget)) {
		union e1000_adv_rx_desc *rx_desc;

		/* return some buffers to hardware, one at a time is too slow */
		if (cleaned_count >= IGB_RX_BUFFER_WRITE) {
			igb_alloc_rx_buffers(rx_ring, cleaned_count);
			cleaned_count = 0;
		}

		rx_desc = IGB_RX_DESC(rx_ring, rx_ring->next_to_clean);

		if (!rx_desc->wb.upper.status_error)
			break;

		/* This memory barrier is needed to keep us from reading
		 * any other fields out of the rx_desc until we know the
		 * descriptor has been written back
		 */
		dma_rmb();

		/* retrieve a buffer from the ring */
		skb = igb_fetch_rx_buffer(rx_ring, rx_desc, skb);

		/* exit if we failed to retrieve a buffer */
		if (!skb)
			break;

		cleaned_count++;

		/* fetch next buffer in frame if non-eop */
		if (igb_is_non_eop(rx_ring, rx_desc))
			continue;

		/* verify the packet layout is correct */
		if (igb_cleanup_headers(rx_ring, rx_desc, skb)) {
			skb = NULL;
			continue;
		}

		/* probably a little skewed due to removing CRC */
		total_bytes += skb->len;

		/* populate checksum, timestamp, VLAN, and protocol */
		igb_process_skb_fields(rx_ring, rx_desc, skb);

		napi_gro_receive(&q_vector->napi, skb);

		/* reset skb pointer */
		skb = NULL;

		/* update budget accounting */
		total_packets++;
	}

	/* place incomplete frames back on ring for completion */
	rx_ring->skb = skb;

	u64_stats_update_begin(&rx_ring->rx_syncp);
	rx_ring->rx_stats.packets += total_packets;
	rx_ring->rx_stats.bytes += total_bytes;
	u64_stats_update_end(&rx_ring->rx_syncp);
	q_vector->rx.total_packets += total_packets;
	q_vector->rx.total_bytes += total_bytes;

	if (cleaned_count)
		igb_alloc_rx_buffers(rx_ring, cleaned_count);

	return total_packets;
}

static bool igb_alloc_mapped_page(struct igb_ring *rx_ring,
				  struct igb_rx_buffer *bi)
{
	struct page *page = bi->page;
	dma_addr_t dma;

	/* since we are recycling buffers we should seldom need to alloc */
	if (likely(page))
		return true;

	/* alloc new page for storage */
	page = dev_alloc_page();
	if (unlikely(!page)) {
		rx_ring->rx_stats.alloc_failed++;
		return false;
	}

	/* map page for use */
	dma = dma_map_page(rx_ring->dev, page, 0, PAGE_SIZE, DMA_FROM_DEVICE);

	/* if mapping failed free memory back to system since
	 * there isn't much point in holding memory we can't use
	 */
	if (dma_mapping_error(rx_ring->dev, dma)) {
		__free_page(page);

		rx_ring->rx_stats.alloc_failed++;
		return false;
	}

	bi->dma = dma;
	bi->page = page;
	bi->page_offset = 0;

	return true;
}

/**
 *  igb_alloc_rx_buffers - Replace used receive buffers; packet split
 *  @adapter: address of board private structure
 **/
void igb_alloc_rx_buffers(struct igb_ring *rx_ring, u16 cleaned_count)
{
	union e1000_adv_rx_desc *rx_desc;
	struct igb_rx_buffer *bi;
	u16 i = rx_ring->next_to_use;

	/* nothing to do */
	if (!cleaned_count)
		return;

	rx_desc = IGB_RX_DESC(rx_ring, i);
	bi = &rx_ring->rx_buffer_info[i];
	i -= rx_ring->count;

	do {
		if (!igb_alloc_mapped_page(rx_ring, bi))
			break;

		/* Refresh the desc even if buffer_addrs didn't change
		 * because each write-back erases this info.
		 */
		rx_desc->read.pkt_addr = cpu_to_le64(bi->dma + bi->page_offset);

		rx_desc++;
		bi++;
		i++;
		if (unlikely(!i)) {
			rx_desc = IGB_RX_DESC(rx_ring, 0);
			bi = rx_ring->rx_buffer_info;
			i -= rx_ring->count;
		}

		/* clear the status bits for the next_to_use descriptor */
		rx_desc->wb.upper.status_error = 0;

		cleaned_count--;
	} while (cleaned_count);

	i += rx_ring->count;

	if (rx_ring->next_to_use != i) {
		/* record the next descriptor to use */
		rx_ring->next_to_use = i;

		/* update next to alloc since we have filled the ring */
		rx_ring->next_to_alloc = i;

		/* Force memory writes to complete before letting h/w
		 * know there are new descriptors to fetch.  (Only
		 * applicable for weak-ordered memory model archs,
		 * such as IA-64).
		 */
		wmb();
		writel(i, rx_ring->tail);
	}
}

/**
 * igb_mii_ioctl -
 * @netdev:
 * @ifreq:
 * @cmd:
 **/
static int igb_mii_ioctl(struct net_device *netdev, struct ifreq *ifr, int cmd)
{
	struct igb_adapter *adapter = netdev_priv(netdev);
	struct mii_ioctl_data *data = if_mii(ifr);

	if (adapter->hw.phy.media_type != e1000_media_type_copper)
		return -EOPNOTSUPP;

	switch (cmd) {
	case SIOCGMIIPHY:
		data->phy_id = adapter->hw.phy.addr;
		break;
	case SIOCGMIIREG:
		if (igb_read_phy_reg(&adapter->hw, data->reg_num & 0x1F,
				     &data->val_out))
			return -EIO;
		break;
	case SIOCSMIIREG:
	default:
		return -EOPNOTSUPP;
	}
	return 0;
}

/**
 * igb_ioctl -
 * @netdev:
 * @ifreq:
 * @cmd:
 **/
static int igb_ioctl(struct net_device *netdev, struct ifreq *ifr, int cmd)
{
	switch (cmd) {
	case SIOCGMIIPHY:
	case SIOCGMIIREG:
	case SIOCSMIIREG:
		return igb_mii_ioctl(netdev, ifr, cmd);
	case SIOCGHWTSTAMP:
		return igb_ptp_get_ts_config(netdev, ifr);
	case SIOCSHWTSTAMP:
		return igb_ptp_set_ts_config(netdev, ifr);
	default:
		return -EOPNOTSUPP;
	}
}

void igb_read_pci_cfg(struct e1000_hw *hw, u32 reg, u16 *value)
{
	struct igb_adapter *adapter = hw->back;

	pci_read_config_word(adapter->pdev, reg, value);
}

void igb_write_pci_cfg(struct e1000_hw *hw, u32 reg, u16 *value)
{
	struct igb_adapter *adapter = hw->back;

	pci_write_config_word(adapter->pdev, reg, *value);
}

s32 igb_read_pcie_cap_reg(struct e1000_hw *hw, u32 reg, u16 *value)
{
	struct igb_adapter *adapter = hw->back;

	if (pcie_capability_read_word(adapter->pdev, reg, value))
		return -E1000_ERR_CONFIG;

	return 0;
}

s32 igb_write_pcie_cap_reg(struct e1000_hw *hw, u32 reg, u16 *value)
{
	struct igb_adapter *adapter = hw->back;

	if (pcie_capability_write_word(adapter->pdev, reg, *value))
		return -E1000_ERR_CONFIG;

	return 0;
}

static void igb_vlan_mode(struct net_device *netdev, netdev_features_t features)
{
	struct igb_adapter *adapter = netdev_priv(netdev);
	struct e1000_hw *hw = &adapter->hw;
	u32 ctrl, rctl;
	bool enable = !!(features & NETIF_F_HW_VLAN_CTAG_RX);

	if (enable) {
		/* enable VLAN tag insert/strip */
		ctrl = rd32(E1000_CTRL);
		ctrl |= E1000_CTRL_VME;
		wr32(E1000_CTRL, ctrl);

		/* Disable CFI check */
		rctl = rd32(E1000_RCTL);
		rctl &= ~E1000_RCTL_CFIEN;
		wr32(E1000_RCTL, rctl);
	} else {
		/* disable VLAN tag insert/strip */
		ctrl = rd32(E1000_CTRL);
		ctrl &= ~E1000_CTRL_VME;
		wr32(E1000_CTRL, ctrl);
	}
<<<<<<< HEAD
=======

	igb_set_vf_vlan_strip(adapter, adapter->vfs_allocated_count, enable);
>>>>>>> 0a87cadb
}

static int igb_vlan_rx_add_vid(struct net_device *netdev,
			       __be16 proto, u16 vid)
{
	struct igb_adapter *adapter = netdev_priv(netdev);
	struct e1000_hw *hw = &adapter->hw;
	int pf_id = adapter->vfs_allocated_count;

	/* add the filter since PF can receive vlans w/o entry in vlvf */
	if (!vid || !(adapter->flags & IGB_FLAG_VLAN_PROMISC))
		igb_vfta_set(hw, vid, pf_id, true, !!vid);

	set_bit(vid, adapter->active_vlans);

	return 0;
}

static int igb_vlan_rx_kill_vid(struct net_device *netdev,
				__be16 proto, u16 vid)
{
	struct igb_adapter *adapter = netdev_priv(netdev);
	int pf_id = adapter->vfs_allocated_count;
	struct e1000_hw *hw = &adapter->hw;

	/* remove VID from filter table */
	if (vid && !(adapter->flags & IGB_FLAG_VLAN_PROMISC))
		igb_vfta_set(hw, vid, pf_id, false, true);

	clear_bit(vid, adapter->active_vlans);

	return 0;
}

static void igb_restore_vlan(struct igb_adapter *adapter)
{
	u16 vid = 1;

	igb_vlan_mode(adapter->netdev, adapter->netdev->features);
	igb_vlan_rx_add_vid(adapter->netdev, htons(ETH_P_8021Q), 0);

	for_each_set_bit_from(vid, adapter->active_vlans, VLAN_N_VID)
		igb_vlan_rx_add_vid(adapter->netdev, htons(ETH_P_8021Q), vid);
}

int igb_set_spd_dplx(struct igb_adapter *adapter, u32 spd, u8 dplx)
{
	struct pci_dev *pdev = adapter->pdev;
	struct e1000_mac_info *mac = &adapter->hw.mac;

	mac->autoneg = 0;

	/* Make sure dplx is at most 1 bit and lsb of speed is not set
	 * for the switch() below to work
	 */
	if ((spd & 1) || (dplx & ~1))
		goto err_inval;

	/* Fiber NIC's only allow 1000 gbps Full duplex
	 * and 100Mbps Full duplex for 100baseFx sfp
	 */
	if (adapter->hw.phy.media_type == e1000_media_type_internal_serdes) {
		switch (spd + dplx) {
		case SPEED_10 + DUPLEX_HALF:
		case SPEED_10 + DUPLEX_FULL:
		case SPEED_100 + DUPLEX_HALF:
			goto err_inval;
		default:
			break;
		}
	}

	switch (spd + dplx) {
	case SPEED_10 + DUPLEX_HALF:
		mac->forced_speed_duplex = ADVERTISE_10_HALF;
		break;
	case SPEED_10 + DUPLEX_FULL:
		mac->forced_speed_duplex = ADVERTISE_10_FULL;
		break;
	case SPEED_100 + DUPLEX_HALF:
		mac->forced_speed_duplex = ADVERTISE_100_HALF;
		break;
	case SPEED_100 + DUPLEX_FULL:
		mac->forced_speed_duplex = ADVERTISE_100_FULL;
		break;
	case SPEED_1000 + DUPLEX_FULL:
		mac->autoneg = 1;
		adapter->hw.phy.autoneg_advertised = ADVERTISE_1000_FULL;
		break;
	case SPEED_1000 + DUPLEX_HALF: /* not supported */
	default:
		goto err_inval;
	}

	/* clear MDI, MDI(-X) override is only allowed when autoneg enabled */
	adapter->hw.phy.mdix = AUTO_ALL_MODES;

	return 0;

err_inval:
	dev_err(&pdev->dev, "Unsupported Speed/Duplex configuration\n");
	return -EINVAL;
}

static int __igb_shutdown(struct pci_dev *pdev, bool *enable_wake,
			  bool runtime)
{
	struct net_device *netdev = pci_get_drvdata(pdev);
	struct igb_adapter *adapter = netdev_priv(netdev);
	struct e1000_hw *hw = &adapter->hw;
	u32 ctrl, rctl, status;
	u32 wufc = runtime ? E1000_WUFC_LNKC : adapter->wol;
#ifdef CONFIG_PM
	int retval = 0;
#endif

	netif_device_detach(netdev);

	if (netif_running(netdev))
		__igb_close(netdev, true);

	igb_clear_interrupt_scheme(adapter);

#ifdef CONFIG_PM
	retval = pci_save_state(pdev);
	if (retval)
		return retval;
#endif

	status = rd32(E1000_STATUS);
	if (status & E1000_STATUS_LU)
		wufc &= ~E1000_WUFC_LNKC;

	if (wufc) {
		igb_setup_rctl(adapter);
		igb_set_rx_mode(netdev);

		/* turn on all-multi mode if wake on multicast is enabled */
		if (wufc & E1000_WUFC_MC) {
			rctl = rd32(E1000_RCTL);
			rctl |= E1000_RCTL_MPE;
			wr32(E1000_RCTL, rctl);
		}

		ctrl = rd32(E1000_CTRL);
		/* advertise wake from D3Cold */
		#define E1000_CTRL_ADVD3WUC 0x00100000
		/* phy power management enable */
		#define E1000_CTRL_EN_PHY_PWR_MGMT 0x00200000
		ctrl |= E1000_CTRL_ADVD3WUC;
		wr32(E1000_CTRL, ctrl);

		/* Allow time for pending master requests to run */
		igb_disable_pcie_master(hw);

		wr32(E1000_WUC, E1000_WUC_PME_EN);
		wr32(E1000_WUFC, wufc);
	} else {
		wr32(E1000_WUC, 0);
		wr32(E1000_WUFC, 0);
	}

	*enable_wake = wufc || adapter->en_mng_pt;
	if (!*enable_wake)
		igb_power_down_link(adapter);
	else
		igb_power_up_link(adapter);

	/* Release control of h/w to f/w.  If f/w is AMT enabled, this
	 * would have already happened in close and is redundant.
	 */
	igb_release_hw_control(adapter);

	pci_disable_device(pdev);

	return 0;
}

#ifdef CONFIG_PM
#ifdef CONFIG_PM_SLEEP
static int igb_suspend(struct device *dev)
{
	int retval;
	bool wake;
	struct pci_dev *pdev = to_pci_dev(dev);

	retval = __igb_shutdown(pdev, &wake, 0);
	if (retval)
		return retval;

	if (wake) {
		pci_prepare_to_sleep(pdev);
	} else {
		pci_wake_from_d3(pdev, false);
		pci_set_power_state(pdev, PCI_D3hot);
	}

	return 0;
}
#endif /* CONFIG_PM_SLEEP */

static int igb_resume(struct device *dev)
{
	struct pci_dev *pdev = to_pci_dev(dev);
	struct net_device *netdev = pci_get_drvdata(pdev);
	struct igb_adapter *adapter = netdev_priv(netdev);
	struct e1000_hw *hw = &adapter->hw;
	u32 err;

	pci_set_power_state(pdev, PCI_D0);
	pci_restore_state(pdev);
	pci_save_state(pdev);

	if (!pci_device_is_present(pdev))
		return -ENODEV;
	err = pci_enable_device_mem(pdev);
	if (err) {
		dev_err(&pdev->dev,
			"igb: Cannot enable PCI device from suspend\n");
		return err;
	}
	pci_set_master(pdev);

	pci_enable_wake(pdev, PCI_D3hot, 0);
	pci_enable_wake(pdev, PCI_D3cold, 0);

	if (igb_init_interrupt_scheme(adapter, true)) {
		dev_err(&pdev->dev, "Unable to allocate memory for queues\n");
		rtnl_unlock();
		return -ENOMEM;
	}

	igb_reset(adapter);

	/* let the f/w know that the h/w is now under the control of the
	 * driver.
	 */
	igb_get_hw_control(adapter);

	wr32(E1000_WUS, ~0);

	if (netdev->flags & IFF_UP) {
		rtnl_lock();
		err = __igb_open(netdev, true);
		rtnl_unlock();
		if (err)
			return err;
	}

	netif_device_attach(netdev);
	return 0;
}

static int igb_runtime_idle(struct device *dev)
{
	struct pci_dev *pdev = to_pci_dev(dev);
	struct net_device *netdev = pci_get_drvdata(pdev);
	struct igb_adapter *adapter = netdev_priv(netdev);

	if (!igb_has_link(adapter))
		pm_schedule_suspend(dev, MSEC_PER_SEC * 5);

	return -EBUSY;
}

static int igb_runtime_suspend(struct device *dev)
{
	struct pci_dev *pdev = to_pci_dev(dev);
	int retval;
	bool wake;

	retval = __igb_shutdown(pdev, &wake, 1);
	if (retval)
		return retval;

	if (wake) {
		pci_prepare_to_sleep(pdev);
	} else {
		pci_wake_from_d3(pdev, false);
		pci_set_power_state(pdev, PCI_D3hot);
	}

	return 0;
}

static int igb_runtime_resume(struct device *dev)
{
	return igb_resume(dev);
}
#endif /* CONFIG_PM */

static void igb_shutdown(struct pci_dev *pdev)
{
	bool wake;

	__igb_shutdown(pdev, &wake, 0);

	if (system_state == SYSTEM_POWER_OFF) {
		pci_wake_from_d3(pdev, wake);
		pci_set_power_state(pdev, PCI_D3hot);
	}
}

#ifdef CONFIG_PCI_IOV
static int igb_sriov_reinit(struct pci_dev *dev)
{
	struct net_device *netdev = pci_get_drvdata(dev);
	struct igb_adapter *adapter = netdev_priv(netdev);
	struct pci_dev *pdev = adapter->pdev;

	rtnl_lock();

	if (netif_running(netdev))
		igb_close(netdev);
	else
		igb_reset(adapter);

	igb_clear_interrupt_scheme(adapter);

	igb_init_queue_configuration(adapter);

	if (igb_init_interrupt_scheme(adapter, true)) {
		rtnl_unlock();
		dev_err(&pdev->dev, "Unable to allocate memory for queues\n");
		return -ENOMEM;
	}

	if (netif_running(netdev))
		igb_open(netdev);

	rtnl_unlock();

	return 0;
}

static int igb_pci_disable_sriov(struct pci_dev *dev)
{
	int err = igb_disable_sriov(dev);

	if (!err)
		err = igb_sriov_reinit(dev);

	return err;
}

static int igb_pci_enable_sriov(struct pci_dev *dev, int num_vfs)
{
	int err = igb_enable_sriov(dev, num_vfs);

	if (err)
		goto out;

	err = igb_sriov_reinit(dev);
	if (!err)
		return num_vfs;

out:
	return err;
}

#endif
static int igb_pci_sriov_configure(struct pci_dev *dev, int num_vfs)
{
#ifdef CONFIG_PCI_IOV
	if (num_vfs == 0)
		return igb_pci_disable_sriov(dev);
	else
		return igb_pci_enable_sriov(dev, num_vfs);
#endif
	return 0;
}

#ifdef CONFIG_NET_POLL_CONTROLLER
/* Polling 'interrupt' - used by things like netconsole to send skbs
 * without having to re-enable interrupts. It's not called while
 * the interrupt routine is executing.
 */
static void igb_netpoll(struct net_device *netdev)
{
	struct igb_adapter *adapter = netdev_priv(netdev);
	struct e1000_hw *hw = &adapter->hw;
	struct igb_q_vector *q_vector;
	int i;

	for (i = 0; i < adapter->num_q_vectors; i++) {
		q_vector = adapter->q_vector[i];
		if (adapter->flags & IGB_FLAG_HAS_MSIX)
			wr32(E1000_EIMC, q_vector->eims_value);
		else
			igb_irq_disable(adapter);
		napi_schedule(&q_vector->napi);
	}
}
#endif /* CONFIG_NET_POLL_CONTROLLER */

/**
 *  igb_io_error_detected - called when PCI error is detected
 *  @pdev: Pointer to PCI device
 *  @state: The current pci connection state
 *
 *  This function is called after a PCI bus error affecting
 *  this device has been detected.
 **/
static pci_ers_result_t igb_io_error_detected(struct pci_dev *pdev,
					      pci_channel_state_t state)
{
	struct net_device *netdev = pci_get_drvdata(pdev);
	struct igb_adapter *adapter = netdev_priv(netdev);

	netif_device_detach(netdev);

	if (state == pci_channel_io_perm_failure)
		return PCI_ERS_RESULT_DISCONNECT;

	if (netif_running(netdev))
		igb_down(adapter);
	pci_disable_device(pdev);

	/* Request a slot slot reset. */
	return PCI_ERS_RESULT_NEED_RESET;
}

/**
 *  igb_io_slot_reset - called after the pci bus has been reset.
 *  @pdev: Pointer to PCI device
 *
 *  Restart the card from scratch, as if from a cold-boot. Implementation
 *  resembles the first-half of the igb_resume routine.
 **/
static pci_ers_result_t igb_io_slot_reset(struct pci_dev *pdev)
{
	struct net_device *netdev = pci_get_drvdata(pdev);
	struct igb_adapter *adapter = netdev_priv(netdev);
	struct e1000_hw *hw = &adapter->hw;
	pci_ers_result_t result;
	int err;

	if (pci_enable_device_mem(pdev)) {
		dev_err(&pdev->dev,
			"Cannot re-enable PCI device after reset.\n");
		result = PCI_ERS_RESULT_DISCONNECT;
	} else {
		pci_set_master(pdev);
		pci_restore_state(pdev);
		pci_save_state(pdev);

		pci_enable_wake(pdev, PCI_D3hot, 0);
		pci_enable_wake(pdev, PCI_D3cold, 0);

		igb_reset(adapter);
		wr32(E1000_WUS, ~0);
		result = PCI_ERS_RESULT_RECOVERED;
	}

	err = pci_cleanup_aer_uncorrect_error_status(pdev);
	if (err) {
		dev_err(&pdev->dev,
			"pci_cleanup_aer_uncorrect_error_status failed 0x%0x\n",
			err);
		/* non-fatal, continue */
	}

	return result;
}

/**
 *  igb_io_resume - called when traffic can start flowing again.
 *  @pdev: Pointer to PCI device
 *
 *  This callback is called when the error recovery driver tells us that
 *  its OK to resume normal operation. Implementation resembles the
 *  second-half of the igb_resume routine.
 */
static void igb_io_resume(struct pci_dev *pdev)
{
	struct net_device *netdev = pci_get_drvdata(pdev);
	struct igb_adapter *adapter = netdev_priv(netdev);

	if (netif_running(netdev)) {
		if (igb_up(adapter)) {
			dev_err(&pdev->dev, "igb_up failed after reset\n");
			return;
		}
	}

	netif_device_attach(netdev);

	/* let the f/w know that the h/w is now under the control of the
	 * driver.
	 */
	igb_get_hw_control(adapter);
}

static void igb_rar_set_qsel(struct igb_adapter *adapter, u8 *addr, u32 index,
			     u8 qsel)
{
	struct e1000_hw *hw = &adapter->hw;
	u32 rar_low, rar_high;

	/* HW expects these in little endian so we reverse the byte order
	 * from network order (big endian) to CPU endian
	 */
	rar_low = le32_to_cpup((__be32 *)(addr));
	rar_high = le16_to_cpup((__be16 *)(addr + 4));

	/* Indicate to hardware the Address is Valid. */
	rar_high |= E1000_RAH_AV;

	if (hw->mac.type == e1000_82575)
		rar_high |= E1000_RAH_POOL_1 * qsel;
	else
		rar_high |= E1000_RAH_POOL_1 << qsel;

	wr32(E1000_RAL(index), rar_low);
	wrfl();
	wr32(E1000_RAH(index), rar_high);
	wrfl();
}

static int igb_set_vf_mac(struct igb_adapter *adapter,
			  int vf, unsigned char *mac_addr)
{
	struct e1000_hw *hw = &adapter->hw;
	/* VF MAC addresses start at end of receive addresses and moves
	 * towards the first, as a result a collision should not be possible
	 */
	int rar_entry = hw->mac.rar_entry_count - (vf + 1);

	memcpy(adapter->vf_data[vf].vf_mac_addresses, mac_addr, ETH_ALEN);

	igb_rar_set_qsel(adapter, mac_addr, rar_entry, vf);

	return 0;
}

static int igb_ndo_set_vf_mac(struct net_device *netdev, int vf, u8 *mac)
{
	struct igb_adapter *adapter = netdev_priv(netdev);
	if (!is_valid_ether_addr(mac) || (vf >= adapter->vfs_allocated_count))
		return -EINVAL;
	adapter->vf_data[vf].flags |= IGB_VF_FLAG_PF_SET_MAC;
	dev_info(&adapter->pdev->dev, "setting MAC %pM on VF %d\n", mac, vf);
	dev_info(&adapter->pdev->dev,
		 "Reload the VF driver to make this change effective.");
	if (test_bit(__IGB_DOWN, &adapter->state)) {
		dev_warn(&adapter->pdev->dev,
			 "The VF MAC address has been set, but the PF device is not up.\n");
		dev_warn(&adapter->pdev->dev,
			 "Bring the PF device up before attempting to use the VF device.\n");
	}
	return igb_set_vf_mac(adapter, vf, mac);
}

static int igb_link_mbps(int internal_link_speed)
{
	switch (internal_link_speed) {
	case SPEED_100:
		return 100;
	case SPEED_1000:
		return 1000;
	default:
		return 0;
	}
}

static void igb_set_vf_rate_limit(struct e1000_hw *hw, int vf, int tx_rate,
				  int link_speed)
{
	int rf_dec, rf_int;
	u32 bcnrc_val;

	if (tx_rate != 0) {
		/* Calculate the rate factor values to set */
		rf_int = link_speed / tx_rate;
		rf_dec = (link_speed - (rf_int * tx_rate));
		rf_dec = (rf_dec * (1 << E1000_RTTBCNRC_RF_INT_SHIFT)) /
			 tx_rate;

		bcnrc_val = E1000_RTTBCNRC_RS_ENA;
		bcnrc_val |= ((rf_int << E1000_RTTBCNRC_RF_INT_SHIFT) &
			      E1000_RTTBCNRC_RF_INT_MASK);
		bcnrc_val |= (rf_dec & E1000_RTTBCNRC_RF_DEC_MASK);
	} else {
		bcnrc_val = 0;
	}

	wr32(E1000_RTTDQSEL, vf); /* vf X uses queue X */
	/* Set global transmit compensation time to the MMW_SIZE in RTTBCNRM
	 * register. MMW_SIZE=0x014 if 9728-byte jumbo is supported.
	 */
	wr32(E1000_RTTBCNRM, 0x14);
	wr32(E1000_RTTBCNRC, bcnrc_val);
}

static void igb_check_vf_rate_limit(struct igb_adapter *adapter)
{
	int actual_link_speed, i;
	bool reset_rate = false;

	/* VF TX rate limit was not set or not supported */
	if ((adapter->vf_rate_link_speed == 0) ||
	    (adapter->hw.mac.type != e1000_82576))
		return;

	actual_link_speed = igb_link_mbps(adapter->link_speed);
	if (actual_link_speed != adapter->vf_rate_link_speed) {
		reset_rate = true;
		adapter->vf_rate_link_speed = 0;
		dev_info(&adapter->pdev->dev,
			 "Link speed has been changed. VF Transmit rate is disabled\n");
	}

	for (i = 0; i < adapter->vfs_allocated_count; i++) {
		if (reset_rate)
			adapter->vf_data[i].tx_rate = 0;

		igb_set_vf_rate_limit(&adapter->hw, i,
				      adapter->vf_data[i].tx_rate,
				      actual_link_speed);
	}
}

static int igb_ndo_set_vf_bw(struct net_device *netdev, int vf,
			     int min_tx_rate, int max_tx_rate)
{
	struct igb_adapter *adapter = netdev_priv(netdev);
	struct e1000_hw *hw = &adapter->hw;
	int actual_link_speed;

	if (hw->mac.type != e1000_82576)
		return -EOPNOTSUPP;

	if (min_tx_rate)
		return -EINVAL;

	actual_link_speed = igb_link_mbps(adapter->link_speed);
	if ((vf >= adapter->vfs_allocated_count) ||
	    (!(rd32(E1000_STATUS) & E1000_STATUS_LU)) ||
	    (max_tx_rate < 0) ||
	    (max_tx_rate > actual_link_speed))
		return -EINVAL;

	adapter->vf_rate_link_speed = actual_link_speed;
	adapter->vf_data[vf].tx_rate = (u16)max_tx_rate;
	igb_set_vf_rate_limit(hw, vf, max_tx_rate, actual_link_speed);

	return 0;
}

static int igb_ndo_set_vf_spoofchk(struct net_device *netdev, int vf,
				   bool setting)
{
	struct igb_adapter *adapter = netdev_priv(netdev);
	struct e1000_hw *hw = &adapter->hw;
	u32 reg_val, reg_offset;

	if (!adapter->vfs_allocated_count)
		return -EOPNOTSUPP;

	if (vf >= adapter->vfs_allocated_count)
		return -EINVAL;

	reg_offset = (hw->mac.type == e1000_82576) ? E1000_DTXSWC : E1000_TXSWC;
	reg_val = rd32(reg_offset);
	if (setting)
		reg_val |= ((1 << vf) |
			    (1 << (vf + E1000_DTXSWC_VLAN_SPOOF_SHIFT)));
	else
		reg_val &= ~((1 << vf) |
			     (1 << (vf + E1000_DTXSWC_VLAN_SPOOF_SHIFT)));
	wr32(reg_offset, reg_val);

	adapter->vf_data[vf].spoofchk_enabled = setting;
	return 0;
}

static int igb_ndo_get_vf_config(struct net_device *netdev,
				 int vf, struct ifla_vf_info *ivi)
{
	struct igb_adapter *adapter = netdev_priv(netdev);
	if (vf >= adapter->vfs_allocated_count)
		return -EINVAL;
	ivi->vf = vf;
	memcpy(&ivi->mac, adapter->vf_data[vf].vf_mac_addresses, ETH_ALEN);
	ivi->max_tx_rate = adapter->vf_data[vf].tx_rate;
	ivi->min_tx_rate = 0;
	ivi->vlan = adapter->vf_data[vf].pf_vlan;
	ivi->qos = adapter->vf_data[vf].pf_qos;
	ivi->spoofchk = adapter->vf_data[vf].spoofchk_enabled;
	return 0;
}

static void igb_vmm_control(struct igb_adapter *adapter)
{
	struct e1000_hw *hw = &adapter->hw;
	u32 reg;

	switch (hw->mac.type) {
	case e1000_82575:
	case e1000_i210:
	case e1000_i211:
	case e1000_i354:
	default:
		/* replication is not supported for 82575 */
		return;
	case e1000_82576:
		/* notify HW that the MAC is adding vlan tags */
		reg = rd32(E1000_DTXCTL);
		reg |= E1000_DTXCTL_VLAN_ADDED;
		wr32(E1000_DTXCTL, reg);
		/* Fall through */
	case e1000_82580:
		/* enable replication vlan tag stripping */
		reg = rd32(E1000_RPLOLR);
		reg |= E1000_RPLOLR_STRVLAN;
		wr32(E1000_RPLOLR, reg);
		/* Fall through */
	case e1000_i350:
		/* none of the above registers are supported by i350 */
		break;
	}

	if (adapter->vfs_allocated_count) {
		igb_vmdq_set_loopback_pf(hw, true);
		igb_vmdq_set_replication_pf(hw, true);
		igb_vmdq_set_anti_spoofing_pf(hw, true,
					      adapter->vfs_allocated_count);
	} else {
		igb_vmdq_set_loopback_pf(hw, false);
		igb_vmdq_set_replication_pf(hw, false);
	}
}

static void igb_init_dmac(struct igb_adapter *adapter, u32 pba)
{
	struct e1000_hw *hw = &adapter->hw;
	u32 dmac_thr;
	u16 hwm;

	if (hw->mac.type > e1000_82580) {
		if (adapter->flags & IGB_FLAG_DMAC) {
			u32 reg;

			/* force threshold to 0. */
			wr32(E1000_DMCTXTH, 0);

			/* DMA Coalescing high water mark needs to be greater
			 * than the Rx threshold. Set hwm to PBA - max frame
			 * size in 16B units, capping it at PBA - 6KB.
			 */
			hwm = 64 * (pba - 6);
			reg = rd32(E1000_FCRTC);
			reg &= ~E1000_FCRTC_RTH_COAL_MASK;
			reg |= ((hwm << E1000_FCRTC_RTH_COAL_SHIFT)
				& E1000_FCRTC_RTH_COAL_MASK);
			wr32(E1000_FCRTC, reg);

			/* Set the DMA Coalescing Rx threshold to PBA - 2 * max
			 * frame size, capping it at PBA - 10KB.
			 */
			dmac_thr = pba - 10;
			reg = rd32(E1000_DMACR);
			reg &= ~E1000_DMACR_DMACTHR_MASK;
			reg |= ((dmac_thr << E1000_DMACR_DMACTHR_SHIFT)
				& E1000_DMACR_DMACTHR_MASK);

			/* transition to L0x or L1 if available..*/
			reg |= (E1000_DMACR_DMAC_EN | E1000_DMACR_DMAC_LX_MASK);

			/* watchdog timer= +-1000 usec in 32usec intervals */
			reg |= (1000 >> 5);

			/* Disable BMC-to-OS Watchdog Enable */
			if (hw->mac.type != e1000_i354)
				reg &= ~E1000_DMACR_DC_BMC2OSW_EN;

			wr32(E1000_DMACR, reg);

			/* no lower threshold to disable
			 * coalescing(smart fifb)-UTRESH=0
			 */
			wr32(E1000_DMCRTRH, 0);

			reg = (IGB_DMCTLX_DCFLUSH_DIS | 0x4);

			wr32(E1000_DMCTLX, reg);

			/* free space in tx packet buffer to wake from
			 * DMA coal
			 */
			wr32(E1000_DMCTXTH, (IGB_MIN_TXPBSIZE -
			     (IGB_TX_BUF_4096 + adapter->max_frame_size)) >> 6);

			/* make low power state decision controlled
			 * by DMA coal
			 */
			reg = rd32(E1000_PCIEMISC);
			reg &= ~E1000_PCIEMISC_LX_DECISION;
			wr32(E1000_PCIEMISC, reg);
		} /* endif adapter->dmac is not disabled */
	} else if (hw->mac.type == e1000_82580) {
		u32 reg = rd32(E1000_PCIEMISC);

		wr32(E1000_PCIEMISC, reg & ~E1000_PCIEMISC_LX_DECISION);
		wr32(E1000_DMACR, 0);
	}
}

/**
 *  igb_read_i2c_byte - Reads 8 bit word over I2C
 *  @hw: pointer to hardware structure
 *  @byte_offset: byte offset to read
 *  @dev_addr: device address
 *  @data: value read
 *
 *  Performs byte read operation over I2C interface at
 *  a specified device address.
 **/
s32 igb_read_i2c_byte(struct e1000_hw *hw, u8 byte_offset,
		      u8 dev_addr, u8 *data)
{
	struct igb_adapter *adapter = container_of(hw, struct igb_adapter, hw);
	struct i2c_client *this_client = adapter->i2c_client;
	s32 status;
	u16 swfw_mask = 0;

	if (!this_client)
		return E1000_ERR_I2C;

	swfw_mask = E1000_SWFW_PHY0_SM;

	if (hw->mac.ops.acquire_swfw_sync(hw, swfw_mask))
		return E1000_ERR_SWFW_SYNC;

	status = i2c_smbus_read_byte_data(this_client, byte_offset);
	hw->mac.ops.release_swfw_sync(hw, swfw_mask);

	if (status < 0)
		return E1000_ERR_I2C;
	else {
		*data = status;
		return 0;
	}
}

/**
 *  igb_write_i2c_byte - Writes 8 bit word over I2C
 *  @hw: pointer to hardware structure
 *  @byte_offset: byte offset to write
 *  @dev_addr: device address
 *  @data: value to write
 *
 *  Performs byte write operation over I2C interface at
 *  a specified device address.
 **/
s32 igb_write_i2c_byte(struct e1000_hw *hw, u8 byte_offset,
		       u8 dev_addr, u8 data)
{
	struct igb_adapter *adapter = container_of(hw, struct igb_adapter, hw);
	struct i2c_client *this_client = adapter->i2c_client;
	s32 status;
	u16 swfw_mask = E1000_SWFW_PHY0_SM;

	if (!this_client)
		return E1000_ERR_I2C;

	if (hw->mac.ops.acquire_swfw_sync(hw, swfw_mask))
		return E1000_ERR_SWFW_SYNC;
	status = i2c_smbus_write_byte_data(this_client, byte_offset, data);
	hw->mac.ops.release_swfw_sync(hw, swfw_mask);

	if (status)
		return E1000_ERR_I2C;
	else
		return 0;

}

int igb_reinit_queues(struct igb_adapter *adapter)
{
	struct net_device *netdev = adapter->netdev;
	struct pci_dev *pdev = adapter->pdev;
	int err = 0;

	if (netif_running(netdev))
		igb_close(netdev);

	igb_reset_interrupt_capability(adapter);

	if (igb_init_interrupt_scheme(adapter, true)) {
		dev_err(&pdev->dev, "Unable to allocate memory for queues\n");
		return -ENOMEM;
	}

	if (netif_running(netdev))
		err = igb_open(netdev);

	return err;
}
/* igb_main.c */<|MERGE_RESOLUTION|>--- conflicted
+++ resolved
@@ -3589,8 +3589,6 @@
 	return 0;
 }
 
-<<<<<<< HEAD
-=======
 static inline void igb_set_vf_vlan_strip(struct igb_adapter *adapter,
 					 int vfn, bool enable)
 {
@@ -3613,7 +3611,6 @@
 	wr32(reg, val);
 }
 
->>>>>>> 0a87cadb
 static inline void igb_set_vmolr(struct igb_adapter *adapter,
 				 int vfn, bool aupe)
 {
@@ -5984,7 +5981,6 @@
 		/* if other pools are present, just remove ourselves */
 		if (vlvf & pool_mask)
 			goto update_vlvfb;
-<<<<<<< HEAD
 
 		/* if PF is present, leave VFTA */
 		if (vlvf & E1000_VLVF_POOLSEL_MASK)
@@ -5993,16 +5989,6 @@
 		vid = vlvf & E1000_VLVF_VLANID_MASK;
 		vfta_mask = 1 << (vid % 32);
 
-=======
-
-		/* if PF is present, leave VFTA */
-		if (vlvf & E1000_VLVF_POOLSEL_MASK)
-			goto update_vlvf;
-
-		vid = vlvf & E1000_VLVF_VLANID_MASK;
-		vfta_mask = 1 << (vid % 32);
-
->>>>>>> 0a87cadb
 		/* clear bit from VFTA */
 		vfta = adapter->shadow_vfta[vid / 32];
 		if (vfta & vfta_mask)
@@ -6018,21 +6004,12 @@
 		wr32(E1000_VLVF(i), vlvf);
 	}
 }
-<<<<<<< HEAD
 
 static int igb_find_vlvf_entry(struct e1000_hw *hw, u32 vlan)
 {
 	u32 vlvf;
 	int idx;
 
-=======
-
-static int igb_find_vlvf_entry(struct e1000_hw *hw, u32 vlan)
-{
-	u32 vlvf;
-	int idx;
-
->>>>>>> 0a87cadb
 	/* short cut the special case */
 	if (vlan == 0)
 		return 0;
@@ -6136,10 +6113,7 @@
 
 	adapter->vf_data[vf].pf_vlan = vlan;
 	adapter->vf_data[vf].pf_qos = qos;
-<<<<<<< HEAD
-=======
 	igb_set_vf_vlan_strip(adapter, vf, true);
->>>>>>> 0a87cadb
 	dev_info(&adapter->pdev->dev,
 		 "Setting VLAN %d, QOS 0x%x on VF %d\n", vlan, qos, vf);
 	if (test_bit(__IGB_DOWN, &adapter->state)) {
@@ -6159,7 +6133,6 @@
 
 	igb_set_vmvir(adapter, 0, vf);
 	igb_set_vmolr(adapter, vf, true);
-<<<<<<< HEAD
 
 	/* Remove any PF assigned VLAN */
 	if (adapter->vf_data[vf].pf_vlan)
@@ -6168,17 +6141,7 @@
 
 	adapter->vf_data[vf].pf_vlan = 0;
 	adapter->vf_data[vf].pf_qos = 0;
-=======
-
-	/* Remove any PF assigned VLAN */
-	if (adapter->vf_data[vf].pf_vlan)
-		igb_set_vf_vlan(adapter, adapter->vf_data[vf].pf_vlan,
-				false, vf);
-
-	adapter->vf_data[vf].pf_vlan = 0;
-	adapter->vf_data[vf].pf_qos = 0;
 	igb_set_vf_vlan_strip(adapter, vf, false);
->>>>>>> 0a87cadb
 
 	return 0;
 }
@@ -6199,10 +6162,7 @@
 {
 	int add = (msgbuf[0] & E1000_VT_MSGINFO_MASK) >> E1000_VT_MSGINFO_SHIFT;
 	int vid = (msgbuf[1] & E1000_VLVF_VLANID_MASK);
-<<<<<<< HEAD
-=======
 	int ret;
->>>>>>> 0a87cadb
 
 	if (adapter->vf_data[vf].pf_vlan)
 		return -1;
@@ -6211,14 +6171,10 @@
 	if (!vid && !add)
 		return 0;
 
-<<<<<<< HEAD
-	return igb_set_vf_vlan(adapter, vid, !!add, vf);
-=======
 	ret = igb_set_vf_vlan(adapter, vid, !!add, vf);
 	if (!ret)
 		igb_set_vf_vlan_strip(adapter, vf, !!vid);
 	return ret;
->>>>>>> 0a87cadb
 }
 
 static inline void igb_vf_reset(struct igb_adapter *adapter, u32 vf)
@@ -6235,10 +6191,7 @@
 	igb_set_vmvir(adapter, vf_data->pf_vlan |
 			       (vf_data->pf_qos << VLAN_PRIO_SHIFT), vf);
 	igb_set_vmolr(adapter, vf, !vf_data->pf_vlan);
-<<<<<<< HEAD
-=======
 	igb_set_vf_vlan_strip(adapter, vf, !!(vf_data->pf_vlan));
->>>>>>> 0a87cadb
 
 	/* reset multicast table array for vf */
 	adapter->vf_data[vf].num_vf_mc_hashes = 0;
@@ -7391,11 +7344,8 @@
 		ctrl &= ~E1000_CTRL_VME;
 		wr32(E1000_CTRL, ctrl);
 	}
-<<<<<<< HEAD
-=======
 
 	igb_set_vf_vlan_strip(adapter, adapter->vfs_allocated_count, enable);
->>>>>>> 0a87cadb
 }
 
 static int igb_vlan_rx_add_vid(struct net_device *netdev,
