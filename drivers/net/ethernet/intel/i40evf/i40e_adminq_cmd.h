--- conflicted
+++ resolved
@@ -146,11 +146,8 @@
 	i40e_aqc_opc_set_port_parameters	= 0x0203,
 	i40e_aqc_opc_get_switch_resource_alloc	= 0x0204,
 	i40e_aqc_opc_set_switch_config		= 0x0205,
-<<<<<<< HEAD
-=======
 	i40e_aqc_opc_rx_ctl_reg_read		= 0x0206,
 	i40e_aqc_opc_rx_ctl_reg_write		= 0x0207,
->>>>>>> 0a87cadb
 
 	i40e_aqc_opc_add_vsi			= 0x0210,
 	i40e_aqc_opc_update_vsi_parameters	= 0x0211,
@@ -698,8 +695,6 @@
 
 I40E_CHECK_CMD_LENGTH(i40e_aqc_set_switch_config);
 
-<<<<<<< HEAD
-=======
 /* Read Receive control registers  (direct 0x0206)
  * Write Receive control registers (direct 0x0207)
  *     used for accessing Rx control registers that can be
@@ -714,7 +709,6 @@
 
 I40E_CHECK_CMD_LENGTH(i40e_aqc_rx_ctl_reg_read_write);
 
->>>>>>> 0a87cadb
 /* Add VSI (indirect 0x0210)
  *    this indirect command uses struct i40e_aqc_vsi_properties_data
  *    as the indirect buffer (128 bytes)
