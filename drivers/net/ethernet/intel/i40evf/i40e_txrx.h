/*******************************************************************************
 *
 * Intel Ethernet Controller XL710 Family Linux Virtual Function Driver
 * Copyright(c) 2013 - 2016 Intel Corporation.
 *
 * This program is free software; you can redistribute it and/or modify it
 * under the terms and conditions of the GNU General Public License,
 * version 2, as published by the Free Software Foundation.
 *
 * This program is distributed in the hope it will be useful, but WITHOUT
 * ANY WARRANTY; without even the implied warranty of MERCHANTABILITY or
 * FITNESS FOR A PARTICULAR PURPOSE.  See the GNU General Public License for
 * more details.
 *
 * You should have received a copy of the GNU General Public License along
 * with this program.  If not, see <http://www.gnu.org/licenses/>.
 *
 * The full GNU General Public License is included in this distribution in
 * the file called "COPYING".
 *
 * Contact Information:
 * e1000-devel Mailing List <e1000-devel@lists.sourceforge.net>
 * Intel Corporation, 5200 N.E. Elam Young Parkway, Hillsboro, OR 97124-6497
 *
 ******************************************************************************/

#ifndef _I40E_TXRX_H_
#define _I40E_TXRX_H_

/* Interrupt Throttling and Rate Limiting Goodies */

#define I40E_MAX_ITR               0x0FF0  /* reg uses 2 usec resolution */
#define I40E_MIN_ITR               0x0001  /* reg uses 2 usec resolution */
#define I40E_ITR_100K              0x0005
#define I40E_ITR_50K               0x000A
#define I40E_ITR_20K               0x0019
#define I40E_ITR_18K               0x001B
#define I40E_ITR_8K                0x003E
#define I40E_ITR_4K                0x007A
#define I40E_MAX_INTRL             0x3B    /* reg uses 4 usec resolution */
#define I40E_ITR_RX_DEF            I40E_ITR_20K
#define I40E_ITR_TX_DEF            I40E_ITR_20K
#define I40E_ITR_DYNAMIC           0x8000  /* use top bit as a flag */
#define I40E_MIN_INT_RATE          250     /* ~= 1000000 / (I40E_MAX_ITR * 2) */
#define I40E_MAX_INT_RATE          500000  /* == 1000000 / (I40E_MIN_ITR * 2) */
#define I40E_DEFAULT_IRQ_WORK      256
#define ITR_TO_REG(setting) ((setting & ~I40E_ITR_DYNAMIC) >> 1)
#define ITR_IS_DYNAMIC(setting) (!!(setting & I40E_ITR_DYNAMIC))
#define ITR_REG_TO_USEC(itr_reg) (itr_reg << 1)
/* 0x40 is the enable bit for interrupt rate limiting, and must be set if
 * the value of the rate limit is non-zero
 */
#define INTRL_ENA                  BIT(6)
#define INTRL_REG_TO_USEC(intrl) ((intrl & ~INTRL_ENA) << 2)
#define INTRL_USEC_TO_REG(set) ((set) ? ((set) >> 2) | INTRL_ENA : 0)
#define I40E_INTRL_8K              125     /* 8000 ints/sec */
#define I40E_INTRL_62K             16      /* 62500 ints/sec */
#define I40E_INTRL_83K             12      /* 83333 ints/sec */

#define I40E_QUEUE_END_OF_LIST 0x7FF

/* this enum matches hardware bits and is meant to be used by DYN_CTLN
 * registers and QINT registers or more generally anywhere in the manual
 * mentioning ITR_INDX, ITR_NONE cannot be used as an index 'n' into any
 * register but instead is a special value meaning "don't update" ITR0/1/2.
 */
enum i40e_dyn_idx_t {
	I40E_IDX_ITR0 = 0,
	I40E_IDX_ITR1 = 1,
	I40E_IDX_ITR2 = 2,
	I40E_ITR_NONE = 3	/* ITR_NONE must not be used as an index */
};

/* these are indexes into ITRN registers */
#define I40E_RX_ITR    I40E_IDX_ITR0
#define I40E_TX_ITR    I40E_IDX_ITR1
#define I40E_PE_ITR    I40E_IDX_ITR2

/* Supported RSS offloads */
#define I40E_DEFAULT_RSS_HENA ( \
	BIT_ULL(I40E_FILTER_PCTYPE_NONF_IPV4_UDP) | \
	BIT_ULL(I40E_FILTER_PCTYPE_NONF_IPV4_SCTP) | \
	BIT_ULL(I40E_FILTER_PCTYPE_NONF_IPV4_TCP) | \
	BIT_ULL(I40E_FILTER_PCTYPE_NONF_IPV4_OTHER) | \
	BIT_ULL(I40E_FILTER_PCTYPE_FRAG_IPV4) | \
	BIT_ULL(I40E_FILTER_PCTYPE_NONF_IPV6_UDP) | \
	BIT_ULL(I40E_FILTER_PCTYPE_NONF_IPV6_TCP) | \
	BIT_ULL(I40E_FILTER_PCTYPE_NONF_IPV6_SCTP) | \
	BIT_ULL(I40E_FILTER_PCTYPE_NONF_IPV6_OTHER) | \
	BIT_ULL(I40E_FILTER_PCTYPE_FRAG_IPV6) | \
	BIT_ULL(I40E_FILTER_PCTYPE_L2_PAYLOAD))

#define I40E_DEFAULT_RSS_HENA_EXPANDED (I40E_DEFAULT_RSS_HENA | \
	BIT_ULL(I40E_FILTER_PCTYPE_NONF_IPV4_TCP_SYN_NO_ACK) | \
	BIT_ULL(I40E_FILTER_PCTYPE_NONF_UNICAST_IPV4_UDP) | \
	BIT_ULL(I40E_FILTER_PCTYPE_NONF_MULTICAST_IPV4_UDP) | \
	BIT_ULL(I40E_FILTER_PCTYPE_NONF_IPV6_TCP_SYN_NO_ACK) | \
	BIT_ULL(I40E_FILTER_PCTYPE_NONF_UNICAST_IPV6_UDP) | \
	BIT_ULL(I40E_FILTER_PCTYPE_NONF_MULTICAST_IPV6_UDP))

#define i40e_pf_get_default_rss_hena(pf) \
	(((pf)->flags & I40E_FLAG_MULTIPLE_TCP_UDP_RSS_PCTYPE) ? \
	  I40E_DEFAULT_RSS_HENA_EXPANDED : I40E_DEFAULT_RSS_HENA)

/* Supported Rx Buffer Sizes */
#define I40E_RXBUFFER_512   512    /* Used for packet split */
#define I40E_RXBUFFER_2048  2048
#define I40E_RXBUFFER_3072  3072   /* For FCoE MTU of 2158 */
#define I40E_RXBUFFER_4096  4096
#define I40E_RXBUFFER_8192  8192
#define I40E_MAX_RXBUFFER   9728  /* largest size for single descriptor */

/* NOTE: netdev_alloc_skb reserves up to 64 bytes, NET_IP_ALIGN means we
 * reserve 2 more, and skb_shared_info adds an additional 384 bytes more,
 * this adds up to 512 bytes of extra data meaning the smallest allocation
 * we could have is 1K.
 * i.e. RXBUFFER_512 --> size-1024 slab
 */
#define I40E_RX_HDR_SIZE  I40E_RXBUFFER_512

/* How many Rx Buffers do we bundle into one write to the hardware ? */
#define I40E_RX_BUFFER_WRITE	16	/* Must be power of 2 */
#define I40E_RX_INCREMENT(r, i) \
	do {					\
		(i)++;				\
		if ((i) == (r)->count)		\
			i = 0;			\
		r->next_to_clean = i;		\
	} while (0)

#define I40E_RX_NEXT_DESC(r, i, n)		\
	do {					\
		(i)++;				\
		if ((i) == (r)->count)		\
			i = 0;			\
		(n) = I40E_RX_DESC((r), (i));	\
	} while (0)

#define I40E_RX_NEXT_DESC_PREFETCH(r, i, n)		\
	do {						\
		I40E_RX_NEXT_DESC((r), (i), (n));	\
		prefetch((n));				\
	} while (0)

#define i40e_rx_desc i40e_32byte_rx_desc

#define I40E_MAX_BUFFER_TXD	8
#define I40E_MIN_TX_LEN		17
#define I40E_MAX_DATA_PER_TXD	8192

/* Tx Descriptors needed, worst case */
#define TXD_USE_COUNT(S) DIV_ROUND_UP((S), I40E_MAX_DATA_PER_TXD)
#define DESC_NEEDED (MAX_SKB_FRAGS + 4)
#define I40E_MIN_DESC_PENDING	4

#define I40E_TX_FLAGS_HW_VLAN		BIT(1)
#define I40E_TX_FLAGS_SW_VLAN		BIT(2)
#define I40E_TX_FLAGS_TSO		BIT(3)
#define I40E_TX_FLAGS_IPV4		BIT(4)
#define I40E_TX_FLAGS_IPV6		BIT(5)
#define I40E_TX_FLAGS_FCCRC		BIT(6)
#define I40E_TX_FLAGS_FSO		BIT(7)
#define I40E_TX_FLAGS_FD_SB		BIT(9)
#define I40E_TX_FLAGS_VXLAN_TUNNEL	BIT(10)
#define I40E_TX_FLAGS_VLAN_MASK		0xffff0000
#define I40E_TX_FLAGS_VLAN_PRIO_MASK	0xe0000000
#define I40E_TX_FLAGS_VLAN_PRIO_SHIFT	29
#define I40E_TX_FLAGS_VLAN_SHIFT	16

struct i40e_tx_buffer {
	struct i40e_tx_desc *next_to_watch;
	union {
		struct sk_buff *skb;
		void *raw_buf;
	};
	unsigned int bytecount;
	unsigned short gso_segs;

	DEFINE_DMA_UNMAP_ADDR(dma);
	DEFINE_DMA_UNMAP_LEN(len);
	u32 tx_flags;
};

struct i40e_rx_buffer {
	struct sk_buff *skb;
	void *hdr_buf;
	dma_addr_t dma;
	struct page *page;
	dma_addr_t page_dma;
	unsigned int page_offset;
};

struct i40e_queue_stats {
	u64 packets;
	u64 bytes;
};

struct i40e_tx_queue_stats {
	u64 restart_queue;
	u64 tx_busy;
	u64 tx_done_old;
	u64 tx_linearize;
	u64 tx_force_wb;
	u64 tx_lost_interrupt;
};

struct i40e_rx_queue_stats {
	u64 non_eop_descs;
	u64 alloc_page_failed;
	u64 alloc_buff_failed;
	u64 page_reuse_count;
	u64 realloc_count;
};

enum i40e_ring_state_t {
	__I40E_TX_FDIR_INIT_DONE,
	__I40E_TX_XPS_INIT_DONE,
	__I40E_RX_PS_ENABLED,
	__I40E_RX_16BYTE_DESC_ENABLED,
};

#define ring_is_ps_enabled(ring) \
	test_bit(__I40E_RX_PS_ENABLED, &(ring)->state)
#define set_ring_ps_enabled(ring) \
	set_bit(__I40E_RX_PS_ENABLED, &(ring)->state)
#define clear_ring_ps_enabled(ring) \
	clear_bit(__I40E_RX_PS_ENABLED, &(ring)->state)
#define ring_is_16byte_desc_enabled(ring) \
	test_bit(__I40E_RX_16BYTE_DESC_ENABLED, &(ring)->state)
#define set_ring_16byte_desc_enabled(ring) \
	set_bit(__I40E_RX_16BYTE_DESC_ENABLED, &(ring)->state)
#define clear_ring_16byte_desc_enabled(ring) \
	clear_bit(__I40E_RX_16BYTE_DESC_ENABLED, &(ring)->state)

/* struct that defines a descriptor ring, associated with a VSI */
struct i40e_ring {
	struct i40e_ring *next;		/* pointer to next ring in q_vector */
	void *desc;			/* Descriptor ring memory */
	struct device *dev;		/* Used for DMA mapping */
	struct net_device *netdev;	/* netdev ring maps to */
	union {
		struct i40e_tx_buffer *tx_bi;
		struct i40e_rx_buffer *rx_bi;
	};
	unsigned long state;
	u16 queue_index;		/* Queue number of ring */
	u8 dcb_tc;			/* Traffic class of ring */
	u8 __iomem *tail;

	u16 count;			/* Number of descriptors */
	u16 reg_idx;			/* HW register index of the ring */
	u16 rx_hdr_len;
	u16 rx_buf_len;
	u8  dtype;
#define I40E_RX_DTYPE_NO_SPLIT      0
#define I40E_RX_DTYPE_HEADER_SPLIT  1
#define I40E_RX_DTYPE_SPLIT_ALWAYS  2
#define I40E_RX_SPLIT_L2      0x1
#define I40E_RX_SPLIT_IP      0x2
#define I40E_RX_SPLIT_TCP_UDP 0x4
#define I40E_RX_SPLIT_SCTP    0x8

	/* used in interrupt processing */
	u16 next_to_use;
	u16 next_to_clean;

	u8 atr_sample_rate;
	u8 atr_count;

	bool ring_active;		/* is ring online or not */
	bool arm_wb;		/* do something to arm write back */
	u8 packet_stride;
#define I40E_TXR_FLAGS_LAST_XMIT_MORE_SET BIT(2)

	u16 flags;
#define I40E_TXR_FLAGS_WB_ON_ITR	BIT(0)

	/* stats structs */
	struct i40e_queue_stats	stats;
	struct u64_stats_sync syncp;
	union {
		struct i40e_tx_queue_stats tx_stats;
		struct i40e_rx_queue_stats rx_stats;
	};

	unsigned int size;		/* length of descriptor ring in bytes */
	dma_addr_t dma;			/* physical address of ring */

	struct i40e_vsi *vsi;		/* Backreference to associated VSI */
	struct i40e_q_vector *q_vector;	/* Backreference to associated vector */

	struct rcu_head rcu;		/* to avoid race on free */
} ____cacheline_internodealigned_in_smp;

enum i40e_latency_range {
	I40E_LOWEST_LATENCY = 0,
	I40E_LOW_LATENCY = 1,
	I40E_BULK_LATENCY = 2,
	I40E_ULTRA_LATENCY = 3,
};

struct i40e_ring_container {
	/* array of pointers to rings */
	struct i40e_ring *ring;
	unsigned int total_bytes;	/* total bytes processed this int */
	unsigned int total_packets;	/* total packets processed this int */
	u16 count;
	enum i40e_latency_range latency_range;
	u16 itr;
};

/* iterator for handling rings in ring container */
#define i40e_for_each_ring(pos, head) \
	for (pos = (head).ring; pos != NULL; pos = pos->next)

bool i40evf_alloc_rx_buffers_ps(struct i40e_ring *rxr, u16 cleaned_count);
bool i40evf_alloc_rx_buffers_1buf(struct i40e_ring *rxr, u16 cleaned_count);
void i40evf_alloc_rx_headers(struct i40e_ring *rxr);
netdev_tx_t i40evf_xmit_frame(struct sk_buff *skb, struct net_device *netdev);
void i40evf_clean_tx_ring(struct i40e_ring *tx_ring);
void i40evf_clean_rx_ring(struct i40e_ring *rx_ring);
int i40evf_setup_tx_descriptors(struct i40e_ring *tx_ring);
int i40evf_setup_rx_descriptors(struct i40e_ring *rx_ring);
void i40evf_free_tx_resources(struct i40e_ring *tx_ring);
void i40evf_free_rx_resources(struct i40e_ring *rx_ring);
int i40evf_napi_poll(struct napi_struct *napi, int budget);
void i40evf_force_wb(struct i40e_vsi *vsi, struct i40e_q_vector *q_vector);
u32 i40evf_get_tx_pending(struct i40e_ring *ring, bool in_sw);
<<<<<<< HEAD
=======
int __i40evf_maybe_stop_tx(struct i40e_ring *tx_ring, int size);
bool __i40evf_chk_linearize(struct sk_buff *skb);
>>>>>>> 0a87cadb

/**
 * i40e_get_head - Retrieve head from head writeback
 * @tx_ring: Tx ring to fetch head of
 *
 * Returns value of Tx ring head based on value stored
 * in head write-back location
 **/
static inline u32 i40e_get_head(struct i40e_ring *tx_ring)
{
	void *head = (struct i40e_tx_desc *)tx_ring->desc + tx_ring->count;

	return le32_to_cpu(*(volatile __le32 *)head);
}

/**
 * i40e_xmit_descriptor_count - calculate number of Tx descriptors needed
 * @skb:     send buffer
 * @tx_ring: ring to send buffer on
 *
 * Returns number of data descriptors needed for this skb. Returns 0 to indicate
 * there is not enough descriptors available in this ring since we need at least
 * one descriptor.
 **/
static inline int i40e_xmit_descriptor_count(struct sk_buff *skb)
{
	const struct skb_frag_struct *frag = &skb_shinfo(skb)->frags[0];
	unsigned int nr_frags = skb_shinfo(skb)->nr_frags;
	int count = 0, size = skb_headlen(skb);

	for (;;) {
		count += TXD_USE_COUNT(size);

		if (!nr_frags--)
			break;

		size = skb_frag_size(frag++);
	}

	return count;
}

/**
 * i40e_maybe_stop_tx - 1st level check for Tx stop conditions
 * @tx_ring: the ring to be checked
 * @size:    the size buffer we want to assure is available
 *
 * Returns 0 if stop is not needed
 **/
static inline int i40e_maybe_stop_tx(struct i40e_ring *tx_ring, int size)
{
	if (likely(I40E_DESC_UNUSED(tx_ring) >= size))
		return 0;
	return __i40evf_maybe_stop_tx(tx_ring, size);
}

/**
 * i40e_chk_linearize - Check if there are more than 8 fragments per packet
 * @skb:      send buffer
 * @count:    number of buffers used
 *
 * Note: Our HW can't scatter-gather more than 8 fragments to build
 * a packet on the wire and so we need to figure out the cases where we
 * need to linearize the skb.
 **/
static inline bool i40e_chk_linearize(struct sk_buff *skb, int count)
{
	/* we can only support up to 8 data buffers for a single send */
	if (likely(count <= I40E_MAX_BUFFER_TXD))
		return false;

	return __i40evf_chk_linearize(skb);
}
#endif /* _I40E_TXRX_H_ */<|MERGE_RESOLUTION|>--- conflicted
+++ resolved
@@ -326,11 +326,8 @@
 int i40evf_napi_poll(struct napi_struct *napi, int budget);
 void i40evf_force_wb(struct i40e_vsi *vsi, struct i40e_q_vector *q_vector);
 u32 i40evf_get_tx_pending(struct i40e_ring *ring, bool in_sw);
-<<<<<<< HEAD
-=======
 int __i40evf_maybe_stop_tx(struct i40e_ring *tx_ring, int size);
 bool __i40evf_chk_linearize(struct sk_buff *skb);
->>>>>>> 0a87cadb
 
 /**
  * i40e_get_head - Retrieve head from head writeback
