/*******************************************************************************
 *
 * Intel Ethernet Controller XL710 Family Linux Virtual Function Driver
 * Copyright(c) 2013 - 2016 Intel Corporation.
 *
 * This program is free software; you can redistribute it and/or modify it
 * under the terms and conditions of the GNU General Public License,
 * version 2, as published by the Free Software Foundation.
 *
 * This program is distributed in the hope it will be useful, but WITHOUT
 * ANY WARRANTY; without even the implied warranty of MERCHANTABILITY or
 * FITNESS FOR A PARTICULAR PURPOSE.  See the GNU General Public License for
 * more details.
 *
 * You should have received a copy of the GNU General Public License along
 * with this program.  If not, see <http://www.gnu.org/licenses/>.
 *
 * The full GNU General Public License is included in this distribution in
 * the file called "COPYING".
 *
 * Contact Information:
 * e1000-devel Mailing List <e1000-devel@lists.sourceforge.net>
 * Intel Corporation, 5200 N.E. Elam Young Parkway, Hillsboro, OR 97124-6497
 *
 ******************************************************************************/

#include "i40evf.h"
#include "i40e_prototype.h"
static int i40evf_setup_all_tx_resources(struct i40evf_adapter *adapter);
static int i40evf_setup_all_rx_resources(struct i40evf_adapter *adapter);
static int i40evf_close(struct net_device *netdev);

char i40evf_driver_name[] = "i40evf";
static const char i40evf_driver_string[] =
	"Intel(R) 40-10 Gigabit Virtual Function Network Driver";

#define DRV_KERN "-k"

#define DRV_VERSION_MAJOR 1
#define DRV_VERSION_MINOR 4
<<<<<<< HEAD
#define DRV_VERSION_BUILD 11
=======
#define DRV_VERSION_BUILD 15
>>>>>>> 0a87cadb
#define DRV_VERSION __stringify(DRV_VERSION_MAJOR) "." \
	     __stringify(DRV_VERSION_MINOR) "." \
	     __stringify(DRV_VERSION_BUILD) \
	     DRV_KERN
const char i40evf_driver_version[] = DRV_VERSION;
static const char i40evf_copyright[] =
	"Copyright (c) 2013 - 2015 Intel Corporation.";

/* i40evf_pci_tbl - PCI Device ID Table
 *
 * Wildcard entries (PCI_ANY_ID) should come last
 * Last entry must be all 0s
 *
 * { Vendor ID, Device ID, SubVendor ID, SubDevice ID,
 *   Class, Class Mask, private data (not used) }
 */
static const struct pci_device_id i40evf_pci_tbl[] = {
	{PCI_VDEVICE(INTEL, I40E_DEV_ID_VF), 0},
	{PCI_VDEVICE(INTEL, I40E_DEV_ID_X722_VF), 0},
	/* required last entry */
	{0, }
};

MODULE_DEVICE_TABLE(pci, i40evf_pci_tbl);

MODULE_AUTHOR("Intel Corporation, <linux.nics@intel.com>");
MODULE_DESCRIPTION("Intel(R) XL710 X710 Virtual Function Network Driver");
MODULE_LICENSE("GPL");
MODULE_VERSION(DRV_VERSION);

static struct workqueue_struct *i40evf_wq;

/**
 * i40evf_allocate_dma_mem_d - OS specific memory alloc for shared code
 * @hw:   pointer to the HW structure
 * @mem:  ptr to mem struct to fill out
 * @size: size of memory requested
 * @alignment: what to align the allocation to
 **/
i40e_status i40evf_allocate_dma_mem_d(struct i40e_hw *hw,
				      struct i40e_dma_mem *mem,
				      u64 size, u32 alignment)
{
	struct i40evf_adapter *adapter = (struct i40evf_adapter *)hw->back;

	if (!mem)
		return I40E_ERR_PARAM;

	mem->size = ALIGN(size, alignment);
	mem->va = dma_alloc_coherent(&adapter->pdev->dev, mem->size,
				     (dma_addr_t *)&mem->pa, GFP_KERNEL);
	if (mem->va)
		return 0;
	else
		return I40E_ERR_NO_MEMORY;
}

/**
 * i40evf_free_dma_mem_d - OS specific memory free for shared code
 * @hw:   pointer to the HW structure
 * @mem:  ptr to mem struct to free
 **/
i40e_status i40evf_free_dma_mem_d(struct i40e_hw *hw, struct i40e_dma_mem *mem)
{
	struct i40evf_adapter *adapter = (struct i40evf_adapter *)hw->back;

	if (!mem || !mem->va)
		return I40E_ERR_PARAM;
	dma_free_coherent(&adapter->pdev->dev, mem->size,
			  mem->va, (dma_addr_t)mem->pa);
	return 0;
}

/**
 * i40evf_allocate_virt_mem_d - OS specific memory alloc for shared code
 * @hw:   pointer to the HW structure
 * @mem:  ptr to mem struct to fill out
 * @size: size of memory requested
 **/
i40e_status i40evf_allocate_virt_mem_d(struct i40e_hw *hw,
				       struct i40e_virt_mem *mem, u32 size)
{
	if (!mem)
		return I40E_ERR_PARAM;

	mem->size = size;
	mem->va = kzalloc(size, GFP_KERNEL);

	if (mem->va)
		return 0;
	else
		return I40E_ERR_NO_MEMORY;
}

/**
 * i40evf_free_virt_mem_d - OS specific memory free for shared code
 * @hw:   pointer to the HW structure
 * @mem:  ptr to mem struct to free
 **/
i40e_status i40evf_free_virt_mem_d(struct i40e_hw *hw,
				   struct i40e_virt_mem *mem)
{
	if (!mem)
		return I40E_ERR_PARAM;

	/* it's ok to kfree a NULL pointer */
	kfree(mem->va);

	return 0;
}

/**
 * i40evf_debug_d - OS dependent version of debug printing
 * @hw:  pointer to the HW structure
 * @mask: debug level mask
 * @fmt_str: printf-type format description
 **/
void i40evf_debug_d(void *hw, u32 mask, char *fmt_str, ...)
{
	char buf[512];
	va_list argptr;

	if (!(mask & ((struct i40e_hw *)hw)->debug_mask))
		return;

	va_start(argptr, fmt_str);
	vsnprintf(buf, sizeof(buf), fmt_str, argptr);
	va_end(argptr);

	/* the debug string is already formatted with a newline */
	pr_info("%s", buf);
}

/**
 * i40evf_schedule_reset - Set the flags and schedule a reset event
 * @adapter: board private structure
 **/
void i40evf_schedule_reset(struct i40evf_adapter *adapter)
{
	if (!(adapter->flags &
	      (I40EVF_FLAG_RESET_PENDING | I40EVF_FLAG_RESET_NEEDED))) {
		adapter->flags |= I40EVF_FLAG_RESET_NEEDED;
		schedule_work(&adapter->reset_task);
	}
}

/**
 * i40evf_tx_timeout - Respond to a Tx Hang
 * @netdev: network interface device structure
 **/
static void i40evf_tx_timeout(struct net_device *netdev)
{
	struct i40evf_adapter *adapter = netdev_priv(netdev);

	adapter->tx_timeout_count++;
	i40evf_schedule_reset(adapter);
}

/**
 * i40evf_misc_irq_disable - Mask off interrupt generation on the NIC
 * @adapter: board private structure
 **/
static void i40evf_misc_irq_disable(struct i40evf_adapter *adapter)
{
	struct i40e_hw *hw = &adapter->hw;

	wr32(hw, I40E_VFINT_DYN_CTL01, 0);

	/* read flush */
	rd32(hw, I40E_VFGEN_RSTAT);

	synchronize_irq(adapter->msix_entries[0].vector);
}

/**
 * i40evf_misc_irq_enable - Enable default interrupt generation settings
 * @adapter: board private structure
 **/
static void i40evf_misc_irq_enable(struct i40evf_adapter *adapter)
{
	struct i40e_hw *hw = &adapter->hw;

	wr32(hw, I40E_VFINT_DYN_CTL01, I40E_VFINT_DYN_CTL01_INTENA_MASK |
				       I40E_VFINT_DYN_CTL01_ITR_INDX_MASK);
	wr32(hw, I40E_VFINT_ICR0_ENA1, I40E_VFINT_ICR0_ENA1_ADMINQ_MASK);

	/* read flush */
	rd32(hw, I40E_VFGEN_RSTAT);
}

/**
 * i40evf_irq_disable - Mask off interrupt generation on the NIC
 * @adapter: board private structure
 **/
static void i40evf_irq_disable(struct i40evf_adapter *adapter)
{
	int i;
	struct i40e_hw *hw = &adapter->hw;

	if (!adapter->msix_entries)
		return;

	for (i = 1; i < adapter->num_msix_vectors; i++) {
		wr32(hw, I40E_VFINT_DYN_CTLN1(i - 1), 0);
		synchronize_irq(adapter->msix_entries[i].vector);
	}
	/* read flush */
	rd32(hw, I40E_VFGEN_RSTAT);
}

/**
 * i40evf_irq_enable_queues - Enable interrupt for specified queues
 * @adapter: board private structure
 * @mask: bitmap of queues to enable
 **/
void i40evf_irq_enable_queues(struct i40evf_adapter *adapter, u32 mask)
{
	struct i40e_hw *hw = &adapter->hw;
	int i;

	for (i = 1; i < adapter->num_msix_vectors; i++) {
		if (mask & BIT(i - 1)) {
			wr32(hw, I40E_VFINT_DYN_CTLN1(i - 1),
			     I40E_VFINT_DYN_CTLN1_INTENA_MASK |
			     I40E_VFINT_DYN_CTLN1_ITR_INDX_MASK |
			     I40E_VFINT_DYN_CTLN1_CLEARPBA_MASK);
		}
	}
}

/**
 * i40evf_fire_sw_int - Generate SW interrupt for specified vectors
 * @adapter: board private structure
 * @mask: bitmap of vectors to trigger
 **/
static void i40evf_fire_sw_int(struct i40evf_adapter *adapter, u32 mask)
{
	struct i40e_hw *hw = &adapter->hw;
	int i;
	u32 dyn_ctl;

	if (mask & 1) {
		dyn_ctl = rd32(hw, I40E_VFINT_DYN_CTL01);
		dyn_ctl |= I40E_VFINT_DYN_CTLN1_SWINT_TRIG_MASK |
			   I40E_VFINT_DYN_CTLN1_ITR_INDX_MASK |
			   I40E_VFINT_DYN_CTLN1_CLEARPBA_MASK;
		wr32(hw, I40E_VFINT_DYN_CTL01, dyn_ctl);
	}
	for (i = 1; i < adapter->num_msix_vectors; i++) {
		if (mask & BIT(i)) {
			dyn_ctl = rd32(hw, I40E_VFINT_DYN_CTLN1(i - 1));
			dyn_ctl |= I40E_VFINT_DYN_CTLN1_SWINT_TRIG_MASK |
				   I40E_VFINT_DYN_CTLN1_ITR_INDX_MASK |
				   I40E_VFINT_DYN_CTLN1_CLEARPBA_MASK;
			wr32(hw, I40E_VFINT_DYN_CTLN1(i - 1), dyn_ctl);
		}
	}
}

/**
 * i40evf_irq_enable - Enable default interrupt generation settings
 * @adapter: board private structure
 * @flush: boolean value whether to run rd32()
 **/
void i40evf_irq_enable(struct i40evf_adapter *adapter, bool flush)
{
	struct i40e_hw *hw = &adapter->hw;

	i40evf_misc_irq_enable(adapter);
	i40evf_irq_enable_queues(adapter, ~0);

	if (flush)
		rd32(hw, I40E_VFGEN_RSTAT);
}

/**
 * i40evf_msix_aq - Interrupt handler for vector 0
 * @irq: interrupt number
 * @data: pointer to netdev
 **/
static irqreturn_t i40evf_msix_aq(int irq, void *data)
{
	struct net_device *netdev = data;
	struct i40evf_adapter *adapter = netdev_priv(netdev);
	struct i40e_hw *hw = &adapter->hw;
	u32 val;

	/* handle non-queue interrupts, these reads clear the registers */
	val = rd32(hw, I40E_VFINT_ICR01);
	val = rd32(hw, I40E_VFINT_ICR0_ENA1);

	val = rd32(hw, I40E_VFINT_DYN_CTL01) |
	      I40E_VFINT_DYN_CTL01_CLEARPBA_MASK;
	wr32(hw, I40E_VFINT_DYN_CTL01, val);

	/* schedule work on the private workqueue */
	schedule_work(&adapter->adminq_task);

	return IRQ_HANDLED;
}

/**
 * i40evf_msix_clean_rings - MSIX mode Interrupt Handler
 * @irq: interrupt number
 * @data: pointer to a q_vector
 **/
static irqreturn_t i40evf_msix_clean_rings(int irq, void *data)
{
	struct i40e_q_vector *q_vector = data;

	if (!q_vector->tx.ring && !q_vector->rx.ring)
		return IRQ_HANDLED;

	napi_schedule_irqoff(&q_vector->napi);

	return IRQ_HANDLED;
}

/**
 * i40evf_map_vector_to_rxq - associate irqs with rx queues
 * @adapter: board private structure
 * @v_idx: interrupt number
 * @r_idx: queue number
 **/
static void
i40evf_map_vector_to_rxq(struct i40evf_adapter *adapter, int v_idx, int r_idx)
{
	struct i40e_q_vector *q_vector = &adapter->q_vectors[v_idx];
	struct i40e_ring *rx_ring = &adapter->rx_rings[r_idx];

	rx_ring->q_vector = q_vector;
	rx_ring->next = q_vector->rx.ring;
	rx_ring->vsi = &adapter->vsi;
	q_vector->rx.ring = rx_ring;
	q_vector->rx.count++;
	q_vector->rx.latency_range = I40E_LOW_LATENCY;
	q_vector->itr_countdown = ITR_COUNTDOWN_START;
}

/**
 * i40evf_map_vector_to_txq - associate irqs with tx queues
 * @adapter: board private structure
 * @v_idx: interrupt number
 * @t_idx: queue number
 **/
static void
i40evf_map_vector_to_txq(struct i40evf_adapter *adapter, int v_idx, int t_idx)
{
	struct i40e_q_vector *q_vector = &adapter->q_vectors[v_idx];
	struct i40e_ring *tx_ring = &adapter->tx_rings[t_idx];

	tx_ring->q_vector = q_vector;
	tx_ring->next = q_vector->tx.ring;
	tx_ring->vsi = &adapter->vsi;
	q_vector->tx.ring = tx_ring;
	q_vector->tx.count++;
	q_vector->tx.latency_range = I40E_LOW_LATENCY;
	q_vector->itr_countdown = ITR_COUNTDOWN_START;
	q_vector->num_ringpairs++;
	q_vector->ring_mask |= BIT(t_idx);
}

/**
 * i40evf_map_rings_to_vectors - Maps descriptor rings to vectors
 * @adapter: board private structure to initialize
 *
 * This function maps descriptor rings to the queue-specific vectors
 * we were allotted through the MSI-X enabling code.  Ideally, we'd have
 * one vector per ring/queue, but on a constrained vector budget, we
 * group the rings as "efficiently" as possible.  You would add new
 * mapping configurations in here.
 **/
static int i40evf_map_rings_to_vectors(struct i40evf_adapter *adapter)
{
	int q_vectors;
	int v_start = 0;
	int rxr_idx = 0, txr_idx = 0;
	int rxr_remaining = adapter->num_active_queues;
	int txr_remaining = adapter->num_active_queues;
	int i, j;
	int rqpv, tqpv;
	int err = 0;

	q_vectors = adapter->num_msix_vectors - NONQ_VECS;

	/* The ideal configuration...
	 * We have enough vectors to map one per queue.
	 */
	if (q_vectors >= (rxr_remaining * 2)) {
		for (; rxr_idx < rxr_remaining; v_start++, rxr_idx++)
			i40evf_map_vector_to_rxq(adapter, v_start, rxr_idx);

		for (; txr_idx < txr_remaining; v_start++, txr_idx++)
			i40evf_map_vector_to_txq(adapter, v_start, txr_idx);
		goto out;
	}

	/* If we don't have enough vectors for a 1-to-1
	 * mapping, we'll have to group them so there are
	 * multiple queues per vector.
	 * Re-adjusting *qpv takes care of the remainder.
	 */
	for (i = v_start; i < q_vectors; i++) {
		rqpv = DIV_ROUND_UP(rxr_remaining, q_vectors - i);
		for (j = 0; j < rqpv; j++) {
			i40evf_map_vector_to_rxq(adapter, i, rxr_idx);
			rxr_idx++;
			rxr_remaining--;
		}
	}
	for (i = v_start; i < q_vectors; i++) {
		tqpv = DIV_ROUND_UP(txr_remaining, q_vectors - i);
		for (j = 0; j < tqpv; j++) {
			i40evf_map_vector_to_txq(adapter, i, txr_idx);
			txr_idx++;
			txr_remaining--;
		}
	}

out:
	adapter->aq_required |= I40EVF_FLAG_AQ_MAP_VECTORS;

	return err;
}

#ifdef CONFIG_NET_POLL_CONTROLLER
/**
 * i40evf_netpoll - A Polling 'interrupt' handler
 * @netdev: network interface device structure
 *
 * This is used by netconsole to send skbs without having to re-enable
 * interrupts.  It's not called while the normal interrupt routine is executing.
 **/
static void i40evf_netpoll(struct net_device *netdev)
{
	struct i40evf_adapter *adapter = netdev_priv(netdev);
	int q_vectors = adapter->num_msix_vectors - NONQ_VECS;
	int i;

	/* if interface is down do nothing */
	if (test_bit(__I40E_DOWN, &adapter->vsi.state))
		return;

	for (i = 0; i < q_vectors; i++)
		i40evf_msix_clean_rings(0, &adapter->q_vectors[i]);
}

#endif
/**
 * i40evf_request_traffic_irqs - Initialize MSI-X interrupts
 * @adapter: board private structure
 *
 * Allocates MSI-X vectors for tx and rx handling, and requests
 * interrupts from the kernel.
 **/
static int
i40evf_request_traffic_irqs(struct i40evf_adapter *adapter, char *basename)
{
	int vector, err, q_vectors;
	int rx_int_idx = 0, tx_int_idx = 0;

	i40evf_irq_disable(adapter);
	/* Decrement for Other and TCP Timer vectors */
	q_vectors = adapter->num_msix_vectors - NONQ_VECS;

	for (vector = 0; vector < q_vectors; vector++) {
		struct i40e_q_vector *q_vector = &adapter->q_vectors[vector];

		if (q_vector->tx.ring && q_vector->rx.ring) {
			snprintf(q_vector->name, sizeof(q_vector->name) - 1,
				 "i40evf-%s-%s-%d", basename,
				 "TxRx", rx_int_idx++);
			tx_int_idx++;
		} else if (q_vector->rx.ring) {
			snprintf(q_vector->name, sizeof(q_vector->name) - 1,
				 "i40evf-%s-%s-%d", basename,
				 "rx", rx_int_idx++);
		} else if (q_vector->tx.ring) {
			snprintf(q_vector->name, sizeof(q_vector->name) - 1,
				 "i40evf-%s-%s-%d", basename,
				 "tx", tx_int_idx++);
		} else {
			/* skip this unused q_vector */
			continue;
		}
		err = request_irq(
			adapter->msix_entries[vector + NONQ_VECS].vector,
			i40evf_msix_clean_rings,
			0,
			q_vector->name,
			q_vector);
		if (err) {
			dev_info(&adapter->pdev->dev,
				 "Request_irq failed, error: %d\n", err);
			goto free_queue_irqs;
		}
		/* assign the mask for this irq */
		irq_set_affinity_hint(
			adapter->msix_entries[vector + NONQ_VECS].vector,
			q_vector->affinity_mask);
	}

	return 0;

free_queue_irqs:
	while (vector) {
		vector--;
		irq_set_affinity_hint(
			adapter->msix_entries[vector + NONQ_VECS].vector,
			NULL);
		free_irq(adapter->msix_entries[vector + NONQ_VECS].vector,
			 &adapter->q_vectors[vector]);
	}
	return err;
}

/**
 * i40evf_request_misc_irq - Initialize MSI-X interrupts
 * @adapter: board private structure
 *
 * Allocates MSI-X vector 0 and requests interrupts from the kernel. This
 * vector is only for the admin queue, and stays active even when the netdev
 * is closed.
 **/
static int i40evf_request_misc_irq(struct i40evf_adapter *adapter)
{
	struct net_device *netdev = adapter->netdev;
	int err;

	snprintf(adapter->misc_vector_name,
		 sizeof(adapter->misc_vector_name) - 1, "i40evf-%s:mbx",
		 dev_name(&adapter->pdev->dev));
	err = request_irq(adapter->msix_entries[0].vector,
			  &i40evf_msix_aq, 0,
			  adapter->misc_vector_name, netdev);
	if (err) {
		dev_err(&adapter->pdev->dev,
			"request_irq for %s failed: %d\n",
			adapter->misc_vector_name, err);
		free_irq(adapter->msix_entries[0].vector, netdev);
	}
	return err;
}

/**
 * i40evf_free_traffic_irqs - Free MSI-X interrupts
 * @adapter: board private structure
 *
 * Frees all MSI-X vectors other than 0.
 **/
static void i40evf_free_traffic_irqs(struct i40evf_adapter *adapter)
{
	int i;
	int q_vectors;

	q_vectors = adapter->num_msix_vectors - NONQ_VECS;

	for (i = 0; i < q_vectors; i++) {
		irq_set_affinity_hint(adapter->msix_entries[i+1].vector,
				      NULL);
		free_irq(adapter->msix_entries[i+1].vector,
			 &adapter->q_vectors[i]);
	}
}

/**
 * i40evf_free_misc_irq - Free MSI-X miscellaneous vector
 * @adapter: board private structure
 *
 * Frees MSI-X vector 0.
 **/
static void i40evf_free_misc_irq(struct i40evf_adapter *adapter)
{
	struct net_device *netdev = adapter->netdev;

	free_irq(adapter->msix_entries[0].vector, netdev);
}

/**
 * i40evf_configure_tx - Configure Transmit Unit after Reset
 * @adapter: board private structure
 *
 * Configure the Tx unit of the MAC after a reset.
 **/
static void i40evf_configure_tx(struct i40evf_adapter *adapter)
{
	struct i40e_hw *hw = &adapter->hw;
	int i;

	for (i = 0; i < adapter->num_active_queues; i++)
		adapter->tx_rings[i].tail = hw->hw_addr + I40E_QTX_TAIL1(i);
}

/**
 * i40evf_configure_rx - Configure Receive Unit after Reset
 * @adapter: board private structure
 *
 * Configure the Rx unit of the MAC after a reset.
 **/
static void i40evf_configure_rx(struct i40evf_adapter *adapter)
{
	struct i40e_hw *hw = &adapter->hw;
	struct net_device *netdev = adapter->netdev;
	int max_frame = netdev->mtu + ETH_HLEN + ETH_FCS_LEN;
	int i;
	int rx_buf_len;


	/* Set the RX buffer length according to the mode */
	if (adapter->flags & I40EVF_FLAG_RX_PS_ENABLED ||
	    netdev->mtu <= ETH_DATA_LEN)
		rx_buf_len = I40EVF_RXBUFFER_2048;
	else
		rx_buf_len = ALIGN(max_frame, 1024);

	for (i = 0; i < adapter->num_active_queues; i++) {
		adapter->rx_rings[i].tail = hw->hw_addr + I40E_QRX_TAIL1(i);
		adapter->rx_rings[i].rx_buf_len = rx_buf_len;
		if (adapter->flags & I40EVF_FLAG_RX_PS_ENABLED) {
			set_ring_ps_enabled(&adapter->rx_rings[i]);
			adapter->rx_rings[i].rx_hdr_len = I40E_RX_HDR_SIZE;
		} else {
			clear_ring_ps_enabled(&adapter->rx_rings[i]);
		}
	}
}

/**
 * i40evf_find_vlan - Search filter list for specific vlan filter
 * @adapter: board private structure
 * @vlan: vlan tag
 *
 * Returns ptr to the filter object or NULL
 **/
static struct
i40evf_vlan_filter *i40evf_find_vlan(struct i40evf_adapter *adapter, u16 vlan)
{
	struct i40evf_vlan_filter *f;

	list_for_each_entry(f, &adapter->vlan_filter_list, list) {
		if (vlan == f->vlan)
			return f;
	}
	return NULL;
}

/**
 * i40evf_add_vlan - Add a vlan filter to the list
 * @adapter: board private structure
 * @vlan: VLAN tag
 *
 * Returns ptr to the filter object or NULL when no memory available.
 **/
static struct
i40evf_vlan_filter *i40evf_add_vlan(struct i40evf_adapter *adapter, u16 vlan)
{
	struct i40evf_vlan_filter *f = NULL;
	int count = 50;

	while (test_and_set_bit(__I40EVF_IN_CRITICAL_TASK,
				&adapter->crit_section)) {
		udelay(1);
		if (--count == 0)
			goto out;
	}

	f = i40evf_find_vlan(adapter, vlan);
	if (!f) {
		f = kzalloc(sizeof(*f), GFP_ATOMIC);
		if (!f)
			goto clearout;

		f->vlan = vlan;

		INIT_LIST_HEAD(&f->list);
		list_add(&f->list, &adapter->vlan_filter_list);
		f->add = true;
		adapter->aq_required |= I40EVF_FLAG_AQ_ADD_VLAN_FILTER;
	}

clearout:
	clear_bit(__I40EVF_IN_CRITICAL_TASK, &adapter->crit_section);
out:
	return f;
}

/**
 * i40evf_del_vlan - Remove a vlan filter from the list
 * @adapter: board private structure
 * @vlan: VLAN tag
 **/
static void i40evf_del_vlan(struct i40evf_adapter *adapter, u16 vlan)
{
	struct i40evf_vlan_filter *f;
	int count = 50;

	while (test_and_set_bit(__I40EVF_IN_CRITICAL_TASK,
				&adapter->crit_section)) {
		udelay(1);
		if (--count == 0)
			return;
	}

	f = i40evf_find_vlan(adapter, vlan);
	if (f) {
		f->remove = true;
		adapter->aq_required |= I40EVF_FLAG_AQ_DEL_VLAN_FILTER;
	}
	clear_bit(__I40EVF_IN_CRITICAL_TASK, &adapter->crit_section);
}

/**
 * i40evf_vlan_rx_add_vid - Add a VLAN filter to a device
 * @netdev: network device struct
 * @vid: VLAN tag
 **/
static int i40evf_vlan_rx_add_vid(struct net_device *netdev,
				  __always_unused __be16 proto, u16 vid)
{
	struct i40evf_adapter *adapter = netdev_priv(netdev);

	if (!VLAN_ALLOWED(adapter))
		return -EIO;
	if (i40evf_add_vlan(adapter, vid) == NULL)
		return -ENOMEM;
	return 0;
}

/**
 * i40evf_vlan_rx_kill_vid - Remove a VLAN filter from a device
 * @netdev: network device struct
 * @vid: VLAN tag
 **/
static int i40evf_vlan_rx_kill_vid(struct net_device *netdev,
				   __always_unused __be16 proto, u16 vid)
{
	struct i40evf_adapter *adapter = netdev_priv(netdev);

	if (VLAN_ALLOWED(adapter)) {
		i40evf_del_vlan(adapter, vid);
		return 0;
	}
	return -EIO;
}

/**
 * i40evf_find_filter - Search filter list for specific mac filter
 * @adapter: board private structure
 * @macaddr: the MAC address
 *
 * Returns ptr to the filter object or NULL
 **/
static struct
i40evf_mac_filter *i40evf_find_filter(struct i40evf_adapter *adapter,
				      u8 *macaddr)
{
	struct i40evf_mac_filter *f;

	if (!macaddr)
		return NULL;

	list_for_each_entry(f, &adapter->mac_filter_list, list) {
		if (ether_addr_equal(macaddr, f->macaddr))
			return f;
	}
	return NULL;
}

/**
 * i40e_add_filter - Add a mac filter to the filter list
 * @adapter: board private structure
 * @macaddr: the MAC address
 *
 * Returns ptr to the filter object or NULL when no memory available.
 **/
static struct
i40evf_mac_filter *i40evf_add_filter(struct i40evf_adapter *adapter,
				     u8 *macaddr)
{
	struct i40evf_mac_filter *f;
	int count = 50;

	if (!macaddr)
		return NULL;

	while (test_and_set_bit(__I40EVF_IN_CRITICAL_TASK,
				&adapter->crit_section)) {
		udelay(1);
		if (--count == 0)
			return NULL;
	}

	f = i40evf_find_filter(adapter, macaddr);
	if (!f) {
		f = kzalloc(sizeof(*f), GFP_ATOMIC);
		if (!f) {
			clear_bit(__I40EVF_IN_CRITICAL_TASK,
				  &adapter->crit_section);
			return NULL;
		}

		ether_addr_copy(f->macaddr, macaddr);

		list_add(&f->list, &adapter->mac_filter_list);
		f->add = true;
		adapter->aq_required |= I40EVF_FLAG_AQ_ADD_MAC_FILTER;
	}

	clear_bit(__I40EVF_IN_CRITICAL_TASK, &adapter->crit_section);
	return f;
}

/**
 * i40evf_set_mac - NDO callback to set port mac address
 * @netdev: network interface device structure
 * @p: pointer to an address structure
 *
 * Returns 0 on success, negative on failure
 **/
static int i40evf_set_mac(struct net_device *netdev, void *p)
{
	struct i40evf_adapter *adapter = netdev_priv(netdev);
	struct i40e_hw *hw = &adapter->hw;
	struct i40evf_mac_filter *f;
	struct sockaddr *addr = p;

	if (!is_valid_ether_addr(addr->sa_data))
		return -EADDRNOTAVAIL;

	if (ether_addr_equal(netdev->dev_addr, addr->sa_data))
		return 0;

	if (adapter->flags & I40EVF_FLAG_ADDR_SET_BY_PF)
		return -EPERM;

	f = i40evf_find_filter(adapter, hw->mac.addr);
	if (f) {
		f->remove = true;
		adapter->aq_required |= I40EVF_FLAG_AQ_DEL_MAC_FILTER;
	}

	f = i40evf_add_filter(adapter, addr->sa_data);
	if (f) {
		ether_addr_copy(hw->mac.addr, addr->sa_data);
		ether_addr_copy(netdev->dev_addr, adapter->hw.mac.addr);
	}

	return (f == NULL) ? -ENOMEM : 0;
}

/**
 * i40evf_set_rx_mode - NDO callback to set the netdev filters
 * @netdev: network interface device structure
 **/
static void i40evf_set_rx_mode(struct net_device *netdev)
{
	struct i40evf_adapter *adapter = netdev_priv(netdev);
	struct i40evf_mac_filter *f, *ftmp;
	struct netdev_hw_addr *uca;
	struct netdev_hw_addr *mca;
	struct netdev_hw_addr *ha;
	int count = 50;

	/* add addr if not already in the filter list */
	netdev_for_each_uc_addr(uca, netdev) {
		i40evf_add_filter(adapter, uca->addr);
	}
	netdev_for_each_mc_addr(mca, netdev) {
		i40evf_add_filter(adapter, mca->addr);
	}

	while (test_and_set_bit(__I40EVF_IN_CRITICAL_TASK,
				&adapter->crit_section)) {
		udelay(1);
		if (--count == 0) {
			dev_err(&adapter->pdev->dev,
				"Failed to get lock in %s\n", __func__);
			return;
		}
	}
	/* remove filter if not in netdev list */
	list_for_each_entry_safe(f, ftmp, &adapter->mac_filter_list, list) {
		netdev_for_each_mc_addr(mca, netdev)
			if (ether_addr_equal(mca->addr, f->macaddr))
				goto bottom_of_search_loop;

		netdev_for_each_uc_addr(uca, netdev)
			if (ether_addr_equal(uca->addr, f->macaddr))
				goto bottom_of_search_loop;

		for_each_dev_addr(netdev, ha)
			if (ether_addr_equal(ha->addr, f->macaddr))
				goto bottom_of_search_loop;

		if (ether_addr_equal(f->macaddr, adapter->hw.mac.addr))
			goto bottom_of_search_loop;

		/* f->macaddr wasn't found in uc, mc, or ha list so delete it */
		f->remove = true;
		adapter->aq_required |= I40EVF_FLAG_AQ_DEL_MAC_FILTER;

bottom_of_search_loop:
		continue;
	}
	clear_bit(__I40EVF_IN_CRITICAL_TASK, &adapter->crit_section);
}

/**
 * i40evf_napi_enable_all - enable NAPI on all queue vectors
 * @adapter: board private structure
 **/
static void i40evf_napi_enable_all(struct i40evf_adapter *adapter)
{
	int q_idx;
	struct i40e_q_vector *q_vector;
	int q_vectors = adapter->num_msix_vectors - NONQ_VECS;

	for (q_idx = 0; q_idx < q_vectors; q_idx++) {
		struct napi_struct *napi;

		q_vector = &adapter->q_vectors[q_idx];
		napi = &q_vector->napi;
		napi_enable(napi);
	}
}

/**
 * i40evf_napi_disable_all - disable NAPI on all queue vectors
 * @adapter: board private structure
 **/
static void i40evf_napi_disable_all(struct i40evf_adapter *adapter)
{
	int q_idx;
	struct i40e_q_vector *q_vector;
	int q_vectors = adapter->num_msix_vectors - NONQ_VECS;

	for (q_idx = 0; q_idx < q_vectors; q_idx++) {
		q_vector = &adapter->q_vectors[q_idx];
		napi_disable(&q_vector->napi);
	}
}

/**
 * i40evf_configure - set up transmit and receive data structures
 * @adapter: board private structure
 **/
static void i40evf_configure(struct i40evf_adapter *adapter)
{
	struct net_device *netdev = adapter->netdev;
	int i;

	i40evf_set_rx_mode(netdev);

	i40evf_configure_tx(adapter);
	i40evf_configure_rx(adapter);
	adapter->aq_required |= I40EVF_FLAG_AQ_CONFIGURE_QUEUES;

	for (i = 0; i < adapter->num_active_queues; i++) {
		struct i40e_ring *ring = &adapter->rx_rings[i];

	if (adapter->flags & I40EVF_FLAG_RX_PS_ENABLED) {
		i40evf_alloc_rx_headers(ring);
		i40evf_alloc_rx_buffers_ps(ring, ring->count);
	} else {
		i40evf_alloc_rx_buffers_1buf(ring, ring->count);
	}
		ring->next_to_use = ring->count - 1;
		writel(ring->next_to_use, ring->tail);
	}
}

/**
 * i40evf_up_complete - Finish the last steps of bringing up a connection
 * @adapter: board private structure
 **/
static int i40evf_up_complete(struct i40evf_adapter *adapter)
{
	adapter->state = __I40EVF_RUNNING;
	clear_bit(__I40E_DOWN, &adapter->vsi.state);

	i40evf_napi_enable_all(adapter);

	adapter->aq_required |= I40EVF_FLAG_AQ_ENABLE_QUEUES;
	mod_timer_pending(&adapter->watchdog_timer, jiffies + 1);
	return 0;
}

/**
 * i40e_down - Shutdown the connection processing
 * @adapter: board private structure
 **/
void i40evf_down(struct i40evf_adapter *adapter)
{
	struct net_device *netdev = adapter->netdev;
	struct i40evf_mac_filter *f;

	if (adapter->state <= __I40EVF_DOWN_PENDING)
		return;

	while (test_and_set_bit(__I40EVF_IN_CRITICAL_TASK,
				&adapter->crit_section))
		usleep_range(500, 1000);

	netif_carrier_off(netdev);
	netif_tx_disable(netdev);
	i40evf_napi_disable_all(adapter);
	i40evf_irq_disable(adapter);

	/* remove all MAC filters */
	list_for_each_entry(f, &adapter->mac_filter_list, list) {
		f->remove = true;
	}
	/* remove all VLAN filters */
	list_for_each_entry(f, &adapter->vlan_filter_list, list) {
		f->remove = true;
	}
	if (!(adapter->flags & I40EVF_FLAG_PF_COMMS_FAILED) &&
	    adapter->state != __I40EVF_RESETTING) {
		/* cancel any current operation */
		adapter->current_op = I40E_VIRTCHNL_OP_UNKNOWN;
		/* Schedule operations to close down the HW. Don't wait
		 * here for this to complete. The watchdog is still running
		 * and it will take care of this.
		 */
		adapter->aq_required = I40EVF_FLAG_AQ_DEL_MAC_FILTER;
		adapter->aq_required |= I40EVF_FLAG_AQ_DEL_VLAN_FILTER;
		adapter->aq_required |= I40EVF_FLAG_AQ_DISABLE_QUEUES;
	}

	clear_bit(__I40EVF_IN_CRITICAL_TASK, &adapter->crit_section);
}

/**
 * i40evf_acquire_msix_vectors - Setup the MSIX capability
 * @adapter: board private structure
 * @vectors: number of vectors to request
 *
 * Work with the OS to set up the MSIX vectors needed.
 *
 * Returns 0 on success, negative on failure
 **/
static int
i40evf_acquire_msix_vectors(struct i40evf_adapter *adapter, int vectors)
{
	int err, vector_threshold;

	/* We'll want at least 3 (vector_threshold):
	 * 0) Other (Admin Queue and link, mostly)
	 * 1) TxQ[0] Cleanup
	 * 2) RxQ[0] Cleanup
	 */
	vector_threshold = MIN_MSIX_COUNT;

	/* The more we get, the more we will assign to Tx/Rx Cleanup
	 * for the separate queues...where Rx Cleanup >= Tx Cleanup.
	 * Right now, we simply care about how many we'll get; we'll
	 * set them up later while requesting irq's.
	 */
	err = pci_enable_msix_range(adapter->pdev, adapter->msix_entries,
				    vector_threshold, vectors);
	if (err < 0) {
		dev_err(&adapter->pdev->dev, "Unable to allocate MSI-X interrupts\n");
		kfree(adapter->msix_entries);
		adapter->msix_entries = NULL;
		return err;
	}

	/* Adjust for only the vectors we'll use, which is minimum
	 * of max_msix_q_vectors + NONQ_VECS, or the number of
	 * vectors we were allocated.
	 */
	adapter->num_msix_vectors = err;
	return 0;
}

/**
 * i40evf_free_queues - Free memory for all rings
 * @adapter: board private structure to initialize
 *
 * Free all of the memory associated with queue pairs.
 **/
static void i40evf_free_queues(struct i40evf_adapter *adapter)
{
	if (!adapter->vsi_res)
		return;
	kfree(adapter->tx_rings);
	adapter->tx_rings = NULL;
	kfree(adapter->rx_rings);
	adapter->rx_rings = NULL;
}

/**
 * i40evf_alloc_queues - Allocate memory for all rings
 * @adapter: board private structure to initialize
 *
 * We allocate one ring per queue at run-time since we don't know the
 * number of queues at compile-time.  The polling_netdev array is
 * intended for Multiqueue, but should work fine with a single queue.
 **/
static int i40evf_alloc_queues(struct i40evf_adapter *adapter)
{
	int i;

	adapter->tx_rings = kcalloc(adapter->num_active_queues,
				    sizeof(struct i40e_ring), GFP_KERNEL);
	if (!adapter->tx_rings)
		goto err_out;
	adapter->rx_rings = kcalloc(adapter->num_active_queues,
				    sizeof(struct i40e_ring), GFP_KERNEL);
	if (!adapter->rx_rings)
		goto err_out;

	for (i = 0; i < adapter->num_active_queues; i++) {
		struct i40e_ring *tx_ring;
		struct i40e_ring *rx_ring;

		tx_ring = &adapter->tx_rings[i];

		tx_ring->queue_index = i;
		tx_ring->netdev = adapter->netdev;
		tx_ring->dev = &adapter->pdev->dev;
		tx_ring->count = adapter->tx_desc_count;
		if (adapter->flags & I40E_FLAG_WB_ON_ITR_CAPABLE)
			tx_ring->flags |= I40E_TXR_FLAGS_WB_ON_ITR;

		rx_ring = &adapter->rx_rings[i];
		rx_ring->queue_index = i;
		rx_ring->netdev = adapter->netdev;
		rx_ring->dev = &adapter->pdev->dev;
		rx_ring->count = adapter->rx_desc_count;
	}

	return 0;

err_out:
	i40evf_free_queues(adapter);
	return -ENOMEM;
}

/**
 * i40evf_set_interrupt_capability - set MSI-X or FAIL if not supported
 * @adapter: board private structure to initialize
 *
 * Attempt to configure the interrupts using the best available
 * capabilities of the hardware and the kernel.
 **/
static int i40evf_set_interrupt_capability(struct i40evf_adapter *adapter)
{
	int vector, v_budget;
	int pairs = 0;
	int err = 0;

	if (!adapter->vsi_res) {
		err = -EIO;
		goto out;
	}
	pairs = adapter->num_active_queues;

	/* It's easy to be greedy for MSI-X vectors, but it really
	 * doesn't do us much good if we have a lot more vectors
	 * than CPU's.  So let's be conservative and only ask for
	 * (roughly) twice the number of vectors as there are CPU's.
	 */
	v_budget = min_t(int, pairs, (int)(num_online_cpus() * 2)) + NONQ_VECS;
	v_budget = min_t(int, v_budget, (int)adapter->vf_res->max_vectors);

	adapter->msix_entries = kcalloc(v_budget,
					sizeof(struct msix_entry), GFP_KERNEL);
	if (!adapter->msix_entries) {
		err = -ENOMEM;
		goto out;
	}

	for (vector = 0; vector < v_budget; vector++)
		adapter->msix_entries[vector].entry = vector;

	err = i40evf_acquire_msix_vectors(adapter, v_budget);

out:
	netif_set_real_num_rx_queues(adapter->netdev, pairs);
	netif_set_real_num_tx_queues(adapter->netdev, pairs);
	return err;
}

/**
 * i40e_config_rss_aq - Prepare for RSS using AQ commands
 * @vsi: vsi structure
 * @seed: RSS hash seed
 * @lut: Lookup table
 * @lut_size: Lookup table size
 *
 * Return 0 on success, negative on failure
 **/
static int i40evf_config_rss_aq(struct i40e_vsi *vsi, const u8 *seed,
				u8 *lut, u16 lut_size)
{
	struct i40evf_adapter *adapter = vsi->back;
	struct i40e_hw *hw = &adapter->hw;
	int ret = 0;

	if (!vsi->id)
		return -EINVAL;

	if (adapter->current_op != I40E_VIRTCHNL_OP_UNKNOWN) {
		/* bail because we already have a command pending */
		dev_err(&adapter->pdev->dev, "Cannot configure RSS, command %d pending\n",
			adapter->current_op);
		return -EBUSY;
	}

	if (seed) {
		struct i40e_aqc_get_set_rss_key_data *rss_key =
			(struct i40e_aqc_get_set_rss_key_data *)seed;
		ret = i40evf_aq_set_rss_key(hw, vsi->id, rss_key);
		if (ret) {
			dev_err(&adapter->pdev->dev, "Cannot set RSS key, err %s aq_err %s\n",
				i40evf_stat_str(hw, ret),
				i40evf_aq_str(hw, hw->aq.asq_last_status));
			return ret;
		}
	}

	if (lut) {
		ret = i40evf_aq_set_rss_lut(hw, vsi->id, false, lut, lut_size);
		if (ret) {
			dev_err(&adapter->pdev->dev,
				"Cannot set RSS lut, err %s aq_err %s\n",
				i40evf_stat_str(hw, ret),
				i40evf_aq_str(hw, hw->aq.asq_last_status));
			return ret;
		}
	}

	return ret;
}

/**
 * i40evf_config_rss_reg - Configure RSS keys and lut by writing registers
 * @vsi: Pointer to vsi structure
 * @seed: RSS hash seed
 * @lut: Lookup table
 * @lut_size: Lookup table size
 *
 * Returns 0 on success, negative on failure
 **/
static int i40evf_config_rss_reg(struct i40e_vsi *vsi, const u8 *seed,
				 const u8 *lut, u16 lut_size)
{
	struct i40evf_adapter *adapter = vsi->back;
	struct i40e_hw *hw = &adapter->hw;
	u16 i;

	if (seed) {
		u32 *seed_dw = (u32 *)seed;

		for (i = 0; i <= I40E_VFQF_HKEY_MAX_INDEX; i++)
			wr32(hw, I40E_VFQF_HKEY(i), seed_dw[i]);
	}

	if (lut) {
		u32 *lut_dw = (u32 *)lut;

		if (lut_size != I40EVF_HLUT_ARRAY_SIZE)
			return -EINVAL;

		for (i = 0; i <= I40E_VFQF_HLUT_MAX_INDEX; i++)
			wr32(hw, I40E_VFQF_HLUT(i), lut_dw[i]);
	}
	i40e_flush(hw);

	return 0;
}

/**
 *  * i40evf_get_rss_aq - Get RSS keys and lut by using AQ commands
 *  @vsi: Pointer to vsi structure
 *  @seed: RSS hash seed
 *  @lut: Lookup table
 *  @lut_size: Lookup table size
 *
 *  Return 0 on success, negative on failure
 **/
static int i40evf_get_rss_aq(struct i40e_vsi *vsi, const u8 *seed,
			     u8 *lut, u16 lut_size)
{
	struct i40evf_adapter *adapter = vsi->back;
	struct i40e_hw *hw = &adapter->hw;
	int ret = 0;

	if (seed) {
		ret = i40evf_aq_get_rss_key(hw, vsi->id,
			(struct i40e_aqc_get_set_rss_key_data *)seed);
		if (ret) {
			dev_err(&adapter->pdev->dev,
				"Cannot get RSS key, err %s aq_err %s\n",
				i40evf_stat_str(hw, ret),
				i40evf_aq_str(hw, hw->aq.asq_last_status));
			return ret;
		}
	}

	if (lut) {
		ret = i40evf_aq_get_rss_lut(hw, vsi->id, seed, lut, lut_size);
		if (ret) {
			dev_err(&adapter->pdev->dev,
				"Cannot get RSS lut, err %s aq_err %s\n",
				i40evf_stat_str(hw, ret),
				i40evf_aq_str(hw, hw->aq.asq_last_status));
			return ret;
		}
	}

	return ret;
}

/**
 *  * i40evf_get_rss_reg - Get RSS keys and lut by reading registers
 *  @vsi: Pointer to vsi structure
 *  @seed: RSS hash seed
 *  @lut: Lookup table
 *  @lut_size: Lookup table size
 *
 *  Returns 0 on success, negative on failure
 **/
static int i40evf_get_rss_reg(struct i40e_vsi *vsi, const u8 *seed,
			      const u8 *lut, u16 lut_size)
{
	struct i40evf_adapter *adapter = vsi->back;
	struct i40e_hw *hw = &adapter->hw;
	u16 i;

	if (seed) {
		u32 *seed_dw = (u32 *)seed;

		for (i = 0; i <= I40E_VFQF_HKEY_MAX_INDEX; i++)
			seed_dw[i] = rd32(hw, I40E_VFQF_HKEY(i));
	}

	if (lut) {
		u32 *lut_dw = (u32 *)lut;

		if (lut_size != I40EVF_HLUT_ARRAY_SIZE)
			return -EINVAL;

		for (i = 0; i <= I40E_VFQF_HLUT_MAX_INDEX; i++)
			lut_dw[i] = rd32(hw, I40E_VFQF_HLUT(i));
	}

	return 0;
}

/**
 * i40evf_config_rss - Configure RSS keys and lut
 * @vsi: Pointer to vsi structure
 * @seed: RSS hash seed
 * @lut: Lookup table
 * @lut_size: Lookup table size
 *
 * Returns 0 on success, negative on failure
 **/
int i40evf_config_rss(struct i40e_vsi *vsi, const u8 *seed,
		      u8 *lut, u16 lut_size)
{
	struct i40evf_adapter *adapter = vsi->back;

	if (RSS_AQ(adapter))
		return i40evf_config_rss_aq(vsi, seed, lut, lut_size);
	else
		return i40evf_config_rss_reg(vsi, seed, lut, lut_size);
}

/**
 * i40evf_get_rss - Get RSS keys and lut
 * @vsi: Pointer to vsi structure
 * @seed: RSS hash seed
 * @lut: Lookup table
 * @lut_size: Lookup table size
 *
 * Returns 0 on success, negative on failure
 **/
int i40evf_get_rss(struct i40e_vsi *vsi, const u8 *seed, u8 *lut, u16 lut_size)
{
	struct i40evf_adapter *adapter = vsi->back;

	if (RSS_AQ(adapter))
		return i40evf_get_rss_aq(vsi, seed, lut, lut_size);
	else
		return i40evf_get_rss_reg(vsi, seed, lut, lut_size);
}

/**
 * i40evf_fill_rss_lut - Fill the lut with default values
 * @lut: Lookup table to be filled with
 * @rss_table_size: Lookup table size
 * @rss_size: Range of queue number for hashing
 **/
static void i40evf_fill_rss_lut(u8 *lut, u16 rss_table_size, u16 rss_size)
{
	u16 i;

	for (i = 0; i < rss_table_size; i++)
		lut[i] = i % rss_size;
}

/**
 * i40evf_init_rss - Prepare for RSS
 * @adapter: board private structure
 *
 * Return 0 on success, negative on failure
 **/
static int i40evf_init_rss(struct i40evf_adapter *adapter)
{
	struct i40e_vsi *vsi = &adapter->vsi;
	struct i40e_hw *hw = &adapter->hw;
	u8 seed[I40EVF_HKEY_ARRAY_SIZE];
	u64 hena;
	u8 *lut;
	int ret;

	/* Enable PCTYPES for RSS, TCP/UDP with IPv4/IPv6 */
	if (adapter->vf_res->vf_offload_flags &
					I40E_VIRTCHNL_VF_OFFLOAD_RSS_PCTYPE_V2)
		hena = I40E_DEFAULT_RSS_HENA_EXPANDED;
	else
		hena = I40E_DEFAULT_RSS_HENA;
	wr32(hw, I40E_VFQF_HENA(0), (u32)hena);
	wr32(hw, I40E_VFQF_HENA(1), (u32)(hena >> 32));

	lut = kzalloc(I40EVF_HLUT_ARRAY_SIZE, GFP_KERNEL);
	if (!lut)
		return -ENOMEM;

	/* Use user configured lut if there is one, otherwise use default */
	if (vsi->rss_lut_user)
		memcpy(lut, vsi->rss_lut_user, I40EVF_HLUT_ARRAY_SIZE);
	else
		i40evf_fill_rss_lut(lut, I40EVF_HLUT_ARRAY_SIZE,
				    adapter->num_active_queues);

	/* Use user configured hash key if there is one, otherwise
	 * user default.
	 */
	if (vsi->rss_hkey_user)
		memcpy(seed, vsi->rss_hkey_user, I40EVF_HKEY_ARRAY_SIZE);
	else
		netdev_rss_key_fill((void *)seed, I40EVF_HKEY_ARRAY_SIZE);
	ret = i40evf_config_rss(vsi, seed, lut, I40EVF_HLUT_ARRAY_SIZE);
	kfree(lut);

	return ret;
}

/**
 * i40evf_alloc_q_vectors - Allocate memory for interrupt vectors
 * @adapter: board private structure to initialize
 *
 * We allocate one q_vector per queue interrupt.  If allocation fails we
 * return -ENOMEM.
 **/
static int i40evf_alloc_q_vectors(struct i40evf_adapter *adapter)
{
	int q_idx = 0, num_q_vectors;
	struct i40e_q_vector *q_vector;

	num_q_vectors = adapter->num_msix_vectors - NONQ_VECS;
	adapter->q_vectors = kcalloc(num_q_vectors, sizeof(*q_vector),
				     GFP_KERNEL);
	if (!adapter->q_vectors)
		goto err_out;

	for (q_idx = 0; q_idx < num_q_vectors; q_idx++) {
		q_vector = &adapter->q_vectors[q_idx];
		q_vector->adapter = adapter;
		q_vector->vsi = &adapter->vsi;
		q_vector->v_idx = q_idx;
		netif_napi_add(adapter->netdev, &q_vector->napi,
			       i40evf_napi_poll, NAPI_POLL_WEIGHT);
	}

	return 0;

err_out:
	while (q_idx) {
		q_idx--;
		q_vector = &adapter->q_vectors[q_idx];
		netif_napi_del(&q_vector->napi);
	}
	kfree(adapter->q_vectors);
	return -ENOMEM;
}

/**
 * i40evf_free_q_vectors - Free memory allocated for interrupt vectors
 * @adapter: board private structure to initialize
 *
 * This function frees the memory allocated to the q_vectors.  In addition if
 * NAPI is enabled it will delete any references to the NAPI struct prior
 * to freeing the q_vector.
 **/
static void i40evf_free_q_vectors(struct i40evf_adapter *adapter)
{
	int q_idx, num_q_vectors;
	int napi_vectors;

	num_q_vectors = adapter->num_msix_vectors - NONQ_VECS;
	napi_vectors = adapter->num_active_queues;

	for (q_idx = 0; q_idx < num_q_vectors; q_idx++) {
		struct i40e_q_vector *q_vector = &adapter->q_vectors[q_idx];
		if (q_idx < napi_vectors)
			netif_napi_del(&q_vector->napi);
	}
	kfree(adapter->q_vectors);
}

/**
 * i40evf_reset_interrupt_capability - Reset MSIX setup
 * @adapter: board private structure
 *
 **/
void i40evf_reset_interrupt_capability(struct i40evf_adapter *adapter)
{
	pci_disable_msix(adapter->pdev);
	kfree(adapter->msix_entries);
	adapter->msix_entries = NULL;
}

/**
 * i40evf_init_interrupt_scheme - Determine if MSIX is supported and init
 * @adapter: board private structure to initialize
 *
 **/
int i40evf_init_interrupt_scheme(struct i40evf_adapter *adapter)
{
	int err;

	err = i40evf_set_interrupt_capability(adapter);
	if (err) {
		dev_err(&adapter->pdev->dev,
			"Unable to setup interrupt capabilities\n");
		goto err_set_interrupt;
	}

	err = i40evf_alloc_q_vectors(adapter);
	if (err) {
		dev_err(&adapter->pdev->dev,
			"Unable to allocate memory for queue vectors\n");
		goto err_alloc_q_vectors;
	}

	err = i40evf_alloc_queues(adapter);
	if (err) {
		dev_err(&adapter->pdev->dev,
			"Unable to allocate memory for queues\n");
		goto err_alloc_queues;
	}

	dev_info(&adapter->pdev->dev, "Multiqueue %s: Queue pair count = %u",
		 (adapter->num_active_queues > 1) ? "Enabled" : "Disabled",
		 adapter->num_active_queues);

	return 0;
err_alloc_queues:
	i40evf_free_q_vectors(adapter);
err_alloc_q_vectors:
	i40evf_reset_interrupt_capability(adapter);
err_set_interrupt:
	return err;
}

/**
 * i40evf_clear_rss_config_user - Clear user configurations of RSS
 * @vsi: Pointer to VSI structure
 **/
static void i40evf_clear_rss_config_user(struct i40e_vsi *vsi)
{
	if (!vsi)
		return;

	kfree(vsi->rss_hkey_user);
	vsi->rss_hkey_user = NULL;

	kfree(vsi->rss_lut_user);
	vsi->rss_lut_user = NULL;
}

/**
 * i40evf_watchdog_timer - Periodic call-back timer
 * @data: pointer to adapter disguised as unsigned long
 **/
static void i40evf_watchdog_timer(unsigned long data)
{
	struct i40evf_adapter *adapter = (struct i40evf_adapter *)data;

	schedule_work(&adapter->watchdog_task);
	/* timer will be rescheduled in watchdog task */
}

/**
 * i40evf_watchdog_task - Periodic call-back task
 * @work: pointer to work_struct
 **/
static void i40evf_watchdog_task(struct work_struct *work)
{
	struct i40evf_adapter *adapter = container_of(work,
						      struct i40evf_adapter,
						      watchdog_task);
	struct i40e_hw *hw = &adapter->hw;
	u32 reg_val;

	if (test_and_set_bit(__I40EVF_IN_CRITICAL_TASK, &adapter->crit_section))
		goto restart_watchdog;

	if (adapter->flags & I40EVF_FLAG_PF_COMMS_FAILED) {
		reg_val = rd32(hw, I40E_VFGEN_RSTAT) &
			  I40E_VFGEN_RSTAT_VFR_STATE_MASK;
		if ((reg_val == I40E_VFR_VFACTIVE) ||
		    (reg_val == I40E_VFR_COMPLETED)) {
			/* A chance for redemption! */
			dev_err(&adapter->pdev->dev, "Hardware came out of reset. Attempting reinit.\n");
			adapter->state = __I40EVF_STARTUP;
			adapter->flags &= ~I40EVF_FLAG_PF_COMMS_FAILED;
			schedule_delayed_work(&adapter->init_task, 10);
			clear_bit(__I40EVF_IN_CRITICAL_TASK,
				  &adapter->crit_section);
			/* Don't reschedule the watchdog, since we've restarted
			 * the init task. When init_task contacts the PF and
			 * gets everything set up again, it'll restart the
			 * watchdog for us. Down, boy. Sit. Stay. Woof.
			 */
			return;
		}
		adapter->aq_required = 0;
		adapter->current_op = I40E_VIRTCHNL_OP_UNKNOWN;
		goto watchdog_done;
	}

	if ((adapter->state < __I40EVF_DOWN) ||
	    (adapter->flags & I40EVF_FLAG_RESET_PENDING))
		goto watchdog_done;

	/* check for reset */
	reg_val = rd32(hw, I40E_VF_ARQLEN1) & I40E_VF_ARQLEN1_ARQENABLE_MASK;
	if (!(adapter->flags & I40EVF_FLAG_RESET_PENDING) && !reg_val) {
		adapter->state = __I40EVF_RESETTING;
		adapter->flags |= I40EVF_FLAG_RESET_PENDING;
		dev_err(&adapter->pdev->dev, "Hardware reset detected\n");
		schedule_work(&adapter->reset_task);
		adapter->aq_required = 0;
		adapter->current_op = I40E_VIRTCHNL_OP_UNKNOWN;
		goto watchdog_done;
	}

	/* Process admin queue tasks. After init, everything gets done
	 * here so we don't race on the admin queue.
	 */
	if (adapter->current_op) {
		if (!i40evf_asq_done(hw)) {
			dev_dbg(&adapter->pdev->dev, "Admin queue timeout\n");
			i40evf_send_api_ver(adapter);
		}
		goto watchdog_done;
	}
	if (adapter->aq_required & I40EVF_FLAG_AQ_GET_CONFIG) {
		i40evf_send_vf_config_msg(adapter);
		goto watchdog_done;
	}

	if (adapter->aq_required & I40EVF_FLAG_AQ_DISABLE_QUEUES) {
		i40evf_disable_queues(adapter);
		goto watchdog_done;
	}

	if (adapter->aq_required & I40EVF_FLAG_AQ_MAP_VECTORS) {
		i40evf_map_queues(adapter);
		goto watchdog_done;
	}

	if (adapter->aq_required & I40EVF_FLAG_AQ_ADD_MAC_FILTER) {
		i40evf_add_ether_addrs(adapter);
		goto watchdog_done;
	}

	if (adapter->aq_required & I40EVF_FLAG_AQ_ADD_VLAN_FILTER) {
		i40evf_add_vlans(adapter);
		goto watchdog_done;
	}

	if (adapter->aq_required & I40EVF_FLAG_AQ_DEL_MAC_FILTER) {
		i40evf_del_ether_addrs(adapter);
		goto watchdog_done;
	}

	if (adapter->aq_required & I40EVF_FLAG_AQ_DEL_VLAN_FILTER) {
		i40evf_del_vlans(adapter);
		goto watchdog_done;
	}

	if (adapter->aq_required & I40EVF_FLAG_AQ_CONFIGURE_QUEUES) {
		i40evf_configure_queues(adapter);
		goto watchdog_done;
	}

	if (adapter->aq_required & I40EVF_FLAG_AQ_ENABLE_QUEUES) {
		i40evf_enable_queues(adapter);
		goto watchdog_done;
	}

	if (adapter->aq_required & I40EVF_FLAG_AQ_CONFIGURE_RSS) {
		/* This message goes straight to the firmware, not the
		 * PF, so we don't have to set current_op as we will
		 * not get a response through the ARQ.
		 */
		i40evf_init_rss(adapter);
		adapter->aq_required &= ~I40EVF_FLAG_AQ_CONFIGURE_RSS;
		goto watchdog_done;
	}

	if (adapter->state == __I40EVF_RUNNING)
		i40evf_request_stats(adapter);
watchdog_done:
	if (adapter->state == __I40EVF_RUNNING) {
		i40evf_irq_enable_queues(adapter, ~0);
		i40evf_fire_sw_int(adapter, 0xFF);
	} else {
		i40evf_fire_sw_int(adapter, 0x1);
	}

	clear_bit(__I40EVF_IN_CRITICAL_TASK, &adapter->crit_section);
restart_watchdog:
	if (adapter->state == __I40EVF_REMOVE)
		return;
	if (adapter->aq_required)
		mod_timer(&adapter->watchdog_timer,
			  jiffies + msecs_to_jiffies(20));
	else
		mod_timer(&adapter->watchdog_timer, jiffies + (HZ * 2));
	schedule_work(&adapter->adminq_task);
}

#define I40EVF_RESET_WAIT_MS 10
#define I40EVF_RESET_WAIT_COUNT 500
/**
 * i40evf_reset_task - Call-back task to handle hardware reset
 * @work: pointer to work_struct
 *
 * During reset we need to shut down and reinitialize the admin queue
 * before we can use it to communicate with the PF again. We also clear
 * and reinit the rings because that context is lost as well.
 **/
static void i40evf_reset_task(struct work_struct *work)
{
	struct i40evf_adapter *adapter = container_of(work,
						      struct i40evf_adapter,
						      reset_task);
	struct net_device *netdev = adapter->netdev;
	struct i40e_hw *hw = &adapter->hw;
	struct i40evf_vlan_filter *vlf;
	struct i40evf_mac_filter *f;
	u32 reg_val;
	int i = 0, err;

	while (test_and_set_bit(__I40EVF_IN_CRITICAL_TASK,
				&adapter->crit_section))
		usleep_range(500, 1000);

	i40evf_misc_irq_disable(adapter);
	if (adapter->flags & I40EVF_FLAG_RESET_NEEDED) {
		adapter->flags &= ~I40EVF_FLAG_RESET_NEEDED;
		/* Restart the AQ here. If we have been reset but didn't
		 * detect it, or if the PF had to reinit, our AQ will be hosed.
		 */
		i40evf_shutdown_adminq(hw);
		i40evf_init_adminq(hw);
		i40evf_request_reset(adapter);
	}
	adapter->flags |= I40EVF_FLAG_RESET_PENDING;

	/* poll until we see the reset actually happen */
	for (i = 0; i < I40EVF_RESET_WAIT_COUNT; i++) {
		reg_val = rd32(hw, I40E_VF_ARQLEN1) &
			  I40E_VF_ARQLEN1_ARQENABLE_MASK;
		if (!reg_val)
			break;
		usleep_range(5000, 10000);
	}
	if (i == I40EVF_RESET_WAIT_COUNT) {
		dev_info(&adapter->pdev->dev, "Never saw reset\n");
		goto continue_reset; /* act like the reset happened */
	}

	/* wait until the reset is complete and the PF is responding to us */
	for (i = 0; i < I40EVF_RESET_WAIT_COUNT; i++) {
		reg_val = rd32(hw, I40E_VFGEN_RSTAT) &
			  I40E_VFGEN_RSTAT_VFR_STATE_MASK;
		if (reg_val == I40E_VFR_VFACTIVE)
			break;
		msleep(I40EVF_RESET_WAIT_MS);
	}
	pci_set_master(adapter->pdev);
	/* extra wait to make sure minimum wait is met */
	msleep(I40EVF_RESET_WAIT_MS);
	if (i == I40EVF_RESET_WAIT_COUNT) {
		struct i40evf_mac_filter *ftmp;
		struct i40evf_vlan_filter *fv, *fvtmp;

		/* reset never finished */
		dev_err(&adapter->pdev->dev, "Reset never finished (%x)\n",
			reg_val);
		adapter->flags |= I40EVF_FLAG_PF_COMMS_FAILED;

		if (netif_running(adapter->netdev)) {
			set_bit(__I40E_DOWN, &adapter->vsi.state);
			netif_carrier_off(netdev);
			netif_tx_disable(netdev);
			i40evf_napi_disable_all(adapter);
			i40evf_irq_disable(adapter);
			i40evf_free_traffic_irqs(adapter);
			i40evf_free_all_tx_resources(adapter);
			i40evf_free_all_rx_resources(adapter);
		}

		/* Delete all of the filters, both MAC and VLAN. */
		list_for_each_entry_safe(f, ftmp, &adapter->mac_filter_list,
					 list) {
			list_del(&f->list);
			kfree(f);
		}

		list_for_each_entry_safe(fv, fvtmp, &adapter->vlan_filter_list,
					 list) {
			list_del(&fv->list);
			kfree(fv);
		}

		i40evf_free_misc_irq(adapter);
		i40evf_reset_interrupt_capability(adapter);
		i40evf_free_queues(adapter);
		i40evf_free_q_vectors(adapter);
		kfree(adapter->vf_res);
		i40evf_shutdown_adminq(hw);
		adapter->netdev->flags &= ~IFF_UP;
		clear_bit(__I40EVF_IN_CRITICAL_TASK, &adapter->crit_section);
		adapter->flags &= ~I40EVF_FLAG_RESET_PENDING;
		adapter->state = __I40EVF_DOWN;
		dev_info(&adapter->pdev->dev, "Reset task did not complete, VF disabled\n");
		return; /* Do not attempt to reinit. It's dead, Jim. */
	}

continue_reset:
	if (netif_running(adapter->netdev)) {
		netif_carrier_off(netdev);
		netif_tx_stop_all_queues(netdev);
		i40evf_napi_disable_all(adapter);
	}
	i40evf_irq_disable(adapter);

	adapter->state = __I40EVF_RESETTING;
	adapter->flags &= ~I40EVF_FLAG_RESET_PENDING;

	/* free the Tx/Rx rings and descriptors, might be better to just
	 * re-use them sometime in the future
	 */
	i40evf_free_all_rx_resources(adapter);
	i40evf_free_all_tx_resources(adapter);

	/* kill and reinit the admin queue */
	if (i40evf_shutdown_adminq(hw))
		dev_warn(&adapter->pdev->dev, "Failed to shut down adminq\n");
	adapter->current_op = I40E_VIRTCHNL_OP_UNKNOWN;
	err = i40evf_init_adminq(hw);
	if (err)
		dev_info(&adapter->pdev->dev, "Failed to init adminq: %d\n",
			 err);

	adapter->aq_required = I40EVF_FLAG_AQ_GET_CONFIG;
	adapter->aq_required |= I40EVF_FLAG_AQ_MAP_VECTORS;

	/* re-add all MAC filters */
	list_for_each_entry(f, &adapter->mac_filter_list, list) {
		f->add = true;
	}
	/* re-add all VLAN filters */
	list_for_each_entry(vlf, &adapter->vlan_filter_list, list) {
		vlf->add = true;
	}
	adapter->aq_required |= I40EVF_FLAG_AQ_ADD_MAC_FILTER;
	adapter->aq_required |= I40EVF_FLAG_AQ_ADD_VLAN_FILTER;
	clear_bit(__I40EVF_IN_CRITICAL_TASK, &adapter->crit_section);
	i40evf_misc_irq_enable(adapter);

	mod_timer(&adapter->watchdog_timer, jiffies + 2);

	if (netif_running(adapter->netdev)) {
		/* allocate transmit descriptors */
		err = i40evf_setup_all_tx_resources(adapter);
		if (err)
			goto reset_err;

		/* allocate receive descriptors */
		err = i40evf_setup_all_rx_resources(adapter);
		if (err)
			goto reset_err;

		i40evf_configure(adapter);

		err = i40evf_up_complete(adapter);
		if (err)
			goto reset_err;

		i40evf_irq_enable(adapter, true);
	} else {
		adapter->state = __I40EVF_DOWN;
	}

	return;
reset_err:
	dev_err(&adapter->pdev->dev, "failed to allocate resources during reinit\n");
	i40evf_close(adapter->netdev);
}

/**
 * i40evf_adminq_task - worker thread to clean the admin queue
 * @work: pointer to work_struct containing our data
 **/
static void i40evf_adminq_task(struct work_struct *work)
{
	struct i40evf_adapter *adapter =
		container_of(work, struct i40evf_adapter, adminq_task);
	struct i40e_hw *hw = &adapter->hw;
	struct i40e_arq_event_info event;
	struct i40e_virtchnl_msg *v_msg;
	i40e_status ret;
	u32 val, oldval;
	u16 pending;

	if (adapter->flags & I40EVF_FLAG_PF_COMMS_FAILED)
		goto out;

	event.buf_len = I40EVF_MAX_AQ_BUF_SIZE;
	event.msg_buf = kzalloc(event.buf_len, GFP_KERNEL);
	if (!event.msg_buf)
		goto out;

	v_msg = (struct i40e_virtchnl_msg *)&event.desc;
	do {
		ret = i40evf_clean_arq_element(hw, &event, &pending);
		if (ret || !v_msg->v_opcode)
			break; /* No event to process or error cleaning ARQ */

		i40evf_virtchnl_completion(adapter, v_msg->v_opcode,
					   v_msg->v_retval, event.msg_buf,
					   event.msg_len);
		if (pending != 0)
			memset(event.msg_buf, 0, I40EVF_MAX_AQ_BUF_SIZE);
	} while (pending);

	if ((adapter->flags &
	     (I40EVF_FLAG_RESET_PENDING | I40EVF_FLAG_RESET_NEEDED)) ||
	    adapter->state == __I40EVF_RESETTING)
		goto freedom;

	/* check for error indications */
	val = rd32(hw, hw->aq.arq.len);
	oldval = val;
	if (val & I40E_VF_ARQLEN1_ARQVFE_MASK) {
		dev_info(&adapter->pdev->dev, "ARQ VF Error detected\n");
		val &= ~I40E_VF_ARQLEN1_ARQVFE_MASK;
	}
	if (val & I40E_VF_ARQLEN1_ARQOVFL_MASK) {
		dev_info(&adapter->pdev->dev, "ARQ Overflow Error detected\n");
		val &= ~I40E_VF_ARQLEN1_ARQOVFL_MASK;
	}
	if (val & I40E_VF_ARQLEN1_ARQCRIT_MASK) {
		dev_info(&adapter->pdev->dev, "ARQ Critical Error detected\n");
		val &= ~I40E_VF_ARQLEN1_ARQCRIT_MASK;
	}
	if (oldval != val)
		wr32(hw, hw->aq.arq.len, val);

	val = rd32(hw, hw->aq.asq.len);
	oldval = val;
	if (val & I40E_VF_ATQLEN1_ATQVFE_MASK) {
		dev_info(&adapter->pdev->dev, "ASQ VF Error detected\n");
		val &= ~I40E_VF_ATQLEN1_ATQVFE_MASK;
	}
	if (val & I40E_VF_ATQLEN1_ATQOVFL_MASK) {
		dev_info(&adapter->pdev->dev, "ASQ Overflow Error detected\n");
		val &= ~I40E_VF_ATQLEN1_ATQOVFL_MASK;
	}
	if (val & I40E_VF_ATQLEN1_ATQCRIT_MASK) {
		dev_info(&adapter->pdev->dev, "ASQ Critical Error detected\n");
		val &= ~I40E_VF_ATQLEN1_ATQCRIT_MASK;
	}
	if (oldval != val)
		wr32(hw, hw->aq.asq.len, val);

freedom:
	kfree(event.msg_buf);
out:
	/* re-enable Admin queue interrupt cause */
	i40evf_misc_irq_enable(adapter);
}

/**
 * i40evf_free_all_tx_resources - Free Tx Resources for All Queues
 * @adapter: board private structure
 *
 * Free all transmit software resources
 **/
void i40evf_free_all_tx_resources(struct i40evf_adapter *adapter)
{
	int i;

	if (!adapter->tx_rings)
		return;

	for (i = 0; i < adapter->num_active_queues; i++)
		if (adapter->tx_rings[i].desc)
			i40evf_free_tx_resources(&adapter->tx_rings[i]);
}

/**
 * i40evf_setup_all_tx_resources - allocate all queues Tx resources
 * @adapter: board private structure
 *
 * If this function returns with an error, then it's possible one or
 * more of the rings is populated (while the rest are not).  It is the
 * callers duty to clean those orphaned rings.
 *
 * Return 0 on success, negative on failure
 **/
static int i40evf_setup_all_tx_resources(struct i40evf_adapter *adapter)
{
	int i, err = 0;

	for (i = 0; i < adapter->num_active_queues; i++) {
		adapter->tx_rings[i].count = adapter->tx_desc_count;
		err = i40evf_setup_tx_descriptors(&adapter->tx_rings[i]);
		if (!err)
			continue;
		dev_err(&adapter->pdev->dev,
			"Allocation for Tx Queue %u failed\n", i);
		break;
	}

	return err;
}

/**
 * i40evf_setup_all_rx_resources - allocate all queues Rx resources
 * @adapter: board private structure
 *
 * If this function returns with an error, then it's possible one or
 * more of the rings is populated (while the rest are not).  It is the
 * callers duty to clean those orphaned rings.
 *
 * Return 0 on success, negative on failure
 **/
static int i40evf_setup_all_rx_resources(struct i40evf_adapter *adapter)
{
	int i, err = 0;

	for (i = 0; i < adapter->num_active_queues; i++) {
		adapter->rx_rings[i].count = adapter->rx_desc_count;
		err = i40evf_setup_rx_descriptors(&adapter->rx_rings[i]);
		if (!err)
			continue;
		dev_err(&adapter->pdev->dev,
			"Allocation for Rx Queue %u failed\n", i);
		break;
	}
	return err;
}

/**
 * i40evf_free_all_rx_resources - Free Rx Resources for All Queues
 * @adapter: board private structure
 *
 * Free all receive software resources
 **/
void i40evf_free_all_rx_resources(struct i40evf_adapter *adapter)
{
	int i;

	if (!adapter->rx_rings)
		return;

	for (i = 0; i < adapter->num_active_queues; i++)
		if (adapter->rx_rings[i].desc)
			i40evf_free_rx_resources(&adapter->rx_rings[i]);
}

/**
 * i40evf_open - Called when a network interface is made active
 * @netdev: network interface device structure
 *
 * Returns 0 on success, negative value on failure
 *
 * The open entry point is called when a network interface is made
 * active by the system (IFF_UP).  At this point all resources needed
 * for transmit and receive operations are allocated, the interrupt
 * handler is registered with the OS, the watchdog timer is started,
 * and the stack is notified that the interface is ready.
 **/
static int i40evf_open(struct net_device *netdev)
{
	struct i40evf_adapter *adapter = netdev_priv(netdev);
	int err;

	if (adapter->flags & I40EVF_FLAG_PF_COMMS_FAILED) {
		dev_err(&adapter->pdev->dev, "Unable to open device due to PF driver failure.\n");
		return -EIO;
	}

	if (adapter->state != __I40EVF_DOWN)
		return -EBUSY;

	/* allocate transmit descriptors */
	err = i40evf_setup_all_tx_resources(adapter);
	if (err)
		goto err_setup_tx;

	/* allocate receive descriptors */
	err = i40evf_setup_all_rx_resources(adapter);
	if (err)
		goto err_setup_rx;

	/* clear any pending interrupts, may auto mask */
	err = i40evf_request_traffic_irqs(adapter, netdev->name);
	if (err)
		goto err_req_irq;

	i40evf_add_filter(adapter, adapter->hw.mac.addr);
	i40evf_configure(adapter);

	err = i40evf_up_complete(adapter);
	if (err)
		goto err_req_irq;

	i40evf_irq_enable(adapter, true);

	return 0;

err_req_irq:
	i40evf_down(adapter);
	i40evf_free_traffic_irqs(adapter);
err_setup_rx:
	i40evf_free_all_rx_resources(adapter);
err_setup_tx:
	i40evf_free_all_tx_resources(adapter);

	return err;
}

/**
 * i40evf_close - Disables a network interface
 * @netdev: network interface device structure
 *
 * Returns 0, this is not allowed to fail
 *
 * The close entry point is called when an interface is de-activated
 * by the OS.  The hardware is still under the drivers control, but
 * needs to be disabled. All IRQs except vector 0 (reserved for admin queue)
 * are freed, along with all transmit and receive resources.
 **/
static int i40evf_close(struct net_device *netdev)
{
	struct i40evf_adapter *adapter = netdev_priv(netdev);

	if (adapter->state <= __I40EVF_DOWN_PENDING)
		return 0;


	set_bit(__I40E_DOWN, &adapter->vsi.state);

	i40evf_down(adapter);
	adapter->state = __I40EVF_DOWN_PENDING;
	i40evf_free_traffic_irqs(adapter);

	return 0;
}

/**
 * i40evf_get_stats - Get System Network Statistics
 * @netdev: network interface device structure
 *
 * Returns the address of the device statistics structure.
 * The statistics are actually updated from the timer callback.
 **/
static struct net_device_stats *i40evf_get_stats(struct net_device *netdev)
{
	struct i40evf_adapter *adapter = netdev_priv(netdev);

	/* only return the current stats */
	return &adapter->net_stats;
}

/**
 * i40evf_change_mtu - Change the Maximum Transfer Unit
 * @netdev: network interface device structure
 * @new_mtu: new value for maximum frame size
 *
 * Returns 0 on success, negative on failure
 **/
static int i40evf_change_mtu(struct net_device *netdev, int new_mtu)
{
	struct i40evf_adapter *adapter = netdev_priv(netdev);
	int max_frame = new_mtu + ETH_HLEN + ETH_FCS_LEN;

	if ((new_mtu < 68) || (max_frame > I40E_MAX_RXBUFFER))
		return -EINVAL;

	netdev->mtu = new_mtu;
	adapter->flags |= I40EVF_FLAG_RESET_NEEDED;
	schedule_work(&adapter->reset_task);

	return 0;
}

static const struct net_device_ops i40evf_netdev_ops = {
	.ndo_open		= i40evf_open,
	.ndo_stop		= i40evf_close,
	.ndo_start_xmit		= i40evf_xmit_frame,
	.ndo_get_stats		= i40evf_get_stats,
	.ndo_set_rx_mode	= i40evf_set_rx_mode,
	.ndo_validate_addr	= eth_validate_addr,
	.ndo_set_mac_address	= i40evf_set_mac,
	.ndo_change_mtu		= i40evf_change_mtu,
	.ndo_tx_timeout		= i40evf_tx_timeout,
	.ndo_vlan_rx_add_vid	= i40evf_vlan_rx_add_vid,
	.ndo_vlan_rx_kill_vid	= i40evf_vlan_rx_kill_vid,
#ifdef CONFIG_NET_POLL_CONTROLLER
	.ndo_poll_controller	= i40evf_netpoll,
#endif
};

/**
 * i40evf_check_reset_complete - check that VF reset is complete
 * @hw: pointer to hw struct
 *
 * Returns 0 if device is ready to use, or -EBUSY if it's in reset.
 **/
static int i40evf_check_reset_complete(struct i40e_hw *hw)
{
	u32 rstat;
	int i;

	for (i = 0; i < 100; i++) {
		rstat = rd32(hw, I40E_VFGEN_RSTAT) &
			    I40E_VFGEN_RSTAT_VFR_STATE_MASK;
		if ((rstat == I40E_VFR_VFACTIVE) ||
		    (rstat == I40E_VFR_COMPLETED))
			return 0;
		usleep_range(10, 20);
	}
	return -EBUSY;
}

/**
 * i40evf_process_config - Process the config information we got from the PF
 * @adapter: board private structure
 *
 * Verify that we have a valid config struct, and set up our netdev features
 * and our VSI struct.
 **/
int i40evf_process_config(struct i40evf_adapter *adapter)
{
	struct net_device *netdev = adapter->netdev;
	int i;

	/* got VF config message back from PF, now we can parse it */
	for (i = 0; i < adapter->vf_res->num_vsis; i++) {
		if (adapter->vf_res->vsi_res[i].vsi_type == I40E_VSI_SRIOV)
			adapter->vsi_res = &adapter->vf_res->vsi_res[i];
	}
	if (!adapter->vsi_res) {
		dev_err(&adapter->pdev->dev, "No LAN VSI found\n");
		return -ENODEV;
	}

	if (adapter->vf_res->vf_offload_flags
	    & I40E_VIRTCHNL_VF_OFFLOAD_VLAN) {
		netdev->vlan_features = netdev->features &
					~(NETIF_F_HW_VLAN_CTAG_TX |
					  NETIF_F_HW_VLAN_CTAG_RX |
					  NETIF_F_HW_VLAN_CTAG_FILTER);
		netdev->features |= NETIF_F_HW_VLAN_CTAG_TX |
				    NETIF_F_HW_VLAN_CTAG_RX |
				    NETIF_F_HW_VLAN_CTAG_FILTER;
	}
	netdev->features |= NETIF_F_HIGHDMA |
			    NETIF_F_SG |
			    NETIF_F_IP_CSUM |
			    NETIF_F_SCTP_CRC |
			    NETIF_F_IPV6_CSUM |
			    NETIF_F_TSO |
			    NETIF_F_TSO6 |
			    NETIF_F_TSO_ECN |
			    NETIF_F_GSO_GRE	       |
			    NETIF_F_GSO_UDP_TUNNEL |
			    NETIF_F_RXCSUM |
			    NETIF_F_GRO;

	netdev->hw_enc_features |= NETIF_F_IP_CSUM	       |
				   NETIF_F_IPV6_CSUM	       |
				   NETIF_F_TSO		       |
				   NETIF_F_TSO6		       |
				   NETIF_F_TSO_ECN	       |
				   NETIF_F_GSO_GRE	       |
				   NETIF_F_GSO_UDP_TUNNEL      |
				   NETIF_F_GSO_UDP_TUNNEL_CSUM;

	if (adapter->flags & I40EVF_FLAG_OUTER_UDP_CSUM_CAPABLE)
		netdev->features |= NETIF_F_GSO_UDP_TUNNEL_CSUM;

	/* copy netdev features into list of user selectable features */
	netdev->hw_features |= netdev->features;
	netdev->hw_features &= ~NETIF_F_RXCSUM;

	adapter->vsi.id = adapter->vsi_res->vsi_id;

	adapter->vsi.back = adapter;
	adapter->vsi.base_vector = 1;
	adapter->vsi.work_limit = I40E_DEFAULT_IRQ_WORK;
	adapter->vsi.rx_itr_setting = (I40E_ITR_DYNAMIC |
				       ITR_REG_TO_USEC(I40E_ITR_RX_DEF));
	adapter->vsi.tx_itr_setting = (I40E_ITR_DYNAMIC |
				       ITR_REG_TO_USEC(I40E_ITR_TX_DEF));
	adapter->vsi.netdev = adapter->netdev;
	adapter->vsi.qs_handle = adapter->vsi_res->qset_handle;
	return 0;
}

/**
 * i40evf_init_task - worker thread to perform delayed initialization
 * @work: pointer to work_struct containing our data
 *
 * This task completes the work that was begun in probe. Due to the nature
 * of VF-PF communications, we may need to wait tens of milliseconds to get
 * responses back from the PF. Rather than busy-wait in probe and bog down the
 * whole system, we'll do it in a task so we can sleep.
 * This task only runs during driver init. Once we've established
 * communications with the PF driver and set up our netdev, the watchdog
 * takes over.
 **/
static void i40evf_init_task(struct work_struct *work)
{
	struct i40evf_adapter *adapter = container_of(work,
						      struct i40evf_adapter,
						      init_task.work);
	struct net_device *netdev = adapter->netdev;
	struct i40e_hw *hw = &adapter->hw;
	struct pci_dev *pdev = adapter->pdev;
	int err, bufsz;

	switch (adapter->state) {
	case __I40EVF_STARTUP:
		/* driver loaded, probe complete */
		adapter->flags &= ~I40EVF_FLAG_PF_COMMS_FAILED;
		adapter->flags &= ~I40EVF_FLAG_RESET_PENDING;
		err = i40e_set_mac_type(hw);
		if (err) {
			dev_err(&pdev->dev, "Failed to set MAC type (%d)\n",
				err);
			goto err;
		}
		err = i40evf_check_reset_complete(hw);
		if (err) {
			dev_info(&pdev->dev, "Device is still in reset (%d), retrying\n",
				 err);
			goto err;
		}
		hw->aq.num_arq_entries = I40EVF_AQ_LEN;
		hw->aq.num_asq_entries = I40EVF_AQ_LEN;
		hw->aq.arq_buf_size = I40EVF_MAX_AQ_BUF_SIZE;
		hw->aq.asq_buf_size = I40EVF_MAX_AQ_BUF_SIZE;

		err = i40evf_init_adminq(hw);
		if (err) {
			dev_err(&pdev->dev, "Failed to init Admin Queue (%d)\n",
				err);
			goto err;
		}
		err = i40evf_send_api_ver(adapter);
		if (err) {
			dev_err(&pdev->dev, "Unable to send to PF (%d)\n", err);
			i40evf_shutdown_adminq(hw);
			goto err;
		}
		adapter->state = __I40EVF_INIT_VERSION_CHECK;
		goto restart;
	case __I40EVF_INIT_VERSION_CHECK:
		if (!i40evf_asq_done(hw)) {
			dev_err(&pdev->dev, "Admin queue command never completed\n");
			i40evf_shutdown_adminq(hw);
			adapter->state = __I40EVF_STARTUP;
			goto err;
		}

		/* aq msg sent, awaiting reply */
		err = i40evf_verify_api_ver(adapter);
		if (err) {
			if (err == I40E_ERR_ADMIN_QUEUE_NO_WORK)
				err = i40evf_send_api_ver(adapter);
			else
				dev_err(&pdev->dev, "Unsupported PF API version %d.%d, expected %d.%d\n",
					adapter->pf_version.major,
					adapter->pf_version.minor,
					I40E_VIRTCHNL_VERSION_MAJOR,
					I40E_VIRTCHNL_VERSION_MINOR);
			goto err;
		}
		err = i40evf_send_vf_config_msg(adapter);
		if (err) {
			dev_err(&pdev->dev, "Unable to send config request (%d)\n",
				err);
			goto err;
		}
		adapter->state = __I40EVF_INIT_GET_RESOURCES;
		goto restart;
	case __I40EVF_INIT_GET_RESOURCES:
		/* aq msg sent, awaiting reply */
		if (!adapter->vf_res) {
			bufsz = sizeof(struct i40e_virtchnl_vf_resource) +
				(I40E_MAX_VF_VSI *
				 sizeof(struct i40e_virtchnl_vsi_resource));
			adapter->vf_res = kzalloc(bufsz, GFP_KERNEL);
			if (!adapter->vf_res)
				goto err;
		}
		err = i40evf_get_vf_config(adapter);
		if (err == I40E_ERR_ADMIN_QUEUE_NO_WORK) {
			err = i40evf_send_vf_config_msg(adapter);
			goto err;
		} else if (err == I40E_ERR_PARAM) {
			/* We only get ERR_PARAM if the device is in a very bad
			 * state or if we've been disabled for previous bad
			 * behavior. Either way, we're done now.
			 */
			i40evf_shutdown_adminq(hw);
			dev_err(&pdev->dev, "Unable to get VF config due to PF error condition, not retrying\n");
			return;
		}
		if (err) {
			dev_err(&pdev->dev, "Unable to get VF config (%d)\n",
				err);
			goto err_alloc;
		}
		adapter->state = __I40EVF_INIT_SW;
		break;
	default:
		goto err_alloc;
	}

	if (hw->mac.type == I40E_MAC_X722_VF)
		adapter->flags |= I40EVF_FLAG_OUTER_UDP_CSUM_CAPABLE;

	if (i40evf_process_config(adapter))
		goto err_alloc;
	adapter->current_op = I40E_VIRTCHNL_OP_UNKNOWN;

	adapter->flags |= I40EVF_FLAG_RX_CSUM_ENABLED;
	adapter->flags |= I40EVF_FLAG_RX_1BUF_CAPABLE;
	adapter->flags |= I40EVF_FLAG_RX_PS_CAPABLE;

	/* Default to single buffer rx, can be changed through ethtool. */
	adapter->flags &= ~I40EVF_FLAG_RX_PS_ENABLED;

	netdev->netdev_ops = &i40evf_netdev_ops;
	i40evf_set_ethtool_ops(netdev);
	netdev->watchdog_timeo = 5 * HZ;

	if (!is_valid_ether_addr(adapter->hw.mac.addr)) {
		dev_info(&pdev->dev, "Invalid MAC address %pM, using random\n",
			 adapter->hw.mac.addr);
		eth_hw_addr_random(netdev);
		ether_addr_copy(adapter->hw.mac.addr, netdev->dev_addr);
	} else {
		adapter->flags |= I40EVF_FLAG_ADDR_SET_BY_PF;
		ether_addr_copy(netdev->dev_addr, adapter->hw.mac.addr);
		ether_addr_copy(netdev->perm_addr, adapter->hw.mac.addr);
	}

	init_timer(&adapter->watchdog_timer);
	adapter->watchdog_timer.function = &i40evf_watchdog_timer;
	adapter->watchdog_timer.data = (unsigned long)adapter;
	mod_timer(&adapter->watchdog_timer, jiffies + 1);

	adapter->num_active_queues = min_t(int,
					   adapter->vsi_res->num_queue_pairs,
					   (int)(num_online_cpus()));
	adapter->tx_desc_count = I40EVF_DEFAULT_TXD;
	adapter->rx_desc_count = I40EVF_DEFAULT_RXD;
	err = i40evf_init_interrupt_scheme(adapter);
	if (err)
		goto err_sw_init;
	i40evf_map_rings_to_vectors(adapter);
	if (adapter->vf_res->vf_offload_flags &
	    I40E_VIRTCHNL_VF_OFFLOAD_WB_ON_ITR)
		adapter->flags |= I40EVF_FLAG_WB_ON_ITR_CAPABLE;

	err = i40evf_request_misc_irq(adapter);
	if (err)
		goto err_sw_init;

	netif_carrier_off(netdev);

	if (!adapter->netdev_registered) {
		err = register_netdev(netdev);
		if (err)
			goto err_register;
	}

	adapter->netdev_registered = true;

	netif_tx_stop_all_queues(netdev);

	dev_info(&pdev->dev, "MAC address: %pM\n", adapter->hw.mac.addr);
	if (netdev->features & NETIF_F_GRO)
		dev_info(&pdev->dev, "GRO is enabled\n");

	adapter->state = __I40EVF_DOWN;
	set_bit(__I40E_DOWN, &adapter->vsi.state);
	i40evf_misc_irq_enable(adapter);

	if (RSS_AQ(adapter)) {
		adapter->aq_required |= I40EVF_FLAG_AQ_CONFIGURE_RSS;
		mod_timer_pending(&adapter->watchdog_timer, jiffies + 1);
	} else {
		i40evf_init_rss(adapter);
	}
	return;
restart:
	schedule_delayed_work(&adapter->init_task, msecs_to_jiffies(30));
	return;

err_register:
	i40evf_free_misc_irq(adapter);
err_sw_init:
	i40evf_reset_interrupt_capability(adapter);
err_alloc:
	kfree(adapter->vf_res);
	adapter->vf_res = NULL;
err:
	/* Things went into the weeds, so try again later */
	if (++adapter->aq_wait_count > I40EVF_AQ_MAX_ERR) {
		dev_err(&pdev->dev, "Failed to communicate with PF; waiting before retry\n");
		adapter->flags |= I40EVF_FLAG_PF_COMMS_FAILED;
		i40evf_shutdown_adminq(hw);
		adapter->state = __I40EVF_STARTUP;
		schedule_delayed_work(&adapter->init_task, HZ * 5);
		return;
	}
	schedule_delayed_work(&adapter->init_task, HZ);
}

/**
 * i40evf_shutdown - Shutdown the device in preparation for a reboot
 * @pdev: pci device structure
 **/
static void i40evf_shutdown(struct pci_dev *pdev)
{
	struct net_device *netdev = pci_get_drvdata(pdev);
	struct i40evf_adapter *adapter = netdev_priv(netdev);

	netif_device_detach(netdev);

	if (netif_running(netdev))
		i40evf_close(netdev);

	/* Prevent the watchdog from running. */
	adapter->state = __I40EVF_REMOVE;
	adapter->aq_required = 0;

#ifdef CONFIG_PM
	pci_save_state(pdev);

#endif
	pci_disable_device(pdev);
}

/**
 * i40evf_probe - Device Initialization Routine
 * @pdev: PCI device information struct
 * @ent: entry in i40evf_pci_tbl
 *
 * Returns 0 on success, negative on failure
 *
 * i40evf_probe initializes an adapter identified by a pci_dev structure.
 * The OS initialization, configuring of the adapter private structure,
 * and a hardware reset occur.
 **/
static int i40evf_probe(struct pci_dev *pdev, const struct pci_device_id *ent)
{
	struct net_device *netdev;
	struct i40evf_adapter *adapter = NULL;
	struct i40e_hw *hw = NULL;
	int err;

	err = pci_enable_device(pdev);
	if (err)
		return err;

	err = dma_set_mask_and_coherent(&pdev->dev, DMA_BIT_MASK(64));
	if (err) {
		err = dma_set_mask_and_coherent(&pdev->dev, DMA_BIT_MASK(32));
		if (err) {
			dev_err(&pdev->dev,
				"DMA configuration failed: 0x%x\n", err);
			goto err_dma;
		}
	}

	err = pci_request_regions(pdev, i40evf_driver_name);
	if (err) {
		dev_err(&pdev->dev,
			"pci_request_regions failed 0x%x\n", err);
		goto err_pci_reg;
	}

	pci_enable_pcie_error_reporting(pdev);

	pci_set_master(pdev);

	netdev = alloc_etherdev_mq(sizeof(struct i40evf_adapter), MAX_QUEUES);
	if (!netdev) {
		err = -ENOMEM;
		goto err_alloc_etherdev;
	}

	SET_NETDEV_DEV(netdev, &pdev->dev);

	pci_set_drvdata(pdev, netdev);
	adapter = netdev_priv(netdev);

	adapter->netdev = netdev;
	adapter->pdev = pdev;

	hw = &adapter->hw;
	hw->back = adapter;

	adapter->msg_enable = BIT(DEFAULT_DEBUG_LEVEL_SHIFT) - 1;
	adapter->state = __I40EVF_STARTUP;

	/* Call save state here because it relies on the adapter struct. */
	pci_save_state(pdev);

	hw->hw_addr = ioremap(pci_resource_start(pdev, 0),
			      pci_resource_len(pdev, 0));
	if (!hw->hw_addr) {
		err = -EIO;
		goto err_ioremap;
	}
	hw->vendor_id = pdev->vendor;
	hw->device_id = pdev->device;
	pci_read_config_byte(pdev, PCI_REVISION_ID, &hw->revision_id);
	hw->subsystem_vendor_id = pdev->subsystem_vendor;
	hw->subsystem_device_id = pdev->subsystem_device;
	hw->bus.device = PCI_SLOT(pdev->devfn);
	hw->bus.func = PCI_FUNC(pdev->devfn);

	/* set up the locks for the AQ, do this only once in probe
	 * and destroy them only once in remove
	 */
	mutex_init(&hw->aq.asq_mutex);
	mutex_init(&hw->aq.arq_mutex);

	INIT_LIST_HEAD(&adapter->mac_filter_list);
	INIT_LIST_HEAD(&adapter->vlan_filter_list);

	INIT_WORK(&adapter->reset_task, i40evf_reset_task);
	INIT_WORK(&adapter->adminq_task, i40evf_adminq_task);
	INIT_WORK(&adapter->watchdog_task, i40evf_watchdog_task);
	INIT_DELAYED_WORK(&adapter->init_task, i40evf_init_task);
	schedule_delayed_work(&adapter->init_task,
			      msecs_to_jiffies(5 * (pdev->devfn & 0x07)));

	return 0;

err_ioremap:
	free_netdev(netdev);
err_alloc_etherdev:
	pci_release_regions(pdev);
err_pci_reg:
err_dma:
	pci_disable_device(pdev);
	return err;
}

#ifdef CONFIG_PM
/**
 * i40evf_suspend - Power management suspend routine
 * @pdev: PCI device information struct
 * @state: unused
 *
 * Called when the system (VM) is entering sleep/suspend.
 **/
static int i40evf_suspend(struct pci_dev *pdev, pm_message_t state)
{
	struct net_device *netdev = pci_get_drvdata(pdev);
	struct i40evf_adapter *adapter = netdev_priv(netdev);
	int retval = 0;

	netif_device_detach(netdev);

	if (netif_running(netdev)) {
		rtnl_lock();
		i40evf_down(adapter);
		rtnl_unlock();
	}
	i40evf_free_misc_irq(adapter);
	i40evf_reset_interrupt_capability(adapter);

	retval = pci_save_state(pdev);
	if (retval)
		return retval;

	pci_disable_device(pdev);

	return 0;
}

/**
 * i40evf_resume - Power management resume routine
 * @pdev: PCI device information struct
 *
 * Called when the system (VM) is resumed from sleep/suspend.
 **/
static int i40evf_resume(struct pci_dev *pdev)
{
	struct i40evf_adapter *adapter = pci_get_drvdata(pdev);
	struct net_device *netdev = adapter->netdev;
	u32 err;

	pci_set_power_state(pdev, PCI_D0);
	pci_restore_state(pdev);
	/* pci_restore_state clears dev->state_saved so call
	 * pci_save_state to restore it.
	 */
	pci_save_state(pdev);

	err = pci_enable_device_mem(pdev);
	if (err) {
		dev_err(&pdev->dev, "Cannot enable PCI device from suspend.\n");
		return err;
	}
	pci_set_master(pdev);

	rtnl_lock();
	err = i40evf_set_interrupt_capability(adapter);
	if (err) {
		rtnl_unlock();
		dev_err(&pdev->dev, "Cannot enable MSI-X interrupts.\n");
		return err;
	}
	err = i40evf_request_misc_irq(adapter);
	rtnl_unlock();
	if (err) {
		dev_err(&pdev->dev, "Cannot get interrupt vector.\n");
		return err;
	}

	schedule_work(&adapter->reset_task);

	netif_device_attach(netdev);

	return err;
}

#endif /* CONFIG_PM */
/**
 * i40evf_remove - Device Removal Routine
 * @pdev: PCI device information struct
 *
 * i40evf_remove is called by the PCI subsystem to alert the driver
 * that it should release a PCI device.  The could be caused by a
 * Hot-Plug event, or because the driver is going to be removed from
 * memory.
 **/
static void i40evf_remove(struct pci_dev *pdev)
{
	struct net_device *netdev = pci_get_drvdata(pdev);
	struct i40evf_adapter *adapter = netdev_priv(netdev);
	struct i40evf_mac_filter *f, *ftmp;
	struct i40e_hw *hw = &adapter->hw;

	cancel_delayed_work_sync(&adapter->init_task);
	cancel_work_sync(&adapter->reset_task);

	if (adapter->netdev_registered) {
		unregister_netdev(netdev);
		adapter->netdev_registered = false;
	}

	/* Shut down all the garbage mashers on the detention level */
	adapter->state = __I40EVF_REMOVE;
	adapter->aq_required = 0;
	i40evf_request_reset(adapter);
	msleep(20);
	/* If the FW isn't responding, kick it once, but only once. */
	if (!i40evf_asq_done(hw)) {
		i40evf_request_reset(adapter);
		msleep(20);
	}

	if (adapter->msix_entries) {
		i40evf_misc_irq_disable(adapter);
		i40evf_free_misc_irq(adapter);
		i40evf_reset_interrupt_capability(adapter);
		i40evf_free_q_vectors(adapter);
	}

	if (adapter->watchdog_timer.function)
		del_timer_sync(&adapter->watchdog_timer);

	flush_scheduled_work();

	/* Clear user configurations for RSS */
	i40evf_clear_rss_config_user(&adapter->vsi);

	if (hw->aq.asq.count)
		i40evf_shutdown_adminq(hw);

	/* destroy the locks only once, here */
	mutex_destroy(&hw->aq.arq_mutex);
	mutex_destroy(&hw->aq.asq_mutex);

	iounmap(hw->hw_addr);
	pci_release_regions(pdev);

	i40evf_free_all_tx_resources(adapter);
	i40evf_free_all_rx_resources(adapter);
	i40evf_free_queues(adapter);
	kfree(adapter->vf_res);
	/* If we got removed before an up/down sequence, we've got a filter
	 * hanging out there that we need to get rid of.
	 */
	list_for_each_entry_safe(f, ftmp, &adapter->mac_filter_list, list) {
		list_del(&f->list);
		kfree(f);
	}
	list_for_each_entry_safe(f, ftmp, &adapter->vlan_filter_list, list) {
		list_del(&f->list);
		kfree(f);
	}

	free_netdev(netdev);

	pci_disable_pcie_error_reporting(pdev);

	pci_disable_device(pdev);
}

static struct pci_driver i40evf_driver = {
	.name     = i40evf_driver_name,
	.id_table = i40evf_pci_tbl,
	.probe    = i40evf_probe,
	.remove   = i40evf_remove,
#ifdef CONFIG_PM
	.suspend  = i40evf_suspend,
	.resume   = i40evf_resume,
#endif
	.shutdown = i40evf_shutdown,
};

/**
 * i40e_init_module - Driver Registration Routine
 *
 * i40e_init_module is the first routine called when the driver is
 * loaded. All it does is register with the PCI subsystem.
 **/
static int __init i40evf_init_module(void)
{
	int ret;

	pr_info("i40evf: %s - version %s\n", i40evf_driver_string,
		i40evf_driver_version);

	pr_info("%s\n", i40evf_copyright);

	i40evf_wq = create_singlethread_workqueue(i40evf_driver_name);
	if (!i40evf_wq) {
		pr_err("%s: Failed to create workqueue\n", i40evf_driver_name);
		return -ENOMEM;
	}
	ret = pci_register_driver(&i40evf_driver);
	return ret;
}

module_init(i40evf_init_module);

/**
 * i40e_exit_module - Driver Exit Cleanup Routine
 *
 * i40e_exit_module is called just before the driver is removed
 * from memory.
 **/
static void __exit i40evf_exit_module(void)
{
	pci_unregister_driver(&i40evf_driver);
	destroy_workqueue(i40evf_wq);
}

module_exit(i40evf_exit_module);

/* i40evf_main.c */<|MERGE_RESOLUTION|>--- conflicted
+++ resolved
@@ -38,11 +38,7 @@
 
 #define DRV_VERSION_MAJOR 1
 #define DRV_VERSION_MINOR 4
-<<<<<<< HEAD
-#define DRV_VERSION_BUILD 11
-=======
 #define DRV_VERSION_BUILD 15
->>>>>>> 0a87cadb
 #define DRV_VERSION __stringify(DRV_VERSION_MAJOR) "." \
 	     __stringify(DRV_VERSION_MINOR) "." \
 	     __stringify(DRV_VERSION_BUILD) \
