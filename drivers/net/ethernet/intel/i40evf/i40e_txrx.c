/*******************************************************************************
 *
 * Intel Ethernet Controller XL710 Family Linux Virtual Function Driver
 * Copyright(c) 2013 - 2016 Intel Corporation.
 *
 * This program is free software; you can redistribute it and/or modify it
 * under the terms and conditions of the GNU General Public License,
 * version 2, as published by the Free Software Foundation.
 *
 * This program is distributed in the hope it will be useful, but WITHOUT
 * ANY WARRANTY; without even the implied warranty of MERCHANTABILITY or
 * FITNESS FOR A PARTICULAR PURPOSE.  See the GNU General Public License for
 * more details.
 *
 * You should have received a copy of the GNU General Public License along
 * with this program.  If not, see <http://www.gnu.org/licenses/>.
 *
 * The full GNU General Public License is included in this distribution in
 * the file called "COPYING".
 *
 * Contact Information:
 * e1000-devel Mailing List <e1000-devel@lists.sourceforge.net>
 * Intel Corporation, 5200 N.E. Elam Young Parkway, Hillsboro, OR 97124-6497
 *
 ******************************************************************************/

#include <linux/prefetch.h>
#include <net/busy_poll.h>

#include "i40evf.h"
#include "i40e_prototype.h"

static inline __le64 build_ctob(u32 td_cmd, u32 td_offset, unsigned int size,
				u32 td_tag)
{
	return cpu_to_le64(I40E_TX_DESC_DTYPE_DATA |
			   ((u64)td_cmd  << I40E_TXD_QW1_CMD_SHIFT) |
			   ((u64)td_offset << I40E_TXD_QW1_OFFSET_SHIFT) |
			   ((u64)size  << I40E_TXD_QW1_TX_BUF_SZ_SHIFT) |
			   ((u64)td_tag  << I40E_TXD_QW1_L2TAG1_SHIFT));
}

#define I40E_TXD_CMD (I40E_TX_DESC_CMD_EOP | I40E_TX_DESC_CMD_RS)

/**
 * i40e_unmap_and_free_tx_resource - Release a Tx buffer
 * @ring:      the ring that owns the buffer
 * @tx_buffer: the buffer to free
 **/
static void i40e_unmap_and_free_tx_resource(struct i40e_ring *ring,
					    struct i40e_tx_buffer *tx_buffer)
{
	if (tx_buffer->skb) {
		dev_kfree_skb_any(tx_buffer->skb);
		if (dma_unmap_len(tx_buffer, len))
			dma_unmap_single(ring->dev,
					 dma_unmap_addr(tx_buffer, dma),
					 dma_unmap_len(tx_buffer, len),
					 DMA_TO_DEVICE);
	} else if (dma_unmap_len(tx_buffer, len)) {
		dma_unmap_page(ring->dev,
			       dma_unmap_addr(tx_buffer, dma),
			       dma_unmap_len(tx_buffer, len),
			       DMA_TO_DEVICE);
	}

	if (tx_buffer->tx_flags & I40E_TX_FLAGS_FD_SB)
		kfree(tx_buffer->raw_buf);

	tx_buffer->next_to_watch = NULL;
	tx_buffer->skb = NULL;
	dma_unmap_len_set(tx_buffer, len, 0);
	/* tx_buffer must be completely set up in the transmit path */
}

/**
 * i40evf_clean_tx_ring - Free any empty Tx buffers
 * @tx_ring: ring to be cleaned
 **/
void i40evf_clean_tx_ring(struct i40e_ring *tx_ring)
{
	unsigned long bi_size;
	u16 i;

	/* ring already cleared, nothing to do */
	if (!tx_ring->tx_bi)
		return;

	/* Free all the Tx ring sk_buffs */
	for (i = 0; i < tx_ring->count; i++)
		i40e_unmap_and_free_tx_resource(tx_ring, &tx_ring->tx_bi[i]);

	bi_size = sizeof(struct i40e_tx_buffer) * tx_ring->count;
	memset(tx_ring->tx_bi, 0, bi_size);

	/* Zero out the descriptor ring */
	memset(tx_ring->desc, 0, tx_ring->size);

	tx_ring->next_to_use = 0;
	tx_ring->next_to_clean = 0;

	if (!tx_ring->netdev)
		return;

	/* cleanup Tx queue statistics */
	netdev_tx_reset_queue(netdev_get_tx_queue(tx_ring->netdev,
						  tx_ring->queue_index));
}

/**
 * i40evf_free_tx_resources - Free Tx resources per queue
 * @tx_ring: Tx descriptor ring for a specific queue
 *
 * Free all transmit software resources
 **/
void i40evf_free_tx_resources(struct i40e_ring *tx_ring)
{
	i40evf_clean_tx_ring(tx_ring);
	kfree(tx_ring->tx_bi);
	tx_ring->tx_bi = NULL;

	if (tx_ring->desc) {
		dma_free_coherent(tx_ring->dev, tx_ring->size,
				  tx_ring->desc, tx_ring->dma);
		tx_ring->desc = NULL;
	}
}

/**
 * i40evf_get_tx_pending - how many Tx descriptors not processed
 * @tx_ring: the ring of descriptors
 * @in_sw: is tx_pending being checked in SW or HW
 *
 * Since there is no access to the ring head register
 * in XL710, we need to use our local copies
 **/
u32 i40evf_get_tx_pending(struct i40e_ring *ring, bool in_sw)
{
	u32 head, tail;

	if (!in_sw)
		head = i40e_get_head(ring);
	else
		head = ring->next_to_clean;
	tail = readl(ring->tail);

	if (head != tail)
		return (head < tail) ?
			tail - head : (tail + ring->count - head);

	return 0;
}

#define WB_STRIDE 0x3

/**
 * i40e_clean_tx_irq - Reclaim resources after transmit completes
 * @tx_ring:  tx ring to clean
 * @budget:   how many cleans we're allowed
 *
 * Returns true if there's any budget left (e.g. the clean is finished)
 **/
static bool i40e_clean_tx_irq(struct i40e_ring *tx_ring, int budget)
{
	u16 i = tx_ring->next_to_clean;
	struct i40e_tx_buffer *tx_buf;
	struct i40e_tx_desc *tx_head;
	struct i40e_tx_desc *tx_desc;
	unsigned int total_packets = 0;
	unsigned int total_bytes = 0;

	tx_buf = &tx_ring->tx_bi[i];
	tx_desc = I40E_TX_DESC(tx_ring, i);
	i -= tx_ring->count;

	tx_head = I40E_TX_DESC(tx_ring, i40e_get_head(tx_ring));

	do {
		struct i40e_tx_desc *eop_desc = tx_buf->next_to_watch;

		/* if next_to_watch is not set then there is no work pending */
		if (!eop_desc)
			break;

		/* prevent any other reads prior to eop_desc */
		read_barrier_depends();

		/* we have caught up to head, no work left to do */
		if (tx_head == tx_desc)
			break;

		/* clear next_to_watch to prevent false hangs */
		tx_buf->next_to_watch = NULL;

		/* update the statistics for this packet */
		total_bytes += tx_buf->bytecount;
		total_packets += tx_buf->gso_segs;

		/* free the skb */
		dev_kfree_skb_any(tx_buf->skb);

		/* unmap skb header data */
		dma_unmap_single(tx_ring->dev,
				 dma_unmap_addr(tx_buf, dma),
				 dma_unmap_len(tx_buf, len),
				 DMA_TO_DEVICE);

		/* clear tx_buffer data */
		tx_buf->skb = NULL;
		dma_unmap_len_set(tx_buf, len, 0);

		/* unmap remaining buffers */
		while (tx_desc != eop_desc) {

			tx_buf++;
			tx_desc++;
			i++;
			if (unlikely(!i)) {
				i -= tx_ring->count;
				tx_buf = tx_ring->tx_bi;
				tx_desc = I40E_TX_DESC(tx_ring, 0);
			}

			/* unmap any remaining paged data */
			if (dma_unmap_len(tx_buf, len)) {
				dma_unmap_page(tx_ring->dev,
					       dma_unmap_addr(tx_buf, dma),
					       dma_unmap_len(tx_buf, len),
					       DMA_TO_DEVICE);
				dma_unmap_len_set(tx_buf, len, 0);
			}
		}

		/* move us one more past the eop_desc for start of next pkt */
		tx_buf++;
		tx_desc++;
		i++;
		if (unlikely(!i)) {
			i -= tx_ring->count;
			tx_buf = tx_ring->tx_bi;
			tx_desc = I40E_TX_DESC(tx_ring, 0);
		}

		prefetch(tx_desc);

		/* update budget accounting */
		budget--;
	} while (likely(budget));

	i += tx_ring->count;
	tx_ring->next_to_clean = i;
	u64_stats_update_begin(&tx_ring->syncp);
	tx_ring->stats.bytes += total_bytes;
	tx_ring->stats.packets += total_packets;
	u64_stats_update_end(&tx_ring->syncp);
	tx_ring->q_vector->tx.total_bytes += total_bytes;
	tx_ring->q_vector->tx.total_packets += total_packets;

	if (tx_ring->flags & I40E_TXR_FLAGS_WB_ON_ITR) {
		unsigned int j = 0;
		/* check to see if there are < 4 descriptors
		 * waiting to be written back, then kick the hardware to force
		 * them to be written back in case we stay in NAPI.
		 * In this mode on X722 we do not enable Interrupt.
		 */
		j = i40evf_get_tx_pending(tx_ring, false);

		if (budget &&
		    ((j / (WB_STRIDE + 1)) == 0) && (j > 0) &&
		    !test_bit(__I40E_DOWN, &tx_ring->vsi->state) &&
		    (I40E_DESC_UNUSED(tx_ring) != tx_ring->count))
			tx_ring->arm_wb = true;
	}

	netdev_tx_completed_queue(netdev_get_tx_queue(tx_ring->netdev,
						      tx_ring->queue_index),
				  total_packets, total_bytes);

#define TX_WAKE_THRESHOLD (DESC_NEEDED * 2)
	if (unlikely(total_packets && netif_carrier_ok(tx_ring->netdev) &&
		     (I40E_DESC_UNUSED(tx_ring) >= TX_WAKE_THRESHOLD))) {
		/* Make sure that anybody stopping the queue after this
		 * sees the new next_to_clean.
		 */
		smp_mb();
		if (__netif_subqueue_stopped(tx_ring->netdev,
					     tx_ring->queue_index) &&
		   !test_bit(__I40E_DOWN, &tx_ring->vsi->state)) {
			netif_wake_subqueue(tx_ring->netdev,
					    tx_ring->queue_index);
			++tx_ring->tx_stats.restart_queue;
		}
	}

	return !!budget;
}

/**
 * i40evf_enable_wb_on_itr - Arm hardware to do a wb, interrupts are not enabled
 * @vsi: the VSI we care about
 * @q_vector: the vector on which to enable writeback
 *
 **/
static void i40e_enable_wb_on_itr(struct i40e_vsi *vsi,
				  struct i40e_q_vector *q_vector)
{
	u16 flags = q_vector->tx.ring[0].flags;
	u32 val;

	if (!(flags & I40E_TXR_FLAGS_WB_ON_ITR))
		return;

	if (q_vector->arm_wb_state)
		return;

	val = I40E_VFINT_DYN_CTLN1_WB_ON_ITR_MASK |
	      I40E_VFINT_DYN_CTLN1_ITR_INDX_MASK; /* set noitr */

	wr32(&vsi->back->hw,
	     I40E_VFINT_DYN_CTLN1(q_vector->v_idx +
				  vsi->base_vector - 1), val);
	q_vector->arm_wb_state = true;
}

/**
 * i40evf_force_wb - Issue SW Interrupt so HW does a wb
 * @vsi: the VSI we care about
 * @q_vector: the vector  on which to force writeback
 *
 **/
void i40evf_force_wb(struct i40e_vsi *vsi, struct i40e_q_vector *q_vector)
{
	u32 val = I40E_VFINT_DYN_CTLN1_INTENA_MASK |
		  I40E_VFINT_DYN_CTLN1_ITR_INDX_MASK | /* set noitr */
		  I40E_VFINT_DYN_CTLN1_SWINT_TRIG_MASK |
		  I40E_VFINT_DYN_CTLN1_SW_ITR_INDX_ENA_MASK
		  /* allow 00 to be written to the index */;

	wr32(&vsi->back->hw,
	     I40E_VFINT_DYN_CTLN1(q_vector->v_idx + vsi->base_vector - 1),
	     val);
}

/**
 * i40e_set_new_dynamic_itr - Find new ITR level
 * @rc: structure containing ring performance data
 *
 * Returns true if ITR changed, false if not
 *
 * Stores a new ITR value based on packets and byte counts during
 * the last interrupt.  The advantage of per interrupt computation
 * is faster updates and more accurate ITR for the current traffic
 * pattern.  Constants in this function were computed based on
 * theoretical maximum wire speed and thresholds were set based on
 * testing data as well as attempting to minimize response time
 * while increasing bulk throughput.
 **/
static bool i40e_set_new_dynamic_itr(struct i40e_ring_container *rc)
{
	enum i40e_latency_range new_latency_range = rc->latency_range;
	struct i40e_q_vector *qv = rc->ring->q_vector;
	u32 new_itr = rc->itr;
	int bytes_per_int;
	int usecs;

	if (rc->total_packets == 0 || !rc->itr)
		return false;

	/* simple throttlerate management
	 *   0-10MB/s   lowest (50000 ints/s)
	 *  10-20MB/s   low    (20000 ints/s)
	 *  20-1249MB/s bulk   (18000 ints/s)
	 *  > 40000 Rx packets per second (8000 ints/s)
	 *
	 * The math works out because the divisor is in 10^(-6) which
	 * turns the bytes/us input value into MB/s values, but
	 * make sure to use usecs, as the register values written
	 * are in 2 usec increments in the ITR registers, and make sure
	 * to use the smoothed values that the countdown timer gives us.
	 */
	usecs = (rc->itr << 1) * ITR_COUNTDOWN_START;
	bytes_per_int = rc->total_bytes / usecs;

	switch (new_latency_range) {
	case I40E_LOWEST_LATENCY:
		if (bytes_per_int > 10)
			new_latency_range = I40E_LOW_LATENCY;
		break;
	case I40E_LOW_LATENCY:
		if (bytes_per_int > 20)
			new_latency_range = I40E_BULK_LATENCY;
		else if (bytes_per_int <= 10)
			new_latency_range = I40E_LOWEST_LATENCY;
		break;
	case I40E_BULK_LATENCY:
	case I40E_ULTRA_LATENCY:
	default:
		if (bytes_per_int <= 20)
			new_latency_range = I40E_LOW_LATENCY;
		break;
	}

	/* this is to adjust RX more aggressively when streaming small
	 * packets.  The value of 40000 was picked as it is just beyond
	 * what the hardware can receive per second if in low latency
	 * mode.
	 */
#define RX_ULTRA_PACKET_RATE 40000

	if ((((rc->total_packets * 1000000) / usecs) > RX_ULTRA_PACKET_RATE) &&
	    (&qv->rx == rc))
		new_latency_range = I40E_ULTRA_LATENCY;

	rc->latency_range = new_latency_range;

	switch (new_latency_range) {
	case I40E_LOWEST_LATENCY:
		new_itr = I40E_ITR_50K;
		break;
	case I40E_LOW_LATENCY:
		new_itr = I40E_ITR_20K;
		break;
	case I40E_BULK_LATENCY:
		new_itr = I40E_ITR_18K;
		break;
	case I40E_ULTRA_LATENCY:
		new_itr = I40E_ITR_8K;
		break;
	default:
		break;
	}

	rc->total_bytes = 0;
	rc->total_packets = 0;

	if (new_itr != rc->itr) {
		rc->itr = new_itr;
		return true;
	}

	return false;
}

/**
 * i40evf_setup_tx_descriptors - Allocate the Tx descriptors
 * @tx_ring: the tx ring to set up
 *
 * Return 0 on success, negative on error
 **/
int i40evf_setup_tx_descriptors(struct i40e_ring *tx_ring)
{
	struct device *dev = tx_ring->dev;
	int bi_size;

	if (!dev)
		return -ENOMEM;

	/* warn if we are about to overwrite the pointer */
	WARN_ON(tx_ring->tx_bi);
	bi_size = sizeof(struct i40e_tx_buffer) * tx_ring->count;
	tx_ring->tx_bi = kzalloc(bi_size, GFP_KERNEL);
	if (!tx_ring->tx_bi)
		goto err;

	/* round up to nearest 4K */
	tx_ring->size = tx_ring->count * sizeof(struct i40e_tx_desc);
	/* add u32 for head writeback, align after this takes care of
	 * guaranteeing this is at least one cache line in size
	 */
	tx_ring->size += sizeof(u32);
	tx_ring->size = ALIGN(tx_ring->size, 4096);
	tx_ring->desc = dma_alloc_coherent(dev, tx_ring->size,
					   &tx_ring->dma, GFP_KERNEL);
	if (!tx_ring->desc) {
		dev_info(dev, "Unable to allocate memory for the Tx descriptor ring, size=%d\n",
			 tx_ring->size);
		goto err;
	}

	tx_ring->next_to_use = 0;
	tx_ring->next_to_clean = 0;
	return 0;

err:
	kfree(tx_ring->tx_bi);
	tx_ring->tx_bi = NULL;
	return -ENOMEM;
}

/**
 * i40evf_clean_rx_ring - Free Rx buffers
 * @rx_ring: ring to be cleaned
 **/
void i40evf_clean_rx_ring(struct i40e_ring *rx_ring)
{
	struct device *dev = rx_ring->dev;
	struct i40e_rx_buffer *rx_bi;
	unsigned long bi_size;
	u16 i;

	/* ring already cleared, nothing to do */
	if (!rx_ring->rx_bi)
		return;

	if (ring_is_ps_enabled(rx_ring)) {
		int bufsz = ALIGN(rx_ring->rx_hdr_len, 256) * rx_ring->count;

		rx_bi = &rx_ring->rx_bi[0];
		if (rx_bi->hdr_buf) {
			dma_free_coherent(dev,
					  bufsz,
					  rx_bi->hdr_buf,
					  rx_bi->dma);
			for (i = 0; i < rx_ring->count; i++) {
				rx_bi = &rx_ring->rx_bi[i];
				rx_bi->dma = 0;
				rx_bi->hdr_buf = NULL;
			}
		}
	}
	/* Free all the Rx ring sk_buffs */
	for (i = 0; i < rx_ring->count; i++) {
		rx_bi = &rx_ring->rx_bi[i];
		if (rx_bi->dma) {
			dma_unmap_single(dev,
					 rx_bi->dma,
					 rx_ring->rx_buf_len,
					 DMA_FROM_DEVICE);
			rx_bi->dma = 0;
		}
		if (rx_bi->skb) {
			dev_kfree_skb(rx_bi->skb);
			rx_bi->skb = NULL;
		}
		if (rx_bi->page) {
			if (rx_bi->page_dma) {
				dma_unmap_page(dev,
					       rx_bi->page_dma,
					       PAGE_SIZE,
					       DMA_FROM_DEVICE);
				rx_bi->page_dma = 0;
			}
			__free_page(rx_bi->page);
			rx_bi->page = NULL;
			rx_bi->page_offset = 0;
		}
	}

	bi_size = sizeof(struct i40e_rx_buffer) * rx_ring->count;
	memset(rx_ring->rx_bi, 0, bi_size);

	/* Zero out the descriptor ring */
	memset(rx_ring->desc, 0, rx_ring->size);

	rx_ring->next_to_clean = 0;
	rx_ring->next_to_use = 0;
}

/**
 * i40evf_free_rx_resources - Free Rx resources
 * @rx_ring: ring to clean the resources from
 *
 * Free all receive software resources
 **/
void i40evf_free_rx_resources(struct i40e_ring *rx_ring)
{
	i40evf_clean_rx_ring(rx_ring);
	kfree(rx_ring->rx_bi);
	rx_ring->rx_bi = NULL;

	if (rx_ring->desc) {
		dma_free_coherent(rx_ring->dev, rx_ring->size,
				  rx_ring->desc, rx_ring->dma);
		rx_ring->desc = NULL;
	}
}

/**
 * i40evf_alloc_rx_headers - allocate rx header buffers
 * @rx_ring: ring to alloc buffers
 *
 * Allocate rx header buffers for the entire ring. As these are static,
 * this is only called when setting up a new ring.
 **/
void i40evf_alloc_rx_headers(struct i40e_ring *rx_ring)
{
	struct device *dev = rx_ring->dev;
	struct i40e_rx_buffer *rx_bi;
	dma_addr_t dma;
	void *buffer;
	int buf_size;
	int i;

	if (rx_ring->rx_bi[0].hdr_buf)
		return;
	/* Make sure the buffers don't cross cache line boundaries. */
	buf_size = ALIGN(rx_ring->rx_hdr_len, 256);
	buffer = dma_alloc_coherent(dev, buf_size * rx_ring->count,
				    &dma, GFP_KERNEL);
	if (!buffer)
		return;
	for (i = 0; i < rx_ring->count; i++) {
		rx_bi = &rx_ring->rx_bi[i];
		rx_bi->dma = dma + (i * buf_size);
		rx_bi->hdr_buf = buffer + (i * buf_size);
	}
}

/**
 * i40evf_setup_rx_descriptors - Allocate Rx descriptors
 * @rx_ring: Rx descriptor ring (for a specific queue) to setup
 *
 * Returns 0 on success, negative on failure
 **/
int i40evf_setup_rx_descriptors(struct i40e_ring *rx_ring)
{
	struct device *dev = rx_ring->dev;
	int bi_size;

	/* warn if we are about to overwrite the pointer */
	WARN_ON(rx_ring->rx_bi);
	bi_size = sizeof(struct i40e_rx_buffer) * rx_ring->count;
	rx_ring->rx_bi = kzalloc(bi_size, GFP_KERNEL);
	if (!rx_ring->rx_bi)
		goto err;

	u64_stats_init(&rx_ring->syncp);

	/* Round up to nearest 4K */
	rx_ring->size = ring_is_16byte_desc_enabled(rx_ring)
		? rx_ring->count * sizeof(union i40e_16byte_rx_desc)
		: rx_ring->count * sizeof(union i40e_32byte_rx_desc);
	rx_ring->size = ALIGN(rx_ring->size, 4096);
	rx_ring->desc = dma_alloc_coherent(dev, rx_ring->size,
					   &rx_ring->dma, GFP_KERNEL);

	if (!rx_ring->desc) {
		dev_info(dev, "Unable to allocate memory for the Rx descriptor ring, size=%d\n",
			 rx_ring->size);
		goto err;
	}

	rx_ring->next_to_clean = 0;
	rx_ring->next_to_use = 0;

	return 0;
err:
	kfree(rx_ring->rx_bi);
	rx_ring->rx_bi = NULL;
	return -ENOMEM;
}

/**
 * i40e_release_rx_desc - Store the new tail and head values
 * @rx_ring: ring to bump
 * @val: new head index
 **/
static inline void i40e_release_rx_desc(struct i40e_ring *rx_ring, u32 val)
{
	rx_ring->next_to_use = val;
	/* Force memory writes to complete before letting h/w
	 * know there are new descriptors to fetch.  (Only
	 * applicable for weak-ordered memory model archs,
	 * such as IA-64).
	 */
	wmb();
	writel(val, rx_ring->tail);
}

/**
 * i40evf_alloc_rx_buffers_ps - Replace used receive buffers; packet split
 * @rx_ring: ring to place buffers on
 * @cleaned_count: number of buffers to replace
 *
 * Returns true if any errors on allocation
 **/
bool i40evf_alloc_rx_buffers_ps(struct i40e_ring *rx_ring, u16 cleaned_count)
{
	u16 i = rx_ring->next_to_use;
	union i40e_rx_desc *rx_desc;
	struct i40e_rx_buffer *bi;
	const int current_node = numa_node_id();

	/* do nothing if no valid netdev defined */
	if (!rx_ring->netdev || !cleaned_count)
		return false;

	while (cleaned_count--) {
		rx_desc = I40E_RX_DESC(rx_ring, i);
		bi = &rx_ring->rx_bi[i];

		if (bi->skb) /* desc is in use */
			goto no_buffers;

	/* If we've been moved to a different NUMA node, release the
	 * page so we can get a new one on the current node.
	 */
		if (bi->page &&  page_to_nid(bi->page) != current_node) {
			dma_unmap_page(rx_ring->dev,
				       bi->page_dma,
				       PAGE_SIZE,
				       DMA_FROM_DEVICE);
			__free_page(bi->page);
			bi->page = NULL;
			bi->page_dma = 0;
			rx_ring->rx_stats.realloc_count++;
		} else if (bi->page) {
			rx_ring->rx_stats.page_reuse_count++;
		}

		if (!bi->page) {
			bi->page = alloc_page(GFP_ATOMIC);
			if (!bi->page) {
				rx_ring->rx_stats.alloc_page_failed++;
				goto no_buffers;
			}
			bi->page_dma = dma_map_page(rx_ring->dev,
						    bi->page,
						    0,
						    PAGE_SIZE,
						    DMA_FROM_DEVICE);
			if (dma_mapping_error(rx_ring->dev, bi->page_dma)) {
				rx_ring->rx_stats.alloc_page_failed++;
				__free_page(bi->page);
				bi->page = NULL;
				bi->page_dma = 0;
				bi->page_offset = 0;
				goto no_buffers;
			}
			bi->page_offset = 0;
		}

		/* Refresh the desc even if buffer_addrs didn't change
		 * because each write-back erases this info.
		 */
		rx_desc->read.pkt_addr =
				cpu_to_le64(bi->page_dma + bi->page_offset);
		rx_desc->read.hdr_addr = cpu_to_le64(bi->dma);
		i++;
		if (i == rx_ring->count)
			i = 0;
	}

	if (rx_ring->next_to_use != i)
		i40e_release_rx_desc(rx_ring, i);

	return false;

no_buffers:
	if (rx_ring->next_to_use != i)
		i40e_release_rx_desc(rx_ring, i);

	/* make sure to come back via polling to try again after
	 * allocation failure
	 */
	return true;
}

/**
 * i40evf_alloc_rx_buffers_1buf - Replace used receive buffers; single buffer
 * @rx_ring: ring to place buffers on
 * @cleaned_count: number of buffers to replace
 *
 * Returns true if any errors on allocation
 **/
bool i40evf_alloc_rx_buffers_1buf(struct i40e_ring *rx_ring, u16 cleaned_count)
{
	u16 i = rx_ring->next_to_use;
	union i40e_rx_desc *rx_desc;
	struct i40e_rx_buffer *bi;
	struct sk_buff *skb;

	/* do nothing if no valid netdev defined */
	if (!rx_ring->netdev || !cleaned_count)
		return false;

	while (cleaned_count--) {
		rx_desc = I40E_RX_DESC(rx_ring, i);
		bi = &rx_ring->rx_bi[i];
		skb = bi->skb;

		if (!skb) {
			skb = __netdev_alloc_skb_ip_align(rx_ring->netdev,
							  rx_ring->rx_buf_len,
							  GFP_ATOMIC |
							  __GFP_NOWARN);
			if (!skb) {
				rx_ring->rx_stats.alloc_buff_failed++;
				goto no_buffers;
			}
			/* initialize queue mapping */
			skb_record_rx_queue(skb, rx_ring->queue_index);
			bi->skb = skb;
		}

		if (!bi->dma) {
			bi->dma = dma_map_single(rx_ring->dev,
						 skb->data,
						 rx_ring->rx_buf_len,
						 DMA_FROM_DEVICE);
			if (dma_mapping_error(rx_ring->dev, bi->dma)) {
				rx_ring->rx_stats.alloc_buff_failed++;
				bi->dma = 0;
				dev_kfree_skb(bi->skb);
				bi->skb = NULL;
				goto no_buffers;
			}
		}

		rx_desc->read.pkt_addr = cpu_to_le64(bi->dma);
		rx_desc->read.hdr_addr = 0;
		i++;
		if (i == rx_ring->count)
			i = 0;
	}

	if (rx_ring->next_to_use != i)
		i40e_release_rx_desc(rx_ring, i);

	return false;

no_buffers:
	if (rx_ring->next_to_use != i)
		i40e_release_rx_desc(rx_ring, i);

	/* make sure to come back via polling to try again after
	 * allocation failure
	 */
	return true;
}

/**
 * i40e_receive_skb - Send a completed packet up the stack
 * @rx_ring:  rx ring in play
 * @skb: packet to send up
 * @vlan_tag: vlan tag for packet
 **/
static void i40e_receive_skb(struct i40e_ring *rx_ring,
			     struct sk_buff *skb, u16 vlan_tag)
{
	struct i40e_q_vector *q_vector = rx_ring->q_vector;

	if (vlan_tag & VLAN_VID_MASK)
		__vlan_hwaccel_put_tag(skb, htons(ETH_P_8021Q), vlan_tag);

	napi_gro_receive(&q_vector->napi, skb);
}

/**
 * i40e_rx_checksum - Indicate in skb if hw indicated a good cksum
 * @vsi: the VSI we care about
 * @skb: skb currently being received and modified
 * @rx_status: status value of last descriptor in packet
 * @rx_error: error value of last descriptor in packet
 * @rx_ptype: ptype value of last descriptor in packet
 **/
static inline void i40e_rx_checksum(struct i40e_vsi *vsi,
				    struct sk_buff *skb,
				    u32 rx_status,
				    u32 rx_error,
				    u16 rx_ptype)
{
	struct i40e_rx_ptype_decoded decoded = decode_rx_desc_ptype(rx_ptype);
	bool ipv4, ipv6, ipv4_tunnel, ipv6_tunnel;

	skb->ip_summed = CHECKSUM_NONE;

	/* Rx csum enabled and ip headers found? */
	if (!(vsi->netdev->features & NETIF_F_RXCSUM))
		return;

	/* did the hardware decode the packet and checksum? */
	if (!(rx_status & BIT(I40E_RX_DESC_STATUS_L3L4P_SHIFT)))
		return;

	/* both known and outer_ip must be set for the below code to work */
	if (!(decoded.known && decoded.outer_ip))
		return;

	ipv4 = (decoded.outer_ip == I40E_RX_PTYPE_OUTER_IP) &&
	       (decoded.outer_ip_ver == I40E_RX_PTYPE_OUTER_IPV4);
	ipv6 = (decoded.outer_ip == I40E_RX_PTYPE_OUTER_IP) &&
	       (decoded.outer_ip_ver == I40E_RX_PTYPE_OUTER_IPV6);

	if (ipv4 &&
	    (rx_error & (BIT(I40E_RX_DESC_ERROR_IPE_SHIFT) |
			 BIT(I40E_RX_DESC_ERROR_EIPE_SHIFT))))
		goto checksum_fail;

	/* likely incorrect csum if alternate IP extension headers found */
	if (ipv6 &&
	    rx_status & BIT(I40E_RX_DESC_STATUS_IPV6EXADD_SHIFT))
		/* don't increment checksum err here, non-fatal err */
		return;

	/* there was some L4 error, count error and punt packet to the stack */
	if (rx_error & BIT(I40E_RX_DESC_ERROR_L4E_SHIFT))
		goto checksum_fail;

	/* handle packets that were not able to be checksummed due
	 * to arrival speed, in this case the stack can compute
	 * the csum.
	 */
	if (rx_error & BIT(I40E_RX_DESC_ERROR_PPRS_SHIFT))
		return;

	/* The hardware supported by this driver does not validate outer
	 * checksums for tunneled VXLAN or GENEVE frames.  I don't agree
	 * with it but the specification states that you "MAY validate", it
	 * doesn't make it a hard requirement so if we have validated the
	 * inner checksum report CHECKSUM_UNNECESSARY.
	 */

	ipv4_tunnel = (rx_ptype >= I40E_RX_PTYPE_GRENAT4_MAC_PAY3) &&
		     (rx_ptype <= I40E_RX_PTYPE_GRENAT4_MACVLAN_IPV6_ICMP_PAY4);
	ipv6_tunnel = (rx_ptype >= I40E_RX_PTYPE_GRENAT6_MAC_PAY3) &&
		     (rx_ptype <= I40E_RX_PTYPE_GRENAT6_MACVLAN_IPV6_ICMP_PAY4);

	skb->ip_summed = CHECKSUM_UNNECESSARY;
	skb->csum_level = ipv4_tunnel || ipv6_tunnel;

	return;

checksum_fail:
	vsi->back->hw_csum_rx_error++;
}

/**
 * i40e_ptype_to_htype - get a hash type
 * @ptype: the ptype value from the descriptor
 *
 * Returns a hash type to be used by skb_set_hash
 **/
static inline enum pkt_hash_types i40e_ptype_to_htype(u8 ptype)
{
	struct i40e_rx_ptype_decoded decoded = decode_rx_desc_ptype(ptype);

	if (!decoded.known)
		return PKT_HASH_TYPE_NONE;

	if (decoded.outer_ip == I40E_RX_PTYPE_OUTER_IP &&
	    decoded.payload_layer == I40E_RX_PTYPE_PAYLOAD_LAYER_PAY4)
		return PKT_HASH_TYPE_L4;
	else if (decoded.outer_ip == I40E_RX_PTYPE_OUTER_IP &&
		 decoded.payload_layer == I40E_RX_PTYPE_PAYLOAD_LAYER_PAY3)
		return PKT_HASH_TYPE_L3;
	else
		return PKT_HASH_TYPE_L2;
}

/**
 * i40e_rx_hash - set the hash value in the skb
 * @ring: descriptor ring
 * @rx_desc: specific descriptor
 **/
static inline void i40e_rx_hash(struct i40e_ring *ring,
				union i40e_rx_desc *rx_desc,
				struct sk_buff *skb,
				u8 rx_ptype)
{
	u32 hash;
	const __le64 rss_mask  =
		cpu_to_le64((u64)I40E_RX_DESC_FLTSTAT_RSS_HASH <<
			    I40E_RX_DESC_STATUS_FLTSTAT_SHIFT);

	if (ring->netdev->features & NETIF_F_RXHASH)
		return;

	if ((rx_desc->wb.qword1.status_error_len & rss_mask) == rss_mask) {
		hash = le32_to_cpu(rx_desc->wb.qword0.hi_dword.rss);
		skb_set_hash(skb, hash, i40e_ptype_to_htype(rx_ptype));
	}
}

/**
 * i40e_clean_rx_irq_ps - Reclaim resources after receive; packet split
 * @rx_ring:  rx ring to clean
 * @budget:   how many cleans we're allowed
 *
 * Returns true if there's any budget left (e.g. the clean is finished)
 **/
static int i40e_clean_rx_irq_ps(struct i40e_ring *rx_ring, const int budget)
{
	unsigned int total_rx_bytes = 0, total_rx_packets = 0;
	u16 rx_packet_len, rx_header_len, rx_sph, rx_hbo;
	u16 cleaned_count = I40E_DESC_UNUSED(rx_ring);
	struct i40e_vsi *vsi = rx_ring->vsi;
	u16 i = rx_ring->next_to_clean;
	union i40e_rx_desc *rx_desc;
	u32 rx_error, rx_status;
	bool failure = false;
	u8 rx_ptype;
	u64 qword;
	u32 copysize;

	do {
		struct i40e_rx_buffer *rx_bi;
		struct sk_buff *skb;
		u16 vlan_tag;
		/* return some buffers to hardware, one at a time is too slow */
		if (cleaned_count >= I40E_RX_BUFFER_WRITE) {
			failure = failure ||
				  i40evf_alloc_rx_buffers_ps(rx_ring,
							     cleaned_count);
			cleaned_count = 0;
		}

		i = rx_ring->next_to_clean;
		rx_desc = I40E_RX_DESC(rx_ring, i);
		qword = le64_to_cpu(rx_desc->wb.qword1.status_error_len);
		rx_status = (qword & I40E_RXD_QW1_STATUS_MASK) >>
			I40E_RXD_QW1_STATUS_SHIFT;

		if (!(rx_status & BIT(I40E_RX_DESC_STATUS_DD_SHIFT)))
			break;

		/* This memory barrier is needed to keep us from reading
		 * any other fields out of the rx_desc until we know the
		 * DD bit is set.
		 */
		dma_rmb();
		/* sync header buffer for reading */
		dma_sync_single_range_for_cpu(rx_ring->dev,
					      rx_ring->rx_bi[0].dma,
					      i * rx_ring->rx_hdr_len,
					      rx_ring->rx_hdr_len,
					      DMA_FROM_DEVICE);
		rx_bi = &rx_ring->rx_bi[i];
		skb = rx_bi->skb;
		if (likely(!skb)) {
			skb = __netdev_alloc_skb_ip_align(rx_ring->netdev,
							  rx_ring->rx_hdr_len,
							  GFP_ATOMIC |
							  __GFP_NOWARN);
			if (!skb) {
				rx_ring->rx_stats.alloc_buff_failed++;
				failure = true;
				break;
			}

			/* initialize queue mapping */
			skb_record_rx_queue(skb, rx_ring->queue_index);
			/* we are reusing so sync this buffer for CPU use */
			dma_sync_single_range_for_cpu(rx_ring->dev,
						      rx_ring->rx_bi[0].dma,
						      i * rx_ring->rx_hdr_len,
						      rx_ring->rx_hdr_len,
						      DMA_FROM_DEVICE);
		}
		rx_packet_len = (qword & I40E_RXD_QW1_LENGTH_PBUF_MASK) >>
				I40E_RXD_QW1_LENGTH_PBUF_SHIFT;
		rx_header_len = (qword & I40E_RXD_QW1_LENGTH_HBUF_MASK) >>
				I40E_RXD_QW1_LENGTH_HBUF_SHIFT;
		rx_sph = (qword & I40E_RXD_QW1_LENGTH_SPH_MASK) >>
			 I40E_RXD_QW1_LENGTH_SPH_SHIFT;

		rx_error = (qword & I40E_RXD_QW1_ERROR_MASK) >>
			   I40E_RXD_QW1_ERROR_SHIFT;
		rx_hbo = rx_error & BIT(I40E_RX_DESC_ERROR_HBO_SHIFT);
		rx_error &= ~BIT(I40E_RX_DESC_ERROR_HBO_SHIFT);

		rx_ptype = (qword & I40E_RXD_QW1_PTYPE_MASK) >>
			   I40E_RXD_QW1_PTYPE_SHIFT;
		/* sync half-page for reading */
		dma_sync_single_range_for_cpu(rx_ring->dev,
					      rx_bi->page_dma,
					      rx_bi->page_offset,
					      PAGE_SIZE / 2,
					      DMA_FROM_DEVICE);
		prefetch(page_address(rx_bi->page) + rx_bi->page_offset);
		rx_bi->skb = NULL;
		cleaned_count++;
		copysize = 0;
		if (rx_hbo || rx_sph) {
			int len;

			if (rx_hbo)
				len = I40E_RX_HDR_SIZE;
			else
				len = rx_header_len;
			memcpy(__skb_put(skb, len), rx_bi->hdr_buf, len);
		} else if (skb->len == 0) {
			int len;
			unsigned char *va = page_address(rx_bi->page) +
					    rx_bi->page_offset;

			len = min(rx_packet_len, rx_ring->rx_hdr_len);
			memcpy(__skb_put(skb, len), va, len);
			copysize = len;
			rx_packet_len -= len;
		}
		/* Get the rest of the data if this was a header split */
		if (rx_packet_len) {
			skb_add_rx_frag(skb, skb_shinfo(skb)->nr_frags,
					rx_bi->page,
					rx_bi->page_offset + copysize,
					rx_packet_len, I40E_RXBUFFER_2048);

			/* If the page count is more than 2, then both halves
			 * of the page are used and we need to free it. Do it
			 * here instead of in the alloc code. Otherwise one
			 * of the half-pages might be released between now and
			 * then, and we wouldn't know which one to use.
			 * Don't call get_page and free_page since those are
			 * both expensive atomic operations that just change
			 * the refcount in opposite directions. Just give the
			 * page to the stack; he can have our refcount.
			 */
			if (page_count(rx_bi->page) > 2) {
				dma_unmap_page(rx_ring->dev,
					       rx_bi->page_dma,
					       PAGE_SIZE,
					       DMA_FROM_DEVICE);
				rx_bi->page = NULL;
				rx_bi->page_dma = 0;
				rx_ring->rx_stats.realloc_count++;
			} else {
				get_page(rx_bi->page);
				/* switch to the other half-page here; the
				 * allocation code programs the right addr
				 * into HW. If we haven't used this half-page,
				 * the address won't be changed, and HW can
				 * just use it next time through.
				 */
				rx_bi->page_offset ^= PAGE_SIZE / 2;
			}

		}
		I40E_RX_INCREMENT(rx_ring, i);

		if (unlikely(
		    !(rx_status & BIT(I40E_RX_DESC_STATUS_EOF_SHIFT)))) {
			struct i40e_rx_buffer *next_buffer;

			next_buffer = &rx_ring->rx_bi[i];
			next_buffer->skb = skb;
			rx_ring->rx_stats.non_eop_descs++;
			continue;
		}

		/* ERR_MASK will only have valid bits if EOP set */
		if (unlikely(rx_error & BIT(I40E_RX_DESC_ERROR_RXE_SHIFT))) {
			dev_kfree_skb_any(skb);
			continue;
		}

		i40e_rx_hash(rx_ring, rx_desc, skb, rx_ptype);

		/* probably a little skewed due to removing CRC */
		total_rx_bytes += skb->len;
		total_rx_packets++;

		skb->protocol = eth_type_trans(skb, rx_ring->netdev);

		i40e_rx_checksum(vsi, skb, rx_status, rx_error, rx_ptype);

		vlan_tag = rx_status & BIT(I40E_RX_DESC_STATUS_L2TAG1P_SHIFT)
			 ? le16_to_cpu(rx_desc->wb.qword0.lo_dword.l2tag1)
			 : 0;
#ifdef I40E_FCOE
		if (!i40e_fcoe_handle_offload(rx_ring, rx_desc, skb)) {
			dev_kfree_skb_any(skb);
			continue;
		}
#endif
		i40e_receive_skb(rx_ring, skb, vlan_tag);

		rx_desc->wb.qword1.status_error_len = 0;

	} while (likely(total_rx_packets < budget));

	u64_stats_update_begin(&rx_ring->syncp);
	rx_ring->stats.packets += total_rx_packets;
	rx_ring->stats.bytes += total_rx_bytes;
	u64_stats_update_end(&rx_ring->syncp);
	rx_ring->q_vector->rx.total_packets += total_rx_packets;
	rx_ring->q_vector->rx.total_bytes += total_rx_bytes;

	return failure ? budget : total_rx_packets;
}

/**
 * i40e_clean_rx_irq_1buf - Reclaim resources after receive; single buffer
 * @rx_ring:  rx ring to clean
 * @budget:   how many cleans we're allowed
 *
 * Returns number of packets cleaned
 **/
static int i40e_clean_rx_irq_1buf(struct i40e_ring *rx_ring, int budget)
{
	unsigned int total_rx_bytes = 0, total_rx_packets = 0;
	u16 cleaned_count = I40E_DESC_UNUSED(rx_ring);
	struct i40e_vsi *vsi = rx_ring->vsi;
	union i40e_rx_desc *rx_desc;
	u32 rx_error, rx_status;
	u16 rx_packet_len;
	bool failure = false;
	u8 rx_ptype;
	u64 qword;
	u16 i;

	do {
		struct i40e_rx_buffer *rx_bi;
		struct sk_buff *skb;
		u16 vlan_tag;
		/* return some buffers to hardware, one at a time is too slow */
		if (cleaned_count >= I40E_RX_BUFFER_WRITE) {
			failure = failure ||
				  i40evf_alloc_rx_buffers_1buf(rx_ring,
							       cleaned_count);
			cleaned_count = 0;
		}

		i = rx_ring->next_to_clean;
		rx_desc = I40E_RX_DESC(rx_ring, i);
		qword = le64_to_cpu(rx_desc->wb.qword1.status_error_len);
		rx_status = (qword & I40E_RXD_QW1_STATUS_MASK) >>
			I40E_RXD_QW1_STATUS_SHIFT;

		if (!(rx_status & BIT(I40E_RX_DESC_STATUS_DD_SHIFT)))
			break;

		/* This memory barrier is needed to keep us from reading
		 * any other fields out of the rx_desc until we know the
		 * DD bit is set.
		 */
		dma_rmb();

		rx_bi = &rx_ring->rx_bi[i];
		skb = rx_bi->skb;
		prefetch(skb->data);

		rx_packet_len = (qword & I40E_RXD_QW1_LENGTH_PBUF_MASK) >>
				I40E_RXD_QW1_LENGTH_PBUF_SHIFT;

		rx_error = (qword & I40E_RXD_QW1_ERROR_MASK) >>
			   I40E_RXD_QW1_ERROR_SHIFT;
		rx_error &= ~BIT(I40E_RX_DESC_ERROR_HBO_SHIFT);

		rx_ptype = (qword & I40E_RXD_QW1_PTYPE_MASK) >>
			   I40E_RXD_QW1_PTYPE_SHIFT;
		rx_bi->skb = NULL;
		cleaned_count++;

		/* Get the header and possibly the whole packet
		 * If this is an skb from previous receive dma will be 0
		 */
		skb_put(skb, rx_packet_len);
		dma_unmap_single(rx_ring->dev, rx_bi->dma, rx_ring->rx_buf_len,
				 DMA_FROM_DEVICE);
		rx_bi->dma = 0;

		I40E_RX_INCREMENT(rx_ring, i);

		if (unlikely(
		    !(rx_status & BIT(I40E_RX_DESC_STATUS_EOF_SHIFT)))) {
			rx_ring->rx_stats.non_eop_descs++;
			continue;
		}

		/* ERR_MASK will only have valid bits if EOP set */
		if (unlikely(rx_error & BIT(I40E_RX_DESC_ERROR_RXE_SHIFT))) {
			dev_kfree_skb_any(skb);
			continue;
		}

		i40e_rx_hash(rx_ring, rx_desc, skb, rx_ptype);
		/* probably a little skewed due to removing CRC */
		total_rx_bytes += skb->len;
		total_rx_packets++;

		skb->protocol = eth_type_trans(skb, rx_ring->netdev);

		i40e_rx_checksum(vsi, skb, rx_status, rx_error, rx_ptype);

		vlan_tag = rx_status & BIT(I40E_RX_DESC_STATUS_L2TAG1P_SHIFT)
			 ? le16_to_cpu(rx_desc->wb.qword0.lo_dword.l2tag1)
			 : 0;
		i40e_receive_skb(rx_ring, skb, vlan_tag);

		rx_desc->wb.qword1.status_error_len = 0;
	} while (likely(total_rx_packets < budget));

	u64_stats_update_begin(&rx_ring->syncp);
	rx_ring->stats.packets += total_rx_packets;
	rx_ring->stats.bytes += total_rx_bytes;
	u64_stats_update_end(&rx_ring->syncp);
	rx_ring->q_vector->rx.total_packets += total_rx_packets;
	rx_ring->q_vector->rx.total_bytes += total_rx_bytes;

	return failure ? budget : total_rx_packets;
}

static u32 i40e_buildreg_itr(const int type, const u16 itr)
{
	u32 val;

	val = I40E_VFINT_DYN_CTLN1_INTENA_MASK |
	      /* Don't clear PBA because that can cause lost interrupts that
	       * came in while we were cleaning/polling
	       */
	      (type << I40E_VFINT_DYN_CTLN1_ITR_INDX_SHIFT) |
	      (itr << I40E_VFINT_DYN_CTLN1_INTERVAL_SHIFT);

	return val;
}

/* a small macro to shorten up some long lines */
#define INTREG I40E_VFINT_DYN_CTLN1

/**
 * i40e_update_enable_itr - Update itr and re-enable MSIX interrupt
 * @vsi: the VSI we care about
 * @q_vector: q_vector for which itr is being updated and interrupt enabled
 *
 **/
static inline void i40e_update_enable_itr(struct i40e_vsi *vsi,
					  struct i40e_q_vector *q_vector)
{
	struct i40e_hw *hw = &vsi->back->hw;
	bool rx = false, tx = false;
	u32 rxval, txval;
	int vector;

	vector = (q_vector->v_idx + vsi->base_vector);

	/* avoid dynamic calculation if in countdown mode OR if
	 * all dynamic is disabled
	 */
	rxval = txval = i40e_buildreg_itr(I40E_ITR_NONE, 0);

	if (q_vector->itr_countdown > 0 ||
	    (!ITR_IS_DYNAMIC(vsi->rx_itr_setting) &&
	     !ITR_IS_DYNAMIC(vsi->tx_itr_setting))) {
		goto enable_int;
	}

	if (ITR_IS_DYNAMIC(vsi->rx_itr_setting)) {
		rx = i40e_set_new_dynamic_itr(&q_vector->rx);
		rxval = i40e_buildreg_itr(I40E_RX_ITR, q_vector->rx.itr);
	}

	if (ITR_IS_DYNAMIC(vsi->tx_itr_setting)) {
		tx = i40e_set_new_dynamic_itr(&q_vector->tx);
		txval = i40e_buildreg_itr(I40E_TX_ITR, q_vector->tx.itr);
	}

	if (rx || tx) {
		/* get the higher of the two ITR adjustments and
		 * use the same value for both ITR registers
		 * when in adaptive mode (Rx and/or Tx)
		 */
		u16 itr = max(q_vector->tx.itr, q_vector->rx.itr);

		q_vector->tx.itr = q_vector->rx.itr = itr;
		txval = i40e_buildreg_itr(I40E_TX_ITR, itr);
		tx = true;
		rxval = i40e_buildreg_itr(I40E_RX_ITR, itr);
		rx = true;
	}

	/* only need to enable the interrupt once, but need
	 * to possibly update both ITR values
	 */
	if (rx) {
		/* set the INTENA_MSK_MASK so that this first write
		 * won't actually enable the interrupt, instead just
		 * updating the ITR (it's bit 31 PF and VF)
		 */
		rxval |= BIT(31);
		/* don't check _DOWN because interrupt isn't being enabled */
		wr32(hw, INTREG(vector - 1), rxval);
	}

enable_int:
	if (!test_bit(__I40E_DOWN, &vsi->state))
		wr32(hw, INTREG(vector - 1), txval);

	if (q_vector->itr_countdown)
		q_vector->itr_countdown--;
	else
		q_vector->itr_countdown = ITR_COUNTDOWN_START;
}

/**
 * i40evf_napi_poll - NAPI polling Rx/Tx cleanup routine
 * @napi: napi struct with our devices info in it
 * @budget: amount of work driver is allowed to do this pass, in packets
 *
 * This function will clean all queues associated with a q_vector.
 *
 * Returns the amount of work done
 **/
int i40evf_napi_poll(struct napi_struct *napi, int budget)
{
	struct i40e_q_vector *q_vector =
			       container_of(napi, struct i40e_q_vector, napi);
	struct i40e_vsi *vsi = q_vector->vsi;
	struct i40e_ring *ring;
	bool clean_complete = true;
	bool arm_wb = false;
	int budget_per_ring;
	int work_done = 0;

	if (test_bit(__I40E_DOWN, &vsi->state)) {
		napi_complete(napi);
		return 0;
	}

	/* Since the actual Tx work is minimal, we can give the Tx a larger
	 * budget and be more aggressive about cleaning up the Tx descriptors.
	 */
	i40e_for_each_ring(ring, q_vector->tx) {
		clean_complete = clean_complete &&
				 i40e_clean_tx_irq(ring, vsi->work_limit);
		arm_wb = arm_wb || ring->arm_wb;
		ring->arm_wb = false;
	}

	/* Handle case where we are called by netpoll with a budget of 0 */
	if (budget <= 0)
		goto tx_only;

	/* We attempt to distribute budget to each Rx queue fairly, but don't
	 * allow the budget to go below 1 because that would exit polling early.
	 */
	budget_per_ring = max(budget/q_vector->num_ringpairs, 1);

	i40e_for_each_ring(ring, q_vector->rx) {
		int cleaned;

		if (ring_is_ps_enabled(ring))
			cleaned = i40e_clean_rx_irq_ps(ring, budget_per_ring);
		else
			cleaned = i40e_clean_rx_irq_1buf(ring, budget_per_ring);

		work_done += cleaned;
		/* if we didn't clean as many as budgeted, we must be done */
		clean_complete = clean_complete && (budget_per_ring > cleaned);
	}

	/* If work not completed, return budget and polling will return */
	if (!clean_complete) {
tx_only:
		if (arm_wb) {
			q_vector->tx.ring[0].tx_stats.tx_force_wb++;
			i40e_enable_wb_on_itr(vsi, q_vector);
		}
		return budget;
	}

	if (vsi->back->flags & I40E_TXR_FLAGS_WB_ON_ITR)
		q_vector->arm_wb_state = false;

	/* Work is done so exit the polling mode and re-enable the interrupt */
	napi_complete_done(napi, work_done);
	i40e_update_enable_itr(vsi, q_vector);
	return 0;
}

/**
 * i40evf_tx_prepare_vlan_flags - prepare generic TX VLAN tagging flags for HW
 * @skb:     send buffer
 * @tx_ring: ring to send buffer on
 * @flags:   the tx flags to be set
 *
 * Checks the skb and set up correspondingly several generic transmit flags
 * related to VLAN tagging for the HW, such as VLAN, DCB, etc.
 *
 * Returns error code indicate the frame should be dropped upon error and the
 * otherwise  returns 0 to indicate the flags has been set properly.
 **/
static inline int i40evf_tx_prepare_vlan_flags(struct sk_buff *skb,
					       struct i40e_ring *tx_ring,
					       u32 *flags)
{
	__be16 protocol = skb->protocol;
	u32  tx_flags = 0;

	if (protocol == htons(ETH_P_8021Q) &&
	    !(tx_ring->netdev->features & NETIF_F_HW_VLAN_CTAG_TX)) {
		/* When HW VLAN acceleration is turned off by the user the
		 * stack sets the protocol to 8021q so that the driver
		 * can take any steps required to support the SW only
		 * VLAN handling.  In our case the driver doesn't need
		 * to take any further steps so just set the protocol
		 * to the encapsulated ethertype.
		 */
		skb->protocol = vlan_get_protocol(skb);
		goto out;
	}

	/* if we have a HW VLAN tag being added, default to the HW one */
	if (skb_vlan_tag_present(skb)) {
		tx_flags |= skb_vlan_tag_get(skb) << I40E_TX_FLAGS_VLAN_SHIFT;
		tx_flags |= I40E_TX_FLAGS_HW_VLAN;
	/* else if it is a SW VLAN, check the next protocol and store the tag */
	} else if (protocol == htons(ETH_P_8021Q)) {
		struct vlan_hdr *vhdr, _vhdr;

		vhdr = skb_header_pointer(skb, ETH_HLEN, sizeof(_vhdr), &_vhdr);
		if (!vhdr)
			return -EINVAL;

		protocol = vhdr->h_vlan_encapsulated_proto;
		tx_flags |= ntohs(vhdr->h_vlan_TCI) << I40E_TX_FLAGS_VLAN_SHIFT;
		tx_flags |= I40E_TX_FLAGS_SW_VLAN;
	}

out:
	*flags = tx_flags;
	return 0;
}

/**
 * i40e_tso - set up the tso context descriptor
 * @tx_ring:  ptr to the ring to send
 * @skb:      ptr to the skb we're sending
 * @hdr_len:  ptr to the size of the packet header
 * @cd_type_cmd_tso_mss: Quad Word 1
 *
 * Returns 0 if no TSO can happen, 1 if tso is going, or error
 **/
static int i40e_tso(struct i40e_ring *tx_ring, struct sk_buff *skb,
		    u8 *hdr_len, u64 *cd_type_cmd_tso_mss)
{
	u64 cd_cmd, cd_tso_len, cd_mss;
	union {
		struct iphdr *v4;
		struct ipv6hdr *v6;
		unsigned char *hdr;
	} ip;
	union {
		struct tcphdr *tcp;
		struct udphdr *udp;
		unsigned char *hdr;
	} l4;
	u32 paylen, l4_offset;
	int err;

	if (skb->ip_summed != CHECKSUM_PARTIAL)
		return 0;

	if (!skb_is_gso(skb))
		return 0;

	err = skb_cow_head(skb, 0);
	if (err < 0)
		return err;

	ip.hdr = skb_network_header(skb);
	l4.hdr = skb_transport_header(skb);

	/* initialize outer IP header fields */
	if (ip.v4->version == 4) {
		ip.v4->tot_len = 0;
		ip.v4->check = 0;
	} else {
		ip.v6->payload_len = 0;
	}

	if (skb_shinfo(skb)->gso_type & (SKB_GSO_UDP_TUNNEL | SKB_GSO_GRE |
					 SKB_GSO_UDP_TUNNEL_CSUM)) {
		if (skb_shinfo(skb)->gso_type & SKB_GSO_UDP_TUNNEL_CSUM) {
			/* determine offset of outer transport header */
			l4_offset = l4.hdr - skb->data;

			/* remove payload length from outer checksum */
			paylen = (__force u16)l4.udp->check;
			paylen += ntohs(1) * (u16)~(skb->len - l4_offset);
			l4.udp->check = ~csum_fold((__force __wsum)paylen);
		}

		/* reset pointers to inner headers */
		ip.hdr = skb_inner_network_header(skb);
		l4.hdr = skb_inner_transport_header(skb);

		/* initialize inner IP header fields */
		if (ip.v4->version == 4) {
			ip.v4->tot_len = 0;
			ip.v4->check = 0;
		} else {
			ip.v6->payload_len = 0;
		}
	}

	/* determine offset of inner transport header */
	l4_offset = l4.hdr - skb->data;

	/* remove payload length from inner checksum */
	paylen = (__force u16)l4.tcp->check;
	paylen += ntohs(1) * (u16)~(skb->len - l4_offset);
	l4.tcp->check = ~csum_fold((__force __wsum)paylen);

	/* compute length of segmentation header */
	*hdr_len = (l4.tcp->doff * 4) + l4_offset;

	/* find the field values */
	cd_cmd = I40E_TX_CTX_DESC_TSO;
	cd_tso_len = skb->len - *hdr_len;
	cd_mss = skb_shinfo(skb)->gso_size;
	*cd_type_cmd_tso_mss |= (cd_cmd << I40E_TXD_CTX_QW1_CMD_SHIFT) |
				(cd_tso_len << I40E_TXD_CTX_QW1_TSO_LEN_SHIFT) |
				(cd_mss << I40E_TXD_CTX_QW1_MSS_SHIFT);
	return 1;
}

/**
 * i40e_tx_enable_csum - Enable Tx checksum offloads
 * @skb: send buffer
 * @tx_flags: pointer to Tx flags currently set
 * @td_cmd: Tx descriptor command bits to set
 * @td_offset: Tx descriptor header offsets to set
 * @tx_ring: Tx descriptor ring
 * @cd_tunneling: ptr to context desc bits
 **/
static int i40e_tx_enable_csum(struct sk_buff *skb, u32 *tx_flags,
			       u32 *td_cmd, u32 *td_offset,
			       struct i40e_ring *tx_ring,
			       u32 *cd_tunneling)
{
	union {
		struct iphdr *v4;
		struct ipv6hdr *v6;
		unsigned char *hdr;
	} ip;
	union {
		struct tcphdr *tcp;
		struct udphdr *udp;
		unsigned char *hdr;
	} l4;
	unsigned char *exthdr;
	u32 offset, cmd = 0, tunnel = 0;
	__be16 frag_off;
	u8 l4_proto = 0;

	if (skb->ip_summed != CHECKSUM_PARTIAL)
		return 0;

	ip.hdr = skb_network_header(skb);
	l4.hdr = skb_transport_header(skb);

	/* compute outer L2 header size */
	offset = ((ip.hdr - skb->data) / 2) << I40E_TX_DESC_LENGTH_MACLEN_SHIFT;

	if (skb->encapsulation) {
		/* define outer network header type */
		if (*tx_flags & I40E_TX_FLAGS_IPV4) {
			tunnel |= (*tx_flags & I40E_TX_FLAGS_TSO) ?
				  I40E_TX_CTX_EXT_IP_IPV4 :
				  I40E_TX_CTX_EXT_IP_IPV4_NO_CSUM;

			l4_proto = ip.v4->protocol;
		} else if (*tx_flags & I40E_TX_FLAGS_IPV6) {
			tunnel |= I40E_TX_CTX_EXT_IP_IPV6;

			exthdr = ip.hdr + sizeof(*ip.v6);
			l4_proto = ip.v6->nexthdr;
			if (l4.hdr != exthdr)
				ipv6_skip_exthdr(skb, exthdr - skb->data,
						 &l4_proto, &frag_off);
		}

		/* compute outer L3 header size */
		tunnel |= ((l4.hdr - ip.hdr) / 4) <<
			  I40E_TXD_CTX_QW0_EXT_IPLEN_SHIFT;

		/* switch IP header pointer from outer to inner header */
		ip.hdr = skb_inner_network_header(skb);

		/* define outer transport */
		switch (l4_proto) {
		case IPPROTO_UDP:
			tunnel |= I40E_TXD_CTX_UDP_TUNNELING;
			*tx_flags |= I40E_TX_FLAGS_VXLAN_TUNNEL;
			break;
		case IPPROTO_GRE:
			tunnel |= I40E_TXD_CTX_GRE_TUNNELING;
			*tx_flags |= I40E_TX_FLAGS_VXLAN_TUNNEL;
			break;
		default:
			if (*tx_flags & I40E_TX_FLAGS_TSO)
				return -1;

			skb_checksum_help(skb);
			return 0;
		}

		/* compute tunnel header size */
		tunnel |= ((ip.hdr - l4.hdr) / 2) <<
			  I40E_TXD_CTX_QW0_NATLEN_SHIFT;

		/* indicate if we need to offload outer UDP header */
		if ((*tx_flags & I40E_TX_FLAGS_TSO) &&
		    (skb_shinfo(skb)->gso_type & SKB_GSO_UDP_TUNNEL_CSUM))
			tunnel |= I40E_TXD_CTX_QW0_L4T_CS_MASK;

		/* record tunnel offload values */
		*cd_tunneling |= tunnel;

		/* switch L4 header pointer from outer to inner */
		l4.hdr = skb_inner_transport_header(skb);
		l4_proto = 0;

		/* reset type as we transition from outer to inner headers */
		*tx_flags &= ~(I40E_TX_FLAGS_IPV4 | I40E_TX_FLAGS_IPV6);
		if (ip.v4->version == 4)
			*tx_flags |= I40E_TX_FLAGS_IPV4;
		if (ip.v6->version == 6)
			*tx_flags |= I40E_TX_FLAGS_IPV6;
	}

	/* Enable IP checksum offloads */
	if (*tx_flags & I40E_TX_FLAGS_IPV4) {
		l4_proto = ip.v4->protocol;
		/* the stack computes the IP header already, the only time we
		 * need the hardware to recompute it is in the case of TSO.
		 */
		cmd |= (*tx_flags & I40E_TX_FLAGS_TSO) ?
		       I40E_TX_DESC_CMD_IIPT_IPV4_CSUM :
		       I40E_TX_DESC_CMD_IIPT_IPV4;
	} else if (*tx_flags & I40E_TX_FLAGS_IPV6) {
		cmd |= I40E_TX_DESC_CMD_IIPT_IPV6;

		exthdr = ip.hdr + sizeof(*ip.v6);
		l4_proto = ip.v6->nexthdr;
		if (l4.hdr != exthdr)
			ipv6_skip_exthdr(skb, exthdr - skb->data,
					 &l4_proto, &frag_off);
	}

	/* compute inner L3 header size */
	offset |= ((l4.hdr - ip.hdr) / 4) << I40E_TX_DESC_LENGTH_IPLEN_SHIFT;

	/* Enable L4 checksum offloads */
	switch (l4_proto) {
	case IPPROTO_TCP:
		/* enable checksum offloads */
		cmd |= I40E_TX_DESC_CMD_L4T_EOFT_TCP;
		offset |= l4.tcp->doff << I40E_TX_DESC_LENGTH_L4_FC_LEN_SHIFT;
		break;
	case IPPROTO_SCTP:
		/* enable SCTP checksum offload */
		cmd |= I40E_TX_DESC_CMD_L4T_EOFT_SCTP;
		offset |= (sizeof(struct sctphdr) >> 2) <<
			  I40E_TX_DESC_LENGTH_L4_FC_LEN_SHIFT;
		break;
	case IPPROTO_UDP:
		/* enable UDP checksum offload */
		cmd |= I40E_TX_DESC_CMD_L4T_EOFT_UDP;
		offset |= (sizeof(struct udphdr) >> 2) <<
			  I40E_TX_DESC_LENGTH_L4_FC_LEN_SHIFT;
		break;
	default:
		if (*tx_flags & I40E_TX_FLAGS_TSO)
			return -1;
		skb_checksum_help(skb);
		return 0;
	}

	*td_cmd |= cmd;
	*td_offset |= offset;

	return 1;
}

/**
 * i40e_create_tx_ctx Build the Tx context descriptor
 * @tx_ring:  ring to create the descriptor on
 * @cd_type_cmd_tso_mss: Quad Word 1
 * @cd_tunneling: Quad Word 0 - bits 0-31
 * @cd_l2tag2: Quad Word 0 - bits 32-63
 **/
static void i40e_create_tx_ctx(struct i40e_ring *tx_ring,
			       const u64 cd_type_cmd_tso_mss,
			       const u32 cd_tunneling, const u32 cd_l2tag2)
{
	struct i40e_tx_context_desc *context_desc;
	int i = tx_ring->next_to_use;

	if ((cd_type_cmd_tso_mss == I40E_TX_DESC_DTYPE_CONTEXT) &&
	    !cd_tunneling && !cd_l2tag2)
		return;

	/* grab the next descriptor */
	context_desc = I40E_TX_CTXTDESC(tx_ring, i);

	i++;
	tx_ring->next_to_use = (i < tx_ring->count) ? i : 0;

	/* cpu_to_le32 and assign to struct fields */
	context_desc->tunneling_params = cpu_to_le32(cd_tunneling);
	context_desc->l2tag2 = cpu_to_le16(cd_l2tag2);
	context_desc->rsvd = cpu_to_le16(0);
	context_desc->type_cmd_tso_mss = cpu_to_le64(cd_type_cmd_tso_mss);
}

/**
 * __i40evf_chk_linearize - Check if there are more than 8 fragments per packet
 * @skb:      send buffer
 *
 * Note: Our HW can't scatter-gather more than 8 fragments to build
 * a packet on the wire and so we need to figure out the cases where we
 * need to linearize the skb.
 **/
bool __i40evf_chk_linearize(struct sk_buff *skb)
{
	const struct skb_frag_struct *frag, *stale;
	int gso_size, nr_frags, sum;

	/* check to see if TSO is enabled, if so we may get a repreive */
	gso_size = skb_shinfo(skb)->gso_size;
	if (unlikely(!gso_size))
		return true;

	/* no need to check if number of frags is less than 8 */
	nr_frags = skb_shinfo(skb)->nr_frags;
	if (nr_frags < I40E_MAX_BUFFER_TXD)
		return false;

	/* We need to walk through the list and validate that each group
	 * of 6 fragments totals at least gso_size.  However we don't need
	 * to perform such validation on the first or last 6 since the first
	 * 6 cannot inherit any data from a descriptor before them, and the
	 * last 6 cannot inherit any data from a descriptor after them.
	 */
	nr_frags -= I40E_MAX_BUFFER_TXD - 1;
	frag = &skb_shinfo(skb)->frags[0];

	/* Initialize size to the negative value of gso_size minus 1.  We
	 * use this as the worst case scenerio in which the frag ahead
	 * of us only provides one byte which is why we are limited to 6
	 * descriptors for a single transmit as the header and previous
	 * fragment are already consuming 2 descriptors.
	 */
	sum = 1 - gso_size;

	/* Add size of frags 1 through 5 to create our initial sum */
	sum += skb_frag_size(++frag);
	sum += skb_frag_size(++frag);
	sum += skb_frag_size(++frag);
	sum += skb_frag_size(++frag);
	sum += skb_frag_size(++frag);

	/* Walk through fragments adding latest fragment, testing it, and
	 * then removing stale fragments from the sum.
	 */
	stale = &skb_shinfo(skb)->frags[0];
	for (;;) {
		sum += skb_frag_size(++frag);

		/* if sum is negative we failed to make sufficient progress */
		if (sum < 0)
			return true;

		/* use pre-decrement to avoid processing last fragment */
		if (!--nr_frags)
			break;

		sum -= skb_frag_size(++stale);
	}

	return false;
}

/**
 * __i40evf_maybe_stop_tx - 2nd level check for tx stop conditions
 * @tx_ring: the ring to be checked
 * @size:    the size buffer we want to assure is available
 *
 * Returns -EBUSY if a stop is needed, else 0
 **/
int __i40evf_maybe_stop_tx(struct i40e_ring *tx_ring, int size)
{
	netif_stop_subqueue(tx_ring->netdev, tx_ring->queue_index);
	/* Memory barrier before checking head and tail */
	smp_mb();

	/* Check again in a case another CPU has just made room available. */
	if (likely(I40E_DESC_UNUSED(tx_ring) < size))
		return -EBUSY;

	/* A reprieve! - use start_queue because it doesn't call schedule */
	netif_start_subqueue(tx_ring->netdev, tx_ring->queue_index);
	++tx_ring->tx_stats.restart_queue;
	return 0;
}

/**
 * i40evf_tx_map - Build the Tx descriptor
 * @tx_ring:  ring to send buffer on
 * @skb:      send buffer
 * @first:    first buffer info buffer to use
 * @tx_flags: collected send information
 * @hdr_len:  size of the packet header
 * @td_cmd:   the command field in the descriptor
 * @td_offset: offset for checksum or crc
 **/
static inline void i40evf_tx_map(struct i40e_ring *tx_ring, struct sk_buff *skb,
				 struct i40e_tx_buffer *first, u32 tx_flags,
				 const u8 hdr_len, u32 td_cmd, u32 td_offset)
{
	unsigned int data_len = skb->data_len;
	unsigned int size = skb_headlen(skb);
	struct skb_frag_struct *frag;
	struct i40e_tx_buffer *tx_bi;
	struct i40e_tx_desc *tx_desc;
	u16 i = tx_ring->next_to_use;
	u32 td_tag = 0;
	dma_addr_t dma;
	u16 gso_segs;
	u16 desc_count = 0;
	bool tail_bump = true;
	bool do_rs = false;

	if (tx_flags & I40E_TX_FLAGS_HW_VLAN) {
		td_cmd |= I40E_TX_DESC_CMD_IL2TAG1;
		td_tag = (tx_flags & I40E_TX_FLAGS_VLAN_MASK) >>
			 I40E_TX_FLAGS_VLAN_SHIFT;
	}

	if (tx_flags & (I40E_TX_FLAGS_TSO | I40E_TX_FLAGS_FSO))
		gso_segs = skb_shinfo(skb)->gso_segs;
	else
		gso_segs = 1;

	/* multiply data chunks by size of headers */
	first->bytecount = skb->len - hdr_len + (gso_segs * hdr_len);
	first->gso_segs = gso_segs;
	first->skb = skb;
	first->tx_flags = tx_flags;

	dma = dma_map_single(tx_ring->dev, skb->data, size, DMA_TO_DEVICE);

	tx_desc = I40E_TX_DESC(tx_ring, i);
	tx_bi = first;

	for (frag = &skb_shinfo(skb)->frags[0];; frag++) {
		if (dma_mapping_error(tx_ring->dev, dma))
			goto dma_error;

		/* record length, and DMA address */
		dma_unmap_len_set(tx_bi, len, size);
		dma_unmap_addr_set(tx_bi, dma, dma);

		tx_desc->buffer_addr = cpu_to_le64(dma);

		while (unlikely(size > I40E_MAX_DATA_PER_TXD)) {
			tx_desc->cmd_type_offset_bsz =
				build_ctob(td_cmd, td_offset,
					   I40E_MAX_DATA_PER_TXD, td_tag);

			tx_desc++;
			i++;
			desc_count++;

			if (i == tx_ring->count) {
				tx_desc = I40E_TX_DESC(tx_ring, 0);
				i = 0;
			}

			dma += I40E_MAX_DATA_PER_TXD;
			size -= I40E_MAX_DATA_PER_TXD;

			tx_desc->buffer_addr = cpu_to_le64(dma);
		}

		if (likely(!data_len))
			break;

		tx_desc->cmd_type_offset_bsz = build_ctob(td_cmd, td_offset,
							  size, td_tag);

		tx_desc++;
		i++;
		desc_count++;

		if (i == tx_ring->count) {
			tx_desc = I40E_TX_DESC(tx_ring, 0);
			i = 0;
		}

		size = skb_frag_size(frag);
		data_len -= size;

		dma = skb_frag_dma_map(tx_ring->dev, frag, 0, size,
				       DMA_TO_DEVICE);

		tx_bi = &tx_ring->tx_bi[i];
	}

	/* set next_to_watch value indicating a packet is present */
	first->next_to_watch = tx_desc;

	i++;
	if (i == tx_ring->count)
		i = 0;

	tx_ring->next_to_use = i;

	netdev_tx_sent_queue(netdev_get_tx_queue(tx_ring->netdev,
						 tx_ring->queue_index),
						 first->bytecount);
	i40e_maybe_stop_tx(tx_ring, DESC_NEEDED);

	/* Algorithm to optimize tail and RS bit setting:
	 * if xmit_more is supported
	 *	if xmit_more is true
	 *		do not update tail and do not mark RS bit.
	 *	if xmit_more is false and last xmit_more was false
	 *		if every packet spanned less than 4 desc
	 *			then set RS bit on 4th packet and update tail
	 *			on every packet
	 *		else
	 *			update tail and set RS bit on every packet.
	 *	if xmit_more is false and last_xmit_more was true
	 *		update tail and set RS bit.
	 *
	 * Optimization: wmb to be issued only in case of tail update.
	 * Also optimize the Descriptor WB path for RS bit with the same
	 * algorithm.
	 *
	 * Note: If there are less than 4 packets
	 * pending and interrupts were disabled the service task will
	 * trigger a force WB.
	 */
	if (skb->xmit_more  &&
	    !netif_xmit_stopped(netdev_get_tx_queue(tx_ring->netdev,
						    tx_ring->queue_index))) {
		tx_ring->flags |= I40E_TXR_FLAGS_LAST_XMIT_MORE_SET;
		tail_bump = false;
	} else if (!skb->xmit_more &&
		   !netif_xmit_stopped(netdev_get_tx_queue(tx_ring->netdev,
						       tx_ring->queue_index)) &&
		   (!(tx_ring->flags & I40E_TXR_FLAGS_LAST_XMIT_MORE_SET)) &&
		   (tx_ring->packet_stride < WB_STRIDE) &&
		   (desc_count < WB_STRIDE)) {
		tx_ring->packet_stride++;
	} else {
		tx_ring->packet_stride = 0;
		tx_ring->flags &= ~I40E_TXR_FLAGS_LAST_XMIT_MORE_SET;
		do_rs = true;
	}
	if (do_rs)
		tx_ring->packet_stride = 0;

	tx_desc->cmd_type_offset_bsz =
			build_ctob(td_cmd, td_offset, size, td_tag) |
			cpu_to_le64((u64)(do_rs ? I40E_TXD_CMD :
						  I40E_TX_DESC_CMD_EOP) <<
						  I40E_TXD_QW1_CMD_SHIFT);

	/* notify HW of packet */
	if (!tail_bump)
		prefetchw(tx_desc + 1);

	if (tail_bump) {
		/* Force memory writes to complete before letting h/w
		 * know there are new descriptors to fetch.  (Only
		 * applicable for weak-ordered memory model archs,
		 * such as IA-64).
		 */
		wmb();
		writel(i, tx_ring->tail);
	}

	return;

dma_error:
	dev_info(tx_ring->dev, "TX DMA map failed\n");

	/* clear dma mappings for failed tx_bi map */
	for (;;) {
		tx_bi = &tx_ring->tx_bi[i];
		i40e_unmap_and_free_tx_resource(tx_ring, tx_bi);
		if (tx_bi == first)
			break;
		if (i == 0)
			i = tx_ring->count;
		i--;
	}

	tx_ring->next_to_use = i;
}

/**
 * i40e_xmit_frame_ring - Sends buffer on Tx ring
 * @skb:     send buffer
 * @tx_ring: ring to send buffer on
 *
 * Returns NETDEV_TX_OK if sent, else an error code
 **/
static netdev_tx_t i40e_xmit_frame_ring(struct sk_buff *skb,
					struct i40e_ring *tx_ring)
{
	u64 cd_type_cmd_tso_mss = I40E_TX_DESC_DTYPE_CONTEXT;
	u32 cd_tunneling = 0, cd_l2tag2 = 0;
	struct i40e_tx_buffer *first;
	u32 td_offset = 0;
	u32 tx_flags = 0;
	__be16 protocol;
	u32 td_cmd = 0;
	u8 hdr_len = 0;
	int tso, count;

	/* prefetch the data, we'll need it later */
	prefetch(skb->data);

	count = i40e_xmit_descriptor_count(skb);
	if (i40e_chk_linearize(skb, count)) {
		if (__skb_linearize(skb))
			goto out_drop;
		count = TXD_USE_COUNT(skb->len);
		tx_ring->tx_stats.tx_linearize++;
	}

	/* need: 1 descriptor per page * PAGE_SIZE/I40E_MAX_DATA_PER_TXD,
	 *       + 1 desc for skb_head_len/I40E_MAX_DATA_PER_TXD,
	 *       + 4 desc gap to avoid the cache line where head is,
	 *       + 1 desc for context descriptor,
	 * otherwise try next time
	 */
	if (i40e_maybe_stop_tx(tx_ring, count + 4 + 1)) {
		tx_ring->tx_stats.tx_busy++;
		return NETDEV_TX_BUSY;
	}

	/* prepare the xmit flags */
	if (i40evf_tx_prepare_vlan_flags(skb, tx_ring, &tx_flags))
		goto out_drop;

	/* obtain protocol of skb */
	protocol = vlan_get_protocol(skb);

	/* record the location of the first descriptor for this packet */
	first = &tx_ring->tx_bi[tx_ring->next_to_use];

	/* setup IPv4/IPv6 offloads */
	if (protocol == htons(ETH_P_IP))
		tx_flags |= I40E_TX_FLAGS_IPV4;
	else if (protocol == htons(ETH_P_IPV6))
		tx_flags |= I40E_TX_FLAGS_IPV6;

	tso = i40e_tso(tx_ring, skb, &hdr_len, &cd_type_cmd_tso_mss);

	if (tso < 0)
		goto out_drop;
	else if (tso)
		tx_flags |= I40E_TX_FLAGS_TSO;

	/* Always offload the checksum, since it's in the data descriptor */
	tso = i40e_tx_enable_csum(skb, &tx_flags, &td_cmd, &td_offset,
				  tx_ring, &cd_tunneling);
	if (tso < 0)
		goto out_drop;

	skb_tx_timestamp(skb);

	/* always enable CRC insertion offload */
	td_cmd |= I40E_TX_DESC_CMD_ICRC;

<<<<<<< HEAD
	/* Always offload the checksum, since it's in the data descriptor */
	tso = i40e_tx_enable_csum(skb, &tx_flags, &td_cmd, &td_offset,
				  tx_ring, &cd_tunneling);
	if (tso < 0)
		goto out_drop;

=======
>>>>>>> 0a87cadb
	i40e_create_tx_ctx(tx_ring, cd_type_cmd_tso_mss,
			   cd_tunneling, cd_l2tag2);

	i40evf_tx_map(tx_ring, skb, first, tx_flags, hdr_len,
		      td_cmd, td_offset);

	return NETDEV_TX_OK;

out_drop:
	dev_kfree_skb_any(skb);
	return NETDEV_TX_OK;
}

/**
 * i40evf_xmit_frame - Selects the correct VSI and Tx queue to send buffer
 * @skb:    send buffer
 * @netdev: network interface device structure
 *
 * Returns NETDEV_TX_OK if sent, else an error code
 **/
netdev_tx_t i40evf_xmit_frame(struct sk_buff *skb, struct net_device *netdev)
{
	struct i40evf_adapter *adapter = netdev_priv(netdev);
	struct i40e_ring *tx_ring = &adapter->tx_rings[skb->queue_mapping];

	/* hardware can't handle really short frames, hardware padding works
	 * beyond this point
	 */
	if (unlikely(skb->len < I40E_MIN_TX_LEN)) {
		if (skb_pad(skb, I40E_MIN_TX_LEN - skb->len))
			return NETDEV_TX_OK;
		skb->len = I40E_MIN_TX_LEN;
		skb_set_tail_pointer(skb, I40E_MIN_TX_LEN);
	}

	return i40e_xmit_frame_ring(skb, tx_ring);
}<|MERGE_RESOLUTION|>--- conflicted
+++ resolved
@@ -2159,15 +2159,6 @@
 	/* always enable CRC insertion offload */
 	td_cmd |= I40E_TX_DESC_CMD_ICRC;
 
-<<<<<<< HEAD
-	/* Always offload the checksum, since it's in the data descriptor */
-	tso = i40e_tx_enable_csum(skb, &tx_flags, &td_cmd, &td_offset,
-				  tx_ring, &cd_tunneling);
-	if (tso < 0)
-		goto out_drop;
-
-=======
->>>>>>> 0a87cadb
 	i40e_create_tx_ctx(tx_ring, cd_type_cmd_tso_mss,
 			   cd_tunneling, cd_l2tag2);
 
