/*******************************************************************************

  Intel 10 Gigabit PCI Express Linux driver
  Copyright(c) 1999 - 2015 Intel Corporation.

  This program is free software; you can redistribute it and/or modify it
  under the terms and conditions of the GNU General Public License,
  version 2, as published by the Free Software Foundation.

  This program is distributed in the hope it will be useful, but WITHOUT
  ANY WARRANTY; without even the implied warranty of MERCHANTABILITY or
  FITNESS FOR A PARTICULAR PURPOSE.  See the GNU General Public License for
  more details.

  You should have received a copy of the GNU General Public License along with
  this program; if not, write to the Free Software Foundation, Inc.,
  51 Franklin St - Fifth Floor, Boston, MA 02110-1301 USA.

  The full GNU General Public License is included in this distribution in
  the file called "COPYING".

  Contact Information:
  Linux NICS <linux.nics@intel.com>
  e1000-devel Mailing List <e1000-devel@lists.sourceforge.net>
  Intel Corporation, 5200 N.E. Elam Young Parkway, Hillsboro, OR 97124-6497

*******************************************************************************/

#include <linux/types.h>
#include <linux/module.h>
#include <linux/pci.h>
#include <linux/netdevice.h>
#include <linux/vmalloc.h>
#include <linux/string.h>
#include <linux/in.h>
#include <linux/interrupt.h>
#include <linux/ip.h>
#include <linux/tcp.h>
#include <linux/sctp.h>
#include <linux/pkt_sched.h>
#include <linux/ipv6.h>
#include <linux/slab.h>
#include <net/checksum.h>
#include <net/ip6_checksum.h>
#include <linux/etherdevice.h>
#include <linux/ethtool.h>
#include <linux/if.h>
#include <linux/if_vlan.h>
#include <linux/if_macvlan.h>
#include <linux/if_bridge.h>
#include <linux/prefetch.h>
#include <scsi/fc/fc_fcoe.h>
#include <net/vxlan.h>
#include <net/pkt_cls.h>
#include <net/tc_act/tc_gact.h>

#ifdef CONFIG_OF
#include <linux/of_net.h>
#endif

#ifdef CONFIG_SPARC
#include <asm/idprom.h>
#include <asm/prom.h>
#endif

#include "ixgbe.h"
#include "ixgbe_common.h"
#include "ixgbe_dcb_82599.h"
#include "ixgbe_sriov.h"
#include "ixgbe_model.h"

char ixgbe_driver_name[] = "ixgbe";
static const char ixgbe_driver_string[] =
			      "Intel(R) 10 Gigabit PCI Express Network Driver";
#ifdef IXGBE_FCOE
char ixgbe_default_device_descr[] =
			      "Intel(R) 10 Gigabit Network Connection";
#else
static char ixgbe_default_device_descr[] =
			      "Intel(R) 10 Gigabit Network Connection";
#endif
#define DRV_VERSION "4.2.1-k"
const char ixgbe_driver_version[] = DRV_VERSION;
static const char ixgbe_copyright[] =
				"Copyright (c) 1999-2015 Intel Corporation.";

static const char ixgbe_overheat_msg[] = "Network adapter has been stopped because it has over heated. Restart the computer. If the problem persists, power off the system and replace the adapter";

static const struct ixgbe_info *ixgbe_info_tbl[] = {
	[board_82598]		= &ixgbe_82598_info,
	[board_82599]		= &ixgbe_82599_info,
	[board_X540]		= &ixgbe_X540_info,
	[board_X550]		= &ixgbe_X550_info,
	[board_X550EM_x]	= &ixgbe_X550EM_x_info,
};

/* ixgbe_pci_tbl - PCI Device ID Table
 *
 * Wildcard entries (PCI_ANY_ID) should come last
 * Last entry must be all 0s
 *
 * { Vendor ID, Device ID, SubVendor ID, SubDevice ID,
 *   Class, Class Mask, private data (not used) }
 */
static const struct pci_device_id ixgbe_pci_tbl[] = {
	{PCI_VDEVICE(INTEL, IXGBE_DEV_ID_82598), board_82598 },
	{PCI_VDEVICE(INTEL, IXGBE_DEV_ID_82598AF_DUAL_PORT), board_82598 },
	{PCI_VDEVICE(INTEL, IXGBE_DEV_ID_82598AF_SINGLE_PORT), board_82598 },
	{PCI_VDEVICE(INTEL, IXGBE_DEV_ID_82598AT), board_82598 },
	{PCI_VDEVICE(INTEL, IXGBE_DEV_ID_82598AT2), board_82598 },
	{PCI_VDEVICE(INTEL, IXGBE_DEV_ID_82598EB_CX4), board_82598 },
	{PCI_VDEVICE(INTEL, IXGBE_DEV_ID_82598_CX4_DUAL_PORT), board_82598 },
	{PCI_VDEVICE(INTEL, IXGBE_DEV_ID_82598_DA_DUAL_PORT), board_82598 },
	{PCI_VDEVICE(INTEL, IXGBE_DEV_ID_82598_SR_DUAL_PORT_EM), board_82598 },
	{PCI_VDEVICE(INTEL, IXGBE_DEV_ID_82598EB_XF_LR), board_82598 },
	{PCI_VDEVICE(INTEL, IXGBE_DEV_ID_82598EB_SFP_LOM), board_82598 },
	{PCI_VDEVICE(INTEL, IXGBE_DEV_ID_82598_BX), board_82598 },
	{PCI_VDEVICE(INTEL, IXGBE_DEV_ID_82599_KX4), board_82599 },
	{PCI_VDEVICE(INTEL, IXGBE_DEV_ID_82599_XAUI_LOM), board_82599 },
	{PCI_VDEVICE(INTEL, IXGBE_DEV_ID_82599_KR), board_82599 },
	{PCI_VDEVICE(INTEL, IXGBE_DEV_ID_82599_SFP), board_82599 },
	{PCI_VDEVICE(INTEL, IXGBE_DEV_ID_82599_SFP_EM), board_82599 },
	{PCI_VDEVICE(INTEL, IXGBE_DEV_ID_82599_KX4_MEZZ), board_82599 },
	{PCI_VDEVICE(INTEL, IXGBE_DEV_ID_82599_CX4), board_82599 },
	{PCI_VDEVICE(INTEL, IXGBE_DEV_ID_82599_BACKPLANE_FCOE), board_82599 },
	{PCI_VDEVICE(INTEL, IXGBE_DEV_ID_82599_SFP_FCOE), board_82599 },
	{PCI_VDEVICE(INTEL, IXGBE_DEV_ID_82599_T3_LOM), board_82599 },
	{PCI_VDEVICE(INTEL, IXGBE_DEV_ID_82599_COMBO_BACKPLANE), board_82599 },
	{PCI_VDEVICE(INTEL, IXGBE_DEV_ID_X540T), board_X540 },
	{PCI_VDEVICE(INTEL, IXGBE_DEV_ID_82599_SFP_SF2), board_82599 },
	{PCI_VDEVICE(INTEL, IXGBE_DEV_ID_82599_LS), board_82599 },
	{PCI_VDEVICE(INTEL, IXGBE_DEV_ID_82599_QSFP_SF_QP), board_82599 },
	{PCI_VDEVICE(INTEL, IXGBE_DEV_ID_82599EN_SFP), board_82599 },
	{PCI_VDEVICE(INTEL, IXGBE_DEV_ID_82599_SFP_SF_QP), board_82599 },
	{PCI_VDEVICE(INTEL, IXGBE_DEV_ID_X540T1), board_X540 },
	{PCI_VDEVICE(INTEL, IXGBE_DEV_ID_X550T), board_X550},
	{PCI_VDEVICE(INTEL, IXGBE_DEV_ID_X550EM_X_KX4), board_X550EM_x},
	{PCI_VDEVICE(INTEL, IXGBE_DEV_ID_X550EM_X_KR), board_X550EM_x},
	{PCI_VDEVICE(INTEL, IXGBE_DEV_ID_X550EM_X_10G_T), board_X550EM_x},
	{PCI_VDEVICE(INTEL, IXGBE_DEV_ID_X550EM_X_SFP), board_X550EM_x},
	/* required last entry */
	{0, }
};
MODULE_DEVICE_TABLE(pci, ixgbe_pci_tbl);

#ifdef CONFIG_IXGBE_DCA
static int ixgbe_notify_dca(struct notifier_block *, unsigned long event,
			    void *p);
static struct notifier_block dca_notifier = {
	.notifier_call = ixgbe_notify_dca,
	.next          = NULL,
	.priority      = 0
};
#endif

#ifdef CONFIG_PCI_IOV
static unsigned int max_vfs;
module_param(max_vfs, uint, 0);
MODULE_PARM_DESC(max_vfs,
		 "Maximum number of virtual functions to allocate per physical function - default is zero and maximum value is 63. (Deprecated)");
#endif /* CONFIG_PCI_IOV */

static unsigned int allow_unsupported_sfp;
module_param(allow_unsupported_sfp, uint, 0);
MODULE_PARM_DESC(allow_unsupported_sfp,
		 "Allow unsupported and untested SFP+ modules on 82599-based adapters");

#define DEFAULT_MSG_ENABLE (NETIF_MSG_DRV|NETIF_MSG_PROBE|NETIF_MSG_LINK)
static int debug = -1;
module_param(debug, int, 0);
MODULE_PARM_DESC(debug, "Debug level (0=none,...,16=all)");

MODULE_AUTHOR("Intel Corporation, <linux.nics@intel.com>");
MODULE_DESCRIPTION("Intel(R) 10 Gigabit PCI Express Network Driver");
MODULE_LICENSE("GPL");
MODULE_VERSION(DRV_VERSION);

static struct workqueue_struct *ixgbe_wq;

static bool ixgbe_check_cfg_remove(struct ixgbe_hw *hw, struct pci_dev *pdev);

static int ixgbe_read_pci_cfg_word_parent(struct ixgbe_adapter *adapter,
					  u32 reg, u16 *value)
{
	struct pci_dev *parent_dev;
	struct pci_bus *parent_bus;

	parent_bus = adapter->pdev->bus->parent;
	if (!parent_bus)
		return -1;

	parent_dev = parent_bus->self;
	if (!parent_dev)
		return -1;

	if (!pci_is_pcie(parent_dev))
		return -1;

	pcie_capability_read_word(parent_dev, reg, value);
	if (*value == IXGBE_FAILED_READ_CFG_WORD &&
	    ixgbe_check_cfg_remove(&adapter->hw, parent_dev))
		return -1;
	return 0;
}

static s32 ixgbe_get_parent_bus_info(struct ixgbe_adapter *adapter)
{
	struct ixgbe_hw *hw = &adapter->hw;
	u16 link_status = 0;
	int err;

	hw->bus.type = ixgbe_bus_type_pci_express;

	/* Get the negotiated link width and speed from PCI config space of the
	 * parent, as this device is behind a switch
	 */
	err = ixgbe_read_pci_cfg_word_parent(adapter, 18, &link_status);

	/* assume caller will handle error case */
	if (err)
		return err;

	hw->bus.width = ixgbe_convert_bus_width(link_status);
	hw->bus.speed = ixgbe_convert_bus_speed(link_status);

	return 0;
}

/**
 * ixgbe_check_from_parent - Determine whether PCIe info should come from parent
 * @hw: hw specific details
 *
 * This function is used by probe to determine whether a device's PCI-Express
 * bandwidth details should be gathered from the parent bus instead of from the
 * device. Used to ensure that various locations all have the correct device ID
 * checks.
 */
static inline bool ixgbe_pcie_from_parent(struct ixgbe_hw *hw)
{
	switch (hw->device_id) {
	case IXGBE_DEV_ID_82599_SFP_SF_QP:
	case IXGBE_DEV_ID_82599_QSFP_SF_QP:
		return true;
	default:
		return false;
	}
}

static void ixgbe_check_minimum_link(struct ixgbe_adapter *adapter,
				     int expected_gts)
{
	struct ixgbe_hw *hw = &adapter->hw;
	int max_gts = 0;
	enum pci_bus_speed speed = PCI_SPEED_UNKNOWN;
	enum pcie_link_width width = PCIE_LNK_WIDTH_UNKNOWN;
	struct pci_dev *pdev;

	/* Some devices are not connected over PCIe and thus do not negotiate
	 * speed. These devices do not have valid bus info, and thus any report
	 * we generate may not be correct.
	 */
	if (hw->bus.type == ixgbe_bus_type_internal)
		return;

	/* determine whether to use the parent device */
	if (ixgbe_pcie_from_parent(&adapter->hw))
		pdev = adapter->pdev->bus->parent->self;
	else
		pdev = adapter->pdev;

	if (pcie_get_minimum_link(pdev, &speed, &width) ||
	    speed == PCI_SPEED_UNKNOWN || width == PCIE_LNK_WIDTH_UNKNOWN) {
		e_dev_warn("Unable to determine PCI Express bandwidth.\n");
		return;
	}

	switch (speed) {
	case PCIE_SPEED_2_5GT:
		/* 8b/10b encoding reduces max throughput by 20% */
		max_gts = 2 * width;
		break;
	case PCIE_SPEED_5_0GT:
		/* 8b/10b encoding reduces max throughput by 20% */
		max_gts = 4 * width;
		break;
	case PCIE_SPEED_8_0GT:
		/* 128b/130b encoding reduces throughput by less than 2% */
		max_gts = 8 * width;
		break;
	default:
		e_dev_warn("Unable to determine PCI Express bandwidth.\n");
		return;
	}

	e_dev_info("PCI Express bandwidth of %dGT/s available\n",
		   max_gts);
	e_dev_info("(Speed:%s, Width: x%d, Encoding Loss:%s)\n",
		   (speed == PCIE_SPEED_8_0GT ? "8.0GT/s" :
		    speed == PCIE_SPEED_5_0GT ? "5.0GT/s" :
		    speed == PCIE_SPEED_2_5GT ? "2.5GT/s" :
		    "Unknown"),
		   width,
		   (speed == PCIE_SPEED_2_5GT ? "20%" :
		    speed == PCIE_SPEED_5_0GT ? "20%" :
		    speed == PCIE_SPEED_8_0GT ? "<2%" :
		    "Unknown"));

	if (max_gts < expected_gts) {
		e_dev_warn("This is not sufficient for optimal performance of this card.\n");
		e_dev_warn("For optimal performance, at least %dGT/s of bandwidth is required.\n",
			expected_gts);
		e_dev_warn("A slot with more lanes and/or higher speed is suggested.\n");
	}
}

static void ixgbe_service_event_schedule(struct ixgbe_adapter *adapter)
{
	if (!test_bit(__IXGBE_DOWN, &adapter->state) &&
	    !test_bit(__IXGBE_REMOVING, &adapter->state) &&
	    !test_and_set_bit(__IXGBE_SERVICE_SCHED, &adapter->state))
		queue_work(ixgbe_wq, &adapter->service_task);
}

static void ixgbe_remove_adapter(struct ixgbe_hw *hw)
{
	struct ixgbe_adapter *adapter = hw->back;

	if (!hw->hw_addr)
		return;
	hw->hw_addr = NULL;
	e_dev_err("Adapter removed\n");
	if (test_bit(__IXGBE_SERVICE_INITED, &adapter->state))
		ixgbe_service_event_schedule(adapter);
}

static void ixgbe_check_remove(struct ixgbe_hw *hw, u32 reg)
{
	u32 value;

	/* The following check not only optimizes a bit by not
	 * performing a read on the status register when the
	 * register just read was a status register read that
	 * returned IXGBE_FAILED_READ_REG. It also blocks any
	 * potential recursion.
	 */
	if (reg == IXGBE_STATUS) {
		ixgbe_remove_adapter(hw);
		return;
	}
	value = ixgbe_read_reg(hw, IXGBE_STATUS);
	if (value == IXGBE_FAILED_READ_REG)
		ixgbe_remove_adapter(hw);
}

/**
 * ixgbe_read_reg - Read from device register
 * @hw: hw specific details
 * @reg: offset of register to read
 *
 * Returns : value read or IXGBE_FAILED_READ_REG if removed
 *
 * This function is used to read device registers. It checks for device
 * removal by confirming any read that returns all ones by checking the
 * status register value for all ones. This function avoids reading from
 * the hardware if a removal was previously detected in which case it
 * returns IXGBE_FAILED_READ_REG (all ones).
 */
u32 ixgbe_read_reg(struct ixgbe_hw *hw, u32 reg)
{
	u8 __iomem *reg_addr = ACCESS_ONCE(hw->hw_addr);
	u32 value;

	if (ixgbe_removed(reg_addr))
		return IXGBE_FAILED_READ_REG;
	value = readl(reg_addr + reg);
	if (unlikely(value == IXGBE_FAILED_READ_REG))
		ixgbe_check_remove(hw, reg);
	return value;
}

static bool ixgbe_check_cfg_remove(struct ixgbe_hw *hw, struct pci_dev *pdev)
{
	u16 value;

	pci_read_config_word(pdev, PCI_VENDOR_ID, &value);
	if (value == IXGBE_FAILED_READ_CFG_WORD) {
		ixgbe_remove_adapter(hw);
		return true;
	}
	return false;
}

u16 ixgbe_read_pci_cfg_word(struct ixgbe_hw *hw, u32 reg)
{
	struct ixgbe_adapter *adapter = hw->back;
	u16 value;

	if (ixgbe_removed(hw->hw_addr))
		return IXGBE_FAILED_READ_CFG_WORD;
	pci_read_config_word(adapter->pdev, reg, &value);
	if (value == IXGBE_FAILED_READ_CFG_WORD &&
	    ixgbe_check_cfg_remove(hw, adapter->pdev))
		return IXGBE_FAILED_READ_CFG_WORD;
	return value;
}

#ifdef CONFIG_PCI_IOV
static u32 ixgbe_read_pci_cfg_dword(struct ixgbe_hw *hw, u32 reg)
{
	struct ixgbe_adapter *adapter = hw->back;
	u32 value;

	if (ixgbe_removed(hw->hw_addr))
		return IXGBE_FAILED_READ_CFG_DWORD;
	pci_read_config_dword(adapter->pdev, reg, &value);
	if (value == IXGBE_FAILED_READ_CFG_DWORD &&
	    ixgbe_check_cfg_remove(hw, adapter->pdev))
		return IXGBE_FAILED_READ_CFG_DWORD;
	return value;
}
#endif /* CONFIG_PCI_IOV */

void ixgbe_write_pci_cfg_word(struct ixgbe_hw *hw, u32 reg, u16 value)
{
	struct ixgbe_adapter *adapter = hw->back;

	if (ixgbe_removed(hw->hw_addr))
		return;
	pci_write_config_word(adapter->pdev, reg, value);
}

static void ixgbe_service_event_complete(struct ixgbe_adapter *adapter)
{
	BUG_ON(!test_bit(__IXGBE_SERVICE_SCHED, &adapter->state));

	/* flush memory to make sure state is correct before next watchdog */
	smp_mb__before_atomic();
	clear_bit(__IXGBE_SERVICE_SCHED, &adapter->state);
}

struct ixgbe_reg_info {
	u32 ofs;
	char *name;
};

static const struct ixgbe_reg_info ixgbe_reg_info_tbl[] = {

	/* General Registers */
	{IXGBE_CTRL, "CTRL"},
	{IXGBE_STATUS, "STATUS"},
	{IXGBE_CTRL_EXT, "CTRL_EXT"},

	/* Interrupt Registers */
	{IXGBE_EICR, "EICR"},

	/* RX Registers */
	{IXGBE_SRRCTL(0), "SRRCTL"},
	{IXGBE_DCA_RXCTRL(0), "DRXCTL"},
	{IXGBE_RDLEN(0), "RDLEN"},
	{IXGBE_RDH(0), "RDH"},
	{IXGBE_RDT(0), "RDT"},
	{IXGBE_RXDCTL(0), "RXDCTL"},
	{IXGBE_RDBAL(0), "RDBAL"},
	{IXGBE_RDBAH(0), "RDBAH"},

	/* TX Registers */
	{IXGBE_TDBAL(0), "TDBAL"},
	{IXGBE_TDBAH(0), "TDBAH"},
	{IXGBE_TDLEN(0), "TDLEN"},
	{IXGBE_TDH(0), "TDH"},
	{IXGBE_TDT(0), "TDT"},
	{IXGBE_TXDCTL(0), "TXDCTL"},

	/* List Terminator */
	{ .name = NULL }
};


/*
 * ixgbe_regdump - register printout routine
 */
static void ixgbe_regdump(struct ixgbe_hw *hw, struct ixgbe_reg_info *reginfo)
{
	int i = 0, j = 0;
	char rname[16];
	u32 regs[64];

	switch (reginfo->ofs) {
	case IXGBE_SRRCTL(0):
		for (i = 0; i < 64; i++)
			regs[i] = IXGBE_READ_REG(hw, IXGBE_SRRCTL(i));
		break;
	case IXGBE_DCA_RXCTRL(0):
		for (i = 0; i < 64; i++)
			regs[i] = IXGBE_READ_REG(hw, IXGBE_DCA_RXCTRL(i));
		break;
	case IXGBE_RDLEN(0):
		for (i = 0; i < 64; i++)
			regs[i] = IXGBE_READ_REG(hw, IXGBE_RDLEN(i));
		break;
	case IXGBE_RDH(0):
		for (i = 0; i < 64; i++)
			regs[i] = IXGBE_READ_REG(hw, IXGBE_RDH(i));
		break;
	case IXGBE_RDT(0):
		for (i = 0; i < 64; i++)
			regs[i] = IXGBE_READ_REG(hw, IXGBE_RDT(i));
		break;
	case IXGBE_RXDCTL(0):
		for (i = 0; i < 64; i++)
			regs[i] = IXGBE_READ_REG(hw, IXGBE_RXDCTL(i));
		break;
	case IXGBE_RDBAL(0):
		for (i = 0; i < 64; i++)
			regs[i] = IXGBE_READ_REG(hw, IXGBE_RDBAL(i));
		break;
	case IXGBE_RDBAH(0):
		for (i = 0; i < 64; i++)
			regs[i] = IXGBE_READ_REG(hw, IXGBE_RDBAH(i));
		break;
	case IXGBE_TDBAL(0):
		for (i = 0; i < 64; i++)
			regs[i] = IXGBE_READ_REG(hw, IXGBE_TDBAL(i));
		break;
	case IXGBE_TDBAH(0):
		for (i = 0; i < 64; i++)
			regs[i] = IXGBE_READ_REG(hw, IXGBE_TDBAH(i));
		break;
	case IXGBE_TDLEN(0):
		for (i = 0; i < 64; i++)
			regs[i] = IXGBE_READ_REG(hw, IXGBE_TDLEN(i));
		break;
	case IXGBE_TDH(0):
		for (i = 0; i < 64; i++)
			regs[i] = IXGBE_READ_REG(hw, IXGBE_TDH(i));
		break;
	case IXGBE_TDT(0):
		for (i = 0; i < 64; i++)
			regs[i] = IXGBE_READ_REG(hw, IXGBE_TDT(i));
		break;
	case IXGBE_TXDCTL(0):
		for (i = 0; i < 64; i++)
			regs[i] = IXGBE_READ_REG(hw, IXGBE_TXDCTL(i));
		break;
	default:
		pr_info("%-15s %08x\n", reginfo->name,
			IXGBE_READ_REG(hw, reginfo->ofs));
		return;
	}

	for (i = 0; i < 8; i++) {
		snprintf(rname, 16, "%s[%d-%d]", reginfo->name, i*8, i*8+7);
		pr_err("%-15s", rname);
		for (j = 0; j < 8; j++)
			pr_cont(" %08x", regs[i*8+j]);
		pr_cont("\n");
	}

}

/*
 * ixgbe_dump - Print registers, tx-rings and rx-rings
 */
static void ixgbe_dump(struct ixgbe_adapter *adapter)
{
	struct net_device *netdev = adapter->netdev;
	struct ixgbe_hw *hw = &adapter->hw;
	struct ixgbe_reg_info *reginfo;
	int n = 0;
	struct ixgbe_ring *tx_ring;
	struct ixgbe_tx_buffer *tx_buffer;
	union ixgbe_adv_tx_desc *tx_desc;
	struct my_u0 { u64 a; u64 b; } *u0;
	struct ixgbe_ring *rx_ring;
	union ixgbe_adv_rx_desc *rx_desc;
	struct ixgbe_rx_buffer *rx_buffer_info;
	u32 staterr;
	int i = 0;

	if (!netif_msg_hw(adapter))
		return;

	/* Print netdevice Info */
	if (netdev) {
		dev_info(&adapter->pdev->dev, "Net device Info\n");
		pr_info("Device Name     state            "
			"trans_start      last_rx\n");
		pr_info("%-15s %016lX %016lX %016lX\n",
			netdev->name,
			netdev->state,
			netdev->trans_start,
			netdev->last_rx);
	}

	/* Print Registers */
	dev_info(&adapter->pdev->dev, "Register Dump\n");
	pr_info(" Register Name   Value\n");
	for (reginfo = (struct ixgbe_reg_info *)ixgbe_reg_info_tbl;
	     reginfo->name; reginfo++) {
		ixgbe_regdump(hw, reginfo);
	}

	/* Print TX Ring Summary */
	if (!netdev || !netif_running(netdev))
		return;

	dev_info(&adapter->pdev->dev, "TX Rings Summary\n");
	pr_info(" %s     %s              %s        %s\n",
		"Queue [NTU] [NTC] [bi(ntc)->dma  ]",
		"leng", "ntw", "timestamp");
	for (n = 0; n < adapter->num_tx_queues; n++) {
		tx_ring = adapter->tx_ring[n];
		tx_buffer = &tx_ring->tx_buffer_info[tx_ring->next_to_clean];
		pr_info(" %5d %5X %5X %016llX %08X %p %016llX\n",
			   n, tx_ring->next_to_use, tx_ring->next_to_clean,
			   (u64)dma_unmap_addr(tx_buffer, dma),
			   dma_unmap_len(tx_buffer, len),
			   tx_buffer->next_to_watch,
			   (u64)tx_buffer->time_stamp);
	}

	/* Print TX Rings */
	if (!netif_msg_tx_done(adapter))
		goto rx_ring_summary;

	dev_info(&adapter->pdev->dev, "TX Rings Dump\n");

	/* Transmit Descriptor Formats
	 *
	 * 82598 Advanced Transmit Descriptor
	 *   +--------------------------------------------------------------+
	 * 0 |         Buffer Address [63:0]                                |
	 *   +--------------------------------------------------------------+
	 * 8 |  PAYLEN  | POPTS  | IDX | STA | DCMD  |DTYP |  RSV |  DTALEN |
	 *   +--------------------------------------------------------------+
	 *   63       46 45    40 39 36 35 32 31   24 23 20 19              0
	 *
	 * 82598 Advanced Transmit Descriptor (Write-Back Format)
	 *   +--------------------------------------------------------------+
	 * 0 |                          RSV [63:0]                          |
	 *   +--------------------------------------------------------------+
	 * 8 |            RSV           |  STA  |          NXTSEQ           |
	 *   +--------------------------------------------------------------+
	 *   63                       36 35   32 31                         0
	 *
	 * 82599+ Advanced Transmit Descriptor
	 *   +--------------------------------------------------------------+
	 * 0 |         Buffer Address [63:0]                                |
	 *   +--------------------------------------------------------------+
	 * 8 |PAYLEN  |POPTS|CC|IDX  |STA  |DCMD  |DTYP |MAC  |RSV  |DTALEN |
	 *   +--------------------------------------------------------------+
	 *   63     46 45 40 39 38 36 35 32 31  24 23 20 19 18 17 16 15     0
	 *
	 * 82599+ Advanced Transmit Descriptor (Write-Back Format)
	 *   +--------------------------------------------------------------+
	 * 0 |                          RSV [63:0]                          |
	 *   +--------------------------------------------------------------+
	 * 8 |            RSV           |  STA  |           RSV             |
	 *   +--------------------------------------------------------------+
	 *   63                       36 35   32 31                         0
	 */

	for (n = 0; n < adapter->num_tx_queues; n++) {
		tx_ring = adapter->tx_ring[n];
		pr_info("------------------------------------\n");
		pr_info("TX QUEUE INDEX = %d\n", tx_ring->queue_index);
		pr_info("------------------------------------\n");
		pr_info("%s%s    %s              %s        %s          %s\n",
			"T [desc]     [address 63:0  ] ",
			"[PlPOIdStDDt Ln] [bi->dma       ] ",
			"leng", "ntw", "timestamp", "bi->skb");

		for (i = 0; tx_ring->desc && (i < tx_ring->count); i++) {
			tx_desc = IXGBE_TX_DESC(tx_ring, i);
			tx_buffer = &tx_ring->tx_buffer_info[i];
			u0 = (struct my_u0 *)tx_desc;
			if (dma_unmap_len(tx_buffer, len) > 0) {
				pr_info("T [0x%03X]    %016llX %016llX %016llX %08X %p %016llX %p",
					i,
					le64_to_cpu(u0->a),
					le64_to_cpu(u0->b),
					(u64)dma_unmap_addr(tx_buffer, dma),
					dma_unmap_len(tx_buffer, len),
					tx_buffer->next_to_watch,
					(u64)tx_buffer->time_stamp,
					tx_buffer->skb);
				if (i == tx_ring->next_to_use &&
					i == tx_ring->next_to_clean)
					pr_cont(" NTC/U\n");
				else if (i == tx_ring->next_to_use)
					pr_cont(" NTU\n");
				else if (i == tx_ring->next_to_clean)
					pr_cont(" NTC\n");
				else
					pr_cont("\n");

				if (netif_msg_pktdata(adapter) &&
				    tx_buffer->skb)
					print_hex_dump(KERN_INFO, "",
						DUMP_PREFIX_ADDRESS, 16, 1,
						tx_buffer->skb->data,
						dma_unmap_len(tx_buffer, len),
						true);
			}
		}
	}

	/* Print RX Rings Summary */
rx_ring_summary:
	dev_info(&adapter->pdev->dev, "RX Rings Summary\n");
	pr_info("Queue [NTU] [NTC]\n");
	for (n = 0; n < adapter->num_rx_queues; n++) {
		rx_ring = adapter->rx_ring[n];
		pr_info("%5d %5X %5X\n",
			n, rx_ring->next_to_use, rx_ring->next_to_clean);
	}

	/* Print RX Rings */
	if (!netif_msg_rx_status(adapter))
		return;

	dev_info(&adapter->pdev->dev, "RX Rings Dump\n");

	/* Receive Descriptor Formats
	 *
	 * 82598 Advanced Receive Descriptor (Read) Format
	 *    63                                           1        0
	 *    +-----------------------------------------------------+
	 *  0 |       Packet Buffer Address [63:1]           |A0/NSE|
	 *    +----------------------------------------------+------+
	 *  8 |       Header Buffer Address [63:1]           |  DD  |
	 *    +-----------------------------------------------------+
	 *
	 *
	 * 82598 Advanced Receive Descriptor (Write-Back) Format
	 *
	 *   63       48 47    32 31  30      21 20 16 15   4 3     0
	 *   +------------------------------------------------------+
	 * 0 |       RSS Hash /  |SPH| HDR_LEN  | RSV |Packet|  RSS |
	 *   | Packet   | IP     |   |          |     | Type | Type |
	 *   | Checksum | Ident  |   |          |     |      |      |
	 *   +------------------------------------------------------+
	 * 8 | VLAN Tag | Length | Extended Error | Extended Status |
	 *   +------------------------------------------------------+
	 *   63       48 47    32 31            20 19               0
	 *
	 * 82599+ Advanced Receive Descriptor (Read) Format
	 *    63                                           1        0
	 *    +-----------------------------------------------------+
	 *  0 |       Packet Buffer Address [63:1]           |A0/NSE|
	 *    +----------------------------------------------+------+
	 *  8 |       Header Buffer Address [63:1]           |  DD  |
	 *    +-----------------------------------------------------+
	 *
	 *
	 * 82599+ Advanced Receive Descriptor (Write-Back) Format
	 *
	 *   63       48 47    32 31  30      21 20 17 16   4 3     0
	 *   +------------------------------------------------------+
	 * 0 |RSS / Frag Checksum|SPH| HDR_LEN  |RSC- |Packet|  RSS |
	 *   |/ RTT / PCoE_PARAM |   |          | CNT | Type | Type |
	 *   |/ Flow Dir Flt ID  |   |          |     |      |      |
	 *   +------------------------------------------------------+
	 * 8 | VLAN Tag | Length |Extended Error| Xtnd Status/NEXTP |
	 *   +------------------------------------------------------+
	 *   63       48 47    32 31          20 19                 0
	 */

	for (n = 0; n < adapter->num_rx_queues; n++) {
		rx_ring = adapter->rx_ring[n];
		pr_info("------------------------------------\n");
		pr_info("RX QUEUE INDEX = %d\n", rx_ring->queue_index);
		pr_info("------------------------------------\n");
		pr_info("%s%s%s",
			"R  [desc]      [ PktBuf     A0] ",
			"[  HeadBuf   DD] [bi->dma       ] [bi->skb       ] ",
			"<-- Adv Rx Read format\n");
		pr_info("%s%s%s",
			"RWB[desc]      [PcsmIpSHl PtRs] ",
			"[vl er S cks ln] ---------------- [bi->skb       ] ",
			"<-- Adv Rx Write-Back format\n");

		for (i = 0; i < rx_ring->count; i++) {
			rx_buffer_info = &rx_ring->rx_buffer_info[i];
			rx_desc = IXGBE_RX_DESC(rx_ring, i);
			u0 = (struct my_u0 *)rx_desc;
			staterr = le32_to_cpu(rx_desc->wb.upper.status_error);
			if (staterr & IXGBE_RXD_STAT_DD) {
				/* Descriptor Done */
				pr_info("RWB[0x%03X]     %016llX "
					"%016llX ---------------- %p", i,
					le64_to_cpu(u0->a),
					le64_to_cpu(u0->b),
					rx_buffer_info->skb);
			} else {
				pr_info("R  [0x%03X]     %016llX "
					"%016llX %016llX %p", i,
					le64_to_cpu(u0->a),
					le64_to_cpu(u0->b),
					(u64)rx_buffer_info->dma,
					rx_buffer_info->skb);

				if (netif_msg_pktdata(adapter) &&
				    rx_buffer_info->dma) {
					print_hex_dump(KERN_INFO, "",
					   DUMP_PREFIX_ADDRESS, 16, 1,
					   page_address(rx_buffer_info->page) +
						    rx_buffer_info->page_offset,
					   ixgbe_rx_bufsz(rx_ring), true);
				}
			}

			if (i == rx_ring->next_to_use)
				pr_cont(" NTU\n");
			else if (i == rx_ring->next_to_clean)
				pr_cont(" NTC\n");
			else
				pr_cont("\n");

		}
	}
}

static void ixgbe_release_hw_control(struct ixgbe_adapter *adapter)
{
	u32 ctrl_ext;

	/* Let firmware take over control of h/w */
	ctrl_ext = IXGBE_READ_REG(&adapter->hw, IXGBE_CTRL_EXT);
	IXGBE_WRITE_REG(&adapter->hw, IXGBE_CTRL_EXT,
			ctrl_ext & ~IXGBE_CTRL_EXT_DRV_LOAD);
}

static void ixgbe_get_hw_control(struct ixgbe_adapter *adapter)
{
	u32 ctrl_ext;

	/* Let firmware know the driver has taken over */
	ctrl_ext = IXGBE_READ_REG(&adapter->hw, IXGBE_CTRL_EXT);
	IXGBE_WRITE_REG(&adapter->hw, IXGBE_CTRL_EXT,
			ctrl_ext | IXGBE_CTRL_EXT_DRV_LOAD);
}

/**
 * ixgbe_set_ivar - set the IVAR registers, mapping interrupt causes to vectors
 * @adapter: pointer to adapter struct
 * @direction: 0 for Rx, 1 for Tx, -1 for other causes
 * @queue: queue to map the corresponding interrupt to
 * @msix_vector: the vector to map to the corresponding queue
 *
 */
static void ixgbe_set_ivar(struct ixgbe_adapter *adapter, s8 direction,
			   u8 queue, u8 msix_vector)
{
	u32 ivar, index;
	struct ixgbe_hw *hw = &adapter->hw;
	switch (hw->mac.type) {
	case ixgbe_mac_82598EB:
		msix_vector |= IXGBE_IVAR_ALLOC_VAL;
		if (direction == -1)
			direction = 0;
		index = (((direction * 64) + queue) >> 2) & 0x1F;
		ivar = IXGBE_READ_REG(hw, IXGBE_IVAR(index));
		ivar &= ~(0xFF << (8 * (queue & 0x3)));
		ivar |= (msix_vector << (8 * (queue & 0x3)));
		IXGBE_WRITE_REG(hw, IXGBE_IVAR(index), ivar);
		break;
	case ixgbe_mac_82599EB:
	case ixgbe_mac_X540:
	case ixgbe_mac_X550:
	case ixgbe_mac_X550EM_x:
		if (direction == -1) {
			/* other causes */
			msix_vector |= IXGBE_IVAR_ALLOC_VAL;
			index = ((queue & 1) * 8);
			ivar = IXGBE_READ_REG(&adapter->hw, IXGBE_IVAR_MISC);
			ivar &= ~(0xFF << index);
			ivar |= (msix_vector << index);
			IXGBE_WRITE_REG(&adapter->hw, IXGBE_IVAR_MISC, ivar);
			break;
		} else {
			/* tx or rx causes */
			msix_vector |= IXGBE_IVAR_ALLOC_VAL;
			index = ((16 * (queue & 1)) + (8 * direction));
			ivar = IXGBE_READ_REG(hw, IXGBE_IVAR(queue >> 1));
			ivar &= ~(0xFF << index);
			ivar |= (msix_vector << index);
			IXGBE_WRITE_REG(hw, IXGBE_IVAR(queue >> 1), ivar);
			break;
		}
	default:
		break;
	}
}

static inline void ixgbe_irq_rearm_queues(struct ixgbe_adapter *adapter,
					  u64 qmask)
{
	u32 mask;

	switch (adapter->hw.mac.type) {
	case ixgbe_mac_82598EB:
		mask = (IXGBE_EIMS_RTX_QUEUE & qmask);
		IXGBE_WRITE_REG(&adapter->hw, IXGBE_EICS, mask);
		break;
	case ixgbe_mac_82599EB:
	case ixgbe_mac_X540:
	case ixgbe_mac_X550:
	case ixgbe_mac_X550EM_x:
		mask = (qmask & 0xFFFFFFFF);
		IXGBE_WRITE_REG(&adapter->hw, IXGBE_EICS_EX(0), mask);
		mask = (qmask >> 32);
		IXGBE_WRITE_REG(&adapter->hw, IXGBE_EICS_EX(1), mask);
		break;
	default:
		break;
	}
}

void ixgbe_unmap_and_free_tx_resource(struct ixgbe_ring *ring,
				      struct ixgbe_tx_buffer *tx_buffer)
{
	if (tx_buffer->skb) {
		dev_kfree_skb_any(tx_buffer->skb);
		if (dma_unmap_len(tx_buffer, len))
			dma_unmap_single(ring->dev,
					 dma_unmap_addr(tx_buffer, dma),
					 dma_unmap_len(tx_buffer, len),
					 DMA_TO_DEVICE);
	} else if (dma_unmap_len(tx_buffer, len)) {
		dma_unmap_page(ring->dev,
			       dma_unmap_addr(tx_buffer, dma),
			       dma_unmap_len(tx_buffer, len),
			       DMA_TO_DEVICE);
	}
	tx_buffer->next_to_watch = NULL;
	tx_buffer->skb = NULL;
	dma_unmap_len_set(tx_buffer, len, 0);
	/* tx_buffer must be completely set up in the transmit path */
}

static void ixgbe_update_xoff_rx_lfc(struct ixgbe_adapter *adapter)
{
	struct ixgbe_hw *hw = &adapter->hw;
	struct ixgbe_hw_stats *hwstats = &adapter->stats;
	int i;
	u32 data;

	if ((hw->fc.current_mode != ixgbe_fc_full) &&
	    (hw->fc.current_mode != ixgbe_fc_rx_pause))
		return;

	switch (hw->mac.type) {
	case ixgbe_mac_82598EB:
		data = IXGBE_READ_REG(hw, IXGBE_LXOFFRXC);
		break;
	default:
		data = IXGBE_READ_REG(hw, IXGBE_LXOFFRXCNT);
	}
	hwstats->lxoffrxc += data;

	/* refill credits (no tx hang) if we received xoff */
	if (!data)
		return;

	for (i = 0; i < adapter->num_tx_queues; i++)
		clear_bit(__IXGBE_HANG_CHECK_ARMED,
			  &adapter->tx_ring[i]->state);
}

static void ixgbe_update_xoff_received(struct ixgbe_adapter *adapter)
{
	struct ixgbe_hw *hw = &adapter->hw;
	struct ixgbe_hw_stats *hwstats = &adapter->stats;
	u32 xoff[8] = {0};
	u8 tc;
	int i;
	bool pfc_en = adapter->dcb_cfg.pfc_mode_enable;

	if (adapter->ixgbe_ieee_pfc)
		pfc_en |= !!(adapter->ixgbe_ieee_pfc->pfc_en);

	if (!(adapter->flags & IXGBE_FLAG_DCB_ENABLED) || !pfc_en) {
		ixgbe_update_xoff_rx_lfc(adapter);
		return;
	}

	/* update stats for each tc, only valid with PFC enabled */
	for (i = 0; i < MAX_TX_PACKET_BUFFERS; i++) {
		u32 pxoffrxc;

		switch (hw->mac.type) {
		case ixgbe_mac_82598EB:
			pxoffrxc = IXGBE_READ_REG(hw, IXGBE_PXOFFRXC(i));
			break;
		default:
			pxoffrxc = IXGBE_READ_REG(hw, IXGBE_PXOFFRXCNT(i));
		}
		hwstats->pxoffrxc[i] += pxoffrxc;
		/* Get the TC for given UP */
		tc = netdev_get_prio_tc_map(adapter->netdev, i);
		xoff[tc] += pxoffrxc;
	}

	/* disarm tx queues that have received xoff frames */
	for (i = 0; i < adapter->num_tx_queues; i++) {
		struct ixgbe_ring *tx_ring = adapter->tx_ring[i];

		tc = tx_ring->dcb_tc;
		if (xoff[tc])
			clear_bit(__IXGBE_HANG_CHECK_ARMED, &tx_ring->state);
	}
}

static u64 ixgbe_get_tx_completed(struct ixgbe_ring *ring)
{
	return ring->stats.packets;
}

static u64 ixgbe_get_tx_pending(struct ixgbe_ring *ring)
{
	struct ixgbe_adapter *adapter;
	struct ixgbe_hw *hw;
	u32 head, tail;

	if (ring->l2_accel_priv)
		adapter = ring->l2_accel_priv->real_adapter;
	else
		adapter = netdev_priv(ring->netdev);

	hw = &adapter->hw;
	head = IXGBE_READ_REG(hw, IXGBE_TDH(ring->reg_idx));
	tail = IXGBE_READ_REG(hw, IXGBE_TDT(ring->reg_idx));

	if (head != tail)
		return (head < tail) ?
			tail - head : (tail + ring->count - head);

	return 0;
}

static inline bool ixgbe_check_tx_hang(struct ixgbe_ring *tx_ring)
{
	u32 tx_done = ixgbe_get_tx_completed(tx_ring);
	u32 tx_done_old = tx_ring->tx_stats.tx_done_old;
	u32 tx_pending = ixgbe_get_tx_pending(tx_ring);

	clear_check_for_tx_hang(tx_ring);

	/*
	 * Check for a hung queue, but be thorough. This verifies
	 * that a transmit has been completed since the previous
	 * check AND there is at least one packet pending. The
	 * ARMED bit is set to indicate a potential hang. The
	 * bit is cleared if a pause frame is received to remove
	 * false hang detection due to PFC or 802.3x frames. By
	 * requiring this to fail twice we avoid races with
	 * pfc clearing the ARMED bit and conditions where we
	 * run the check_tx_hang logic with a transmit completion
	 * pending but without time to complete it yet.
	 */
	if (tx_done_old == tx_done && tx_pending)
		/* make sure it is true for two checks in a row */
		return test_and_set_bit(__IXGBE_HANG_CHECK_ARMED,
					&tx_ring->state);
	/* update completed stats and continue */
	tx_ring->tx_stats.tx_done_old = tx_done;
	/* reset the countdown */
	clear_bit(__IXGBE_HANG_CHECK_ARMED, &tx_ring->state);

	return false;
}

/**
 * ixgbe_tx_timeout_reset - initiate reset due to Tx timeout
 * @adapter: driver private struct
 **/
static void ixgbe_tx_timeout_reset(struct ixgbe_adapter *adapter)
{

	/* Do the reset outside of interrupt context */
	if (!test_bit(__IXGBE_DOWN, &adapter->state)) {
		adapter->flags2 |= IXGBE_FLAG2_RESET_REQUESTED;
		e_warn(drv, "initiating reset due to tx timeout\n");
		ixgbe_service_event_schedule(adapter);
	}
}

/**
 * ixgbe_clean_tx_irq - Reclaim resources after transmit completes
 * @q_vector: structure containing interrupt and ring information
 * @tx_ring: tx ring to clean
 **/
static bool ixgbe_clean_tx_irq(struct ixgbe_q_vector *q_vector,
			       struct ixgbe_ring *tx_ring, int napi_budget)
{
	struct ixgbe_adapter *adapter = q_vector->adapter;
	struct ixgbe_tx_buffer *tx_buffer;
	union ixgbe_adv_tx_desc *tx_desc;
	unsigned int total_bytes = 0, total_packets = 0;
	unsigned int budget = q_vector->tx.work_limit;
	unsigned int i = tx_ring->next_to_clean;

	if (test_bit(__IXGBE_DOWN, &adapter->state))
		return true;

	tx_buffer = &tx_ring->tx_buffer_info[i];
	tx_desc = IXGBE_TX_DESC(tx_ring, i);
	i -= tx_ring->count;

	do {
		union ixgbe_adv_tx_desc *eop_desc = tx_buffer->next_to_watch;

		/* if next_to_watch is not set then there is no work pending */
		if (!eop_desc)
			break;

		/* prevent any other reads prior to eop_desc */
		read_barrier_depends();

		/* if DD is not set pending work has not been completed */
		if (!(eop_desc->wb.status & cpu_to_le32(IXGBE_TXD_STAT_DD)))
			break;

		/* clear next_to_watch to prevent false hangs */
		tx_buffer->next_to_watch = NULL;

		/* update the statistics for this packet */
		total_bytes += tx_buffer->bytecount;
		total_packets += tx_buffer->gso_segs;

		/* free the skb */
		napi_consume_skb(tx_buffer->skb, napi_budget);

		/* unmap skb header data */
		dma_unmap_single(tx_ring->dev,
				 dma_unmap_addr(tx_buffer, dma),
				 dma_unmap_len(tx_buffer, len),
				 DMA_TO_DEVICE);

		/* clear tx_buffer data */
		tx_buffer->skb = NULL;
		dma_unmap_len_set(tx_buffer, len, 0);

		/* unmap remaining buffers */
		while (tx_desc != eop_desc) {
			tx_buffer++;
			tx_desc++;
			i++;
			if (unlikely(!i)) {
				i -= tx_ring->count;
				tx_buffer = tx_ring->tx_buffer_info;
				tx_desc = IXGBE_TX_DESC(tx_ring, 0);
			}

			/* unmap any remaining paged data */
			if (dma_unmap_len(tx_buffer, len)) {
				dma_unmap_page(tx_ring->dev,
					       dma_unmap_addr(tx_buffer, dma),
					       dma_unmap_len(tx_buffer, len),
					       DMA_TO_DEVICE);
				dma_unmap_len_set(tx_buffer, len, 0);
			}
		}

		/* move us one more past the eop_desc for start of next pkt */
		tx_buffer++;
		tx_desc++;
		i++;
		if (unlikely(!i)) {
			i -= tx_ring->count;
			tx_buffer = tx_ring->tx_buffer_info;
			tx_desc = IXGBE_TX_DESC(tx_ring, 0);
		}

		/* issue prefetch for next Tx descriptor */
		prefetch(tx_desc);

		/* update budget accounting */
		budget--;
	} while (likely(budget));

	i += tx_ring->count;
	tx_ring->next_to_clean = i;
	u64_stats_update_begin(&tx_ring->syncp);
	tx_ring->stats.bytes += total_bytes;
	tx_ring->stats.packets += total_packets;
	u64_stats_update_end(&tx_ring->syncp);
	q_vector->tx.total_bytes += total_bytes;
	q_vector->tx.total_packets += total_packets;

	if (check_for_tx_hang(tx_ring) && ixgbe_check_tx_hang(tx_ring)) {
		/* schedule immediate reset if we believe we hung */
		struct ixgbe_hw *hw = &adapter->hw;
		e_err(drv, "Detected Tx Unit Hang\n"
			"  Tx Queue             <%d>\n"
			"  TDH, TDT             <%x>, <%x>\n"
			"  next_to_use          <%x>\n"
			"  next_to_clean        <%x>\n"
			"tx_buffer_info[next_to_clean]\n"
			"  time_stamp           <%lx>\n"
			"  jiffies              <%lx>\n",
			tx_ring->queue_index,
			IXGBE_READ_REG(hw, IXGBE_TDH(tx_ring->reg_idx)),
			IXGBE_READ_REG(hw, IXGBE_TDT(tx_ring->reg_idx)),
			tx_ring->next_to_use, i,
			tx_ring->tx_buffer_info[i].time_stamp, jiffies);

		netif_stop_subqueue(tx_ring->netdev, tx_ring->queue_index);

		e_info(probe,
		       "tx hang %d detected on queue %d, resetting adapter\n",
			adapter->tx_timeout_count + 1, tx_ring->queue_index);

		/* schedule immediate reset if we believe we hung */
		ixgbe_tx_timeout_reset(adapter);

		/* the adapter is about to reset, no point in enabling stuff */
		return true;
	}

	netdev_tx_completed_queue(txring_txq(tx_ring),
				  total_packets, total_bytes);

#define TX_WAKE_THRESHOLD (DESC_NEEDED * 2)
	if (unlikely(total_packets && netif_carrier_ok(tx_ring->netdev) &&
		     (ixgbe_desc_unused(tx_ring) >= TX_WAKE_THRESHOLD))) {
		/* Make sure that anybody stopping the queue after this
		 * sees the new next_to_clean.
		 */
		smp_mb();
		if (__netif_subqueue_stopped(tx_ring->netdev,
					     tx_ring->queue_index)
		    && !test_bit(__IXGBE_DOWN, &adapter->state)) {
			netif_wake_subqueue(tx_ring->netdev,
					    tx_ring->queue_index);
			++tx_ring->tx_stats.restart_queue;
		}
	}

	return !!budget;
}

#ifdef CONFIG_IXGBE_DCA
static void ixgbe_update_tx_dca(struct ixgbe_adapter *adapter,
				struct ixgbe_ring *tx_ring,
				int cpu)
{
	struct ixgbe_hw *hw = &adapter->hw;
	u32 txctrl = 0;
	u16 reg_offset;

	if (adapter->flags & IXGBE_FLAG_DCA_ENABLED)
		txctrl = dca3_get_tag(tx_ring->dev, cpu);

	switch (hw->mac.type) {
	case ixgbe_mac_82598EB:
		reg_offset = IXGBE_DCA_TXCTRL(tx_ring->reg_idx);
		break;
	case ixgbe_mac_82599EB:
	case ixgbe_mac_X540:
		reg_offset = IXGBE_DCA_TXCTRL_82599(tx_ring->reg_idx);
		txctrl <<= IXGBE_DCA_TXCTRL_CPUID_SHIFT_82599;
		break;
	default:
		/* for unknown hardware do not write register */
		return;
	}

	/*
	 * We can enable relaxed ordering for reads, but not writes when
	 * DCA is enabled.  This is due to a known issue in some chipsets
	 * which will cause the DCA tag to be cleared.
	 */
	txctrl |= IXGBE_DCA_TXCTRL_DESC_RRO_EN |
		  IXGBE_DCA_TXCTRL_DATA_RRO_EN |
		  IXGBE_DCA_TXCTRL_DESC_DCA_EN;

	IXGBE_WRITE_REG(hw, reg_offset, txctrl);
}

static void ixgbe_update_rx_dca(struct ixgbe_adapter *adapter,
				struct ixgbe_ring *rx_ring,
				int cpu)
{
	struct ixgbe_hw *hw = &adapter->hw;
	u32 rxctrl = 0;
	u8 reg_idx = rx_ring->reg_idx;

	if (adapter->flags & IXGBE_FLAG_DCA_ENABLED)
		rxctrl = dca3_get_tag(rx_ring->dev, cpu);

	switch (hw->mac.type) {
	case ixgbe_mac_82599EB:
	case ixgbe_mac_X540:
		rxctrl <<= IXGBE_DCA_RXCTRL_CPUID_SHIFT_82599;
		break;
	default:
		break;
	}

	/*
	 * We can enable relaxed ordering for reads, but not writes when
	 * DCA is enabled.  This is due to a known issue in some chipsets
	 * which will cause the DCA tag to be cleared.
	 */
	rxctrl |= IXGBE_DCA_RXCTRL_DESC_RRO_EN |
		  IXGBE_DCA_RXCTRL_DATA_DCA_EN |
		  IXGBE_DCA_RXCTRL_DESC_DCA_EN;

	IXGBE_WRITE_REG(hw, IXGBE_DCA_RXCTRL(reg_idx), rxctrl);
}

static void ixgbe_update_dca(struct ixgbe_q_vector *q_vector)
{
	struct ixgbe_adapter *adapter = q_vector->adapter;
	struct ixgbe_ring *ring;
	int cpu = get_cpu();

	if (q_vector->cpu == cpu)
		goto out_no_update;

	ixgbe_for_each_ring(ring, q_vector->tx)
		ixgbe_update_tx_dca(adapter, ring, cpu);

	ixgbe_for_each_ring(ring, q_vector->rx)
		ixgbe_update_rx_dca(adapter, ring, cpu);

	q_vector->cpu = cpu;
out_no_update:
	put_cpu();
}

static void ixgbe_setup_dca(struct ixgbe_adapter *adapter)
{
	int i;

	/* always use CB2 mode, difference is masked in the CB driver */
	if (adapter->flags & IXGBE_FLAG_DCA_ENABLED)
		IXGBE_WRITE_REG(&adapter->hw, IXGBE_DCA_CTRL,
				IXGBE_DCA_CTRL_DCA_MODE_CB2);
	else
		IXGBE_WRITE_REG(&adapter->hw, IXGBE_DCA_CTRL,
				IXGBE_DCA_CTRL_DCA_DISABLE);

	for (i = 0; i < adapter->num_q_vectors; i++) {
		adapter->q_vector[i]->cpu = -1;
		ixgbe_update_dca(adapter->q_vector[i]);
	}
}

static int __ixgbe_notify_dca(struct device *dev, void *data)
{
	struct ixgbe_adapter *adapter = dev_get_drvdata(dev);
	unsigned long event = *(unsigned long *)data;

	if (!(adapter->flags & IXGBE_FLAG_DCA_CAPABLE))
		return 0;

	switch (event) {
	case DCA_PROVIDER_ADD:
		/* if we're already enabled, don't do it again */
		if (adapter->flags & IXGBE_FLAG_DCA_ENABLED)
			break;
		if (dca_add_requester(dev) == 0) {
			adapter->flags |= IXGBE_FLAG_DCA_ENABLED;
			IXGBE_WRITE_REG(&adapter->hw, IXGBE_DCA_CTRL,
					IXGBE_DCA_CTRL_DCA_MODE_CB2);
			break;
		}
		/* Fall Through since DCA is disabled. */
	case DCA_PROVIDER_REMOVE:
		if (adapter->flags & IXGBE_FLAG_DCA_ENABLED) {
			dca_remove_requester(dev);
			adapter->flags &= ~IXGBE_FLAG_DCA_ENABLED;
			IXGBE_WRITE_REG(&adapter->hw, IXGBE_DCA_CTRL,
					IXGBE_DCA_CTRL_DCA_DISABLE);
		}
		break;
	}

	return 0;
}

#endif /* CONFIG_IXGBE_DCA */

#define IXGBE_RSS_L4_TYPES_MASK \
	((1ul << IXGBE_RXDADV_RSSTYPE_IPV4_TCP) | \
	 (1ul << IXGBE_RXDADV_RSSTYPE_IPV4_UDP) | \
	 (1ul << IXGBE_RXDADV_RSSTYPE_IPV6_TCP) | \
	 (1ul << IXGBE_RXDADV_RSSTYPE_IPV6_UDP))

static inline void ixgbe_rx_hash(struct ixgbe_ring *ring,
				 union ixgbe_adv_rx_desc *rx_desc,
				 struct sk_buff *skb)
{
	u16 rss_type;

	if (!(ring->netdev->features & NETIF_F_RXHASH))
		return;

	rss_type = le16_to_cpu(rx_desc->wb.lower.lo_dword.hs_rss.pkt_info) &
		   IXGBE_RXDADV_RSSTYPE_MASK;

	if (!rss_type)
		return;

	skb_set_hash(skb, le32_to_cpu(rx_desc->wb.lower.hi_dword.rss),
		     (IXGBE_RSS_L4_TYPES_MASK & (1ul << rss_type)) ?
		     PKT_HASH_TYPE_L4 : PKT_HASH_TYPE_L3);
}

#ifdef IXGBE_FCOE
/**
 * ixgbe_rx_is_fcoe - check the rx desc for incoming pkt type
 * @ring: structure containing ring specific data
 * @rx_desc: advanced rx descriptor
 *
 * Returns : true if it is FCoE pkt
 */
static inline bool ixgbe_rx_is_fcoe(struct ixgbe_ring *ring,
				    union ixgbe_adv_rx_desc *rx_desc)
{
	__le16 pkt_info = rx_desc->wb.lower.lo_dword.hs_rss.pkt_info;

	return test_bit(__IXGBE_RX_FCOE, &ring->state) &&
	       ((pkt_info & cpu_to_le16(IXGBE_RXDADV_PKTTYPE_ETQF_MASK)) ==
		(cpu_to_le16(IXGBE_ETQF_FILTER_FCOE <<
			     IXGBE_RXDADV_PKTTYPE_ETQF_SHIFT)));
}

#endif /* IXGBE_FCOE */
/**
 * ixgbe_rx_checksum - indicate in skb if hw indicated a good cksum
 * @ring: structure containing ring specific data
 * @rx_desc: current Rx descriptor being processed
 * @skb: skb currently being received and modified
 **/
static inline void ixgbe_rx_checksum(struct ixgbe_ring *ring,
				     union ixgbe_adv_rx_desc *rx_desc,
				     struct sk_buff *skb)
{
	__le16 pkt_info = rx_desc->wb.lower.lo_dword.hs_rss.pkt_info;
	__le16 hdr_info = rx_desc->wb.lower.lo_dword.hs_rss.hdr_info;
	bool encap_pkt = false;

	skb_checksum_none_assert(skb);

	/* Rx csum disabled */
	if (!(ring->netdev->features & NETIF_F_RXCSUM))
		return;

	if ((pkt_info & cpu_to_le16(IXGBE_RXDADV_PKTTYPE_VXLAN)) &&
	    (hdr_info & cpu_to_le16(IXGBE_RXDADV_PKTTYPE_TUNNEL >> 16))) {
		encap_pkt = true;
		skb->encapsulation = 1;
	}

	/* if IP and error */
	if (ixgbe_test_staterr(rx_desc, IXGBE_RXD_STAT_IPCS) &&
	    ixgbe_test_staterr(rx_desc, IXGBE_RXDADV_ERR_IPE)) {
		ring->rx_stats.csum_err++;
		return;
	}

	if (!ixgbe_test_staterr(rx_desc, IXGBE_RXD_STAT_L4CS))
		return;

	if (ixgbe_test_staterr(rx_desc, IXGBE_RXDADV_ERR_TCPE)) {
		/*
		 * 82599 errata, UDP frames with a 0 checksum can be marked as
		 * checksum errors.
		 */
		if ((pkt_info & cpu_to_le16(IXGBE_RXDADV_PKTTYPE_UDP)) &&
		    test_bit(__IXGBE_RX_CSUM_UDP_ZERO_ERR, &ring->state))
			return;

		ring->rx_stats.csum_err++;
		return;
	}

	/* It must be a TCP or UDP packet with a valid checksum */
	skb->ip_summed = CHECKSUM_UNNECESSARY;
	if (encap_pkt) {
		if (!ixgbe_test_staterr(rx_desc, IXGBE_RXD_STAT_OUTERIPCS))
			return;

		if (ixgbe_test_staterr(rx_desc, IXGBE_RXDADV_ERR_OUTERIPER)) {
			skb->ip_summed = CHECKSUM_NONE;
			return;
		}
		/* If we checked the outer header let the stack know */
		skb->csum_level = 1;
	}
}

static bool ixgbe_alloc_mapped_page(struct ixgbe_ring *rx_ring,
				    struct ixgbe_rx_buffer *bi)
{
	struct page *page = bi->page;
	dma_addr_t dma;

	/* since we are recycling buffers we should seldom need to alloc */
	if (likely(page))
		return true;

	/* alloc new page for storage */
	page = dev_alloc_pages(ixgbe_rx_pg_order(rx_ring));
	if (unlikely(!page)) {
		rx_ring->rx_stats.alloc_rx_page_failed++;
		return false;
	}

	/* map page for use */
	dma = dma_map_page(rx_ring->dev, page, 0,
			   ixgbe_rx_pg_size(rx_ring), DMA_FROM_DEVICE);

	/*
	 * if mapping failed free memory back to system since
	 * there isn't much point in holding memory we can't use
	 */
	if (dma_mapping_error(rx_ring->dev, dma)) {
		__free_pages(page, ixgbe_rx_pg_order(rx_ring));

		rx_ring->rx_stats.alloc_rx_page_failed++;
		return false;
	}

	bi->dma = dma;
	bi->page = page;
	bi->page_offset = 0;

	return true;
}

/**
 * ixgbe_alloc_rx_buffers - Replace used receive buffers
 * @rx_ring: ring to place buffers on
 * @cleaned_count: number of buffers to replace
 **/
void ixgbe_alloc_rx_buffers(struct ixgbe_ring *rx_ring, u16 cleaned_count)
{
	union ixgbe_adv_rx_desc *rx_desc;
	struct ixgbe_rx_buffer *bi;
	u16 i = rx_ring->next_to_use;

	/* nothing to do */
	if (!cleaned_count)
		return;

	rx_desc = IXGBE_RX_DESC(rx_ring, i);
	bi = &rx_ring->rx_buffer_info[i];
	i -= rx_ring->count;

	do {
		if (!ixgbe_alloc_mapped_page(rx_ring, bi))
			break;

		/*
		 * Refresh the desc even if buffer_addrs didn't change
		 * because each write-back erases this info.
		 */
		rx_desc->read.pkt_addr = cpu_to_le64(bi->dma + bi->page_offset);

		rx_desc++;
		bi++;
		i++;
		if (unlikely(!i)) {
			rx_desc = IXGBE_RX_DESC(rx_ring, 0);
			bi = rx_ring->rx_buffer_info;
			i -= rx_ring->count;
		}

		/* clear the status bits for the next_to_use descriptor */
		rx_desc->wb.upper.status_error = 0;

		cleaned_count--;
	} while (cleaned_count);

	i += rx_ring->count;

	if (rx_ring->next_to_use != i) {
		rx_ring->next_to_use = i;

		/* update next to alloc since we have filled the ring */
		rx_ring->next_to_alloc = i;

		/* Force memory writes to complete before letting h/w
		 * know there are new descriptors to fetch.  (Only
		 * applicable for weak-ordered memory model archs,
		 * such as IA-64).
		 */
		wmb();
		writel(i, rx_ring->tail);
	}
}

static void ixgbe_set_rsc_gso_size(struct ixgbe_ring *ring,
				   struct sk_buff *skb)
{
	u16 hdr_len = skb_headlen(skb);

	/* set gso_size to avoid messing up TCP MSS */
	skb_shinfo(skb)->gso_size = DIV_ROUND_UP((skb->len - hdr_len),
						 IXGBE_CB(skb)->append_cnt);
	skb_shinfo(skb)->gso_type = SKB_GSO_TCPV4;
}

static void ixgbe_update_rsc_stats(struct ixgbe_ring *rx_ring,
				   struct sk_buff *skb)
{
	/* if append_cnt is 0 then frame is not RSC */
	if (!IXGBE_CB(skb)->append_cnt)
		return;

	rx_ring->rx_stats.rsc_count += IXGBE_CB(skb)->append_cnt;
	rx_ring->rx_stats.rsc_flush++;

	ixgbe_set_rsc_gso_size(rx_ring, skb);

	/* gso_size is computed using append_cnt so always clear it last */
	IXGBE_CB(skb)->append_cnt = 0;
}

/**
 * ixgbe_process_skb_fields - Populate skb header fields from Rx descriptor
 * @rx_ring: rx descriptor ring packet is being transacted on
 * @rx_desc: pointer to the EOP Rx descriptor
 * @skb: pointer to current skb being populated
 *
 * This function checks the ring, descriptor, and packet information in
 * order to populate the hash, checksum, VLAN, timestamp, protocol, and
 * other fields within the skb.
 **/
static void ixgbe_process_skb_fields(struct ixgbe_ring *rx_ring,
				     union ixgbe_adv_rx_desc *rx_desc,
				     struct sk_buff *skb)
{
	struct net_device *dev = rx_ring->netdev;
	u32 flags = rx_ring->q_vector->adapter->flags;

	ixgbe_update_rsc_stats(rx_ring, skb);

	ixgbe_rx_hash(rx_ring, rx_desc, skb);

	ixgbe_rx_checksum(rx_ring, rx_desc, skb);

	if (unlikely(flags & IXGBE_FLAG_RX_HWTSTAMP_ENABLED))
		ixgbe_ptp_rx_hwtstamp(rx_ring, rx_desc, skb);

	if ((dev->features & NETIF_F_HW_VLAN_CTAG_RX) &&
	    ixgbe_test_staterr(rx_desc, IXGBE_RXD_STAT_VP)) {
		u16 vid = le16_to_cpu(rx_desc->wb.upper.vlan);
		__vlan_hwaccel_put_tag(skb, htons(ETH_P_8021Q), vid);
	}

	skb_record_rx_queue(skb, rx_ring->queue_index);

	skb->protocol = eth_type_trans(skb, dev);
}

static void ixgbe_rx_skb(struct ixgbe_q_vector *q_vector,
			 struct sk_buff *skb)
{
	skb_mark_napi_id(skb, &q_vector->napi);
	if (ixgbe_qv_busy_polling(q_vector))
		netif_receive_skb(skb);
	else
		napi_gro_receive(&q_vector->napi, skb);
}

/**
 * ixgbe_is_non_eop - process handling of non-EOP buffers
 * @rx_ring: Rx ring being processed
 * @rx_desc: Rx descriptor for current buffer
 * @skb: Current socket buffer containing buffer in progress
 *
 * This function updates next to clean.  If the buffer is an EOP buffer
 * this function exits returning false, otherwise it will place the
 * sk_buff in the next buffer to be chained and return true indicating
 * that this is in fact a non-EOP buffer.
 **/
static bool ixgbe_is_non_eop(struct ixgbe_ring *rx_ring,
			     union ixgbe_adv_rx_desc *rx_desc,
			     struct sk_buff *skb)
{
	u32 ntc = rx_ring->next_to_clean + 1;

	/* fetch, update, and store next to clean */
	ntc = (ntc < rx_ring->count) ? ntc : 0;
	rx_ring->next_to_clean = ntc;

	prefetch(IXGBE_RX_DESC(rx_ring, ntc));

	/* update RSC append count if present */
	if (ring_is_rsc_enabled(rx_ring)) {
		__le32 rsc_enabled = rx_desc->wb.lower.lo_dword.data &
				     cpu_to_le32(IXGBE_RXDADV_RSCCNT_MASK);

		if (unlikely(rsc_enabled)) {
			u32 rsc_cnt = le32_to_cpu(rsc_enabled);

			rsc_cnt >>= IXGBE_RXDADV_RSCCNT_SHIFT;
			IXGBE_CB(skb)->append_cnt += rsc_cnt - 1;

			/* update ntc based on RSC value */
			ntc = le32_to_cpu(rx_desc->wb.upper.status_error);
			ntc &= IXGBE_RXDADV_NEXTP_MASK;
			ntc >>= IXGBE_RXDADV_NEXTP_SHIFT;
		}
	}

	/* if we are the last buffer then there is nothing else to do */
	if (likely(ixgbe_test_staterr(rx_desc, IXGBE_RXD_STAT_EOP)))
		return false;

	/* place skb in next buffer to be received */
	rx_ring->rx_buffer_info[ntc].skb = skb;
	rx_ring->rx_stats.non_eop_descs++;

	return true;
}

/**
 * ixgbe_pull_tail - ixgbe specific version of skb_pull_tail
 * @rx_ring: rx descriptor ring packet is being transacted on
 * @skb: pointer to current skb being adjusted
 *
 * This function is an ixgbe specific version of __pskb_pull_tail.  The
 * main difference between this version and the original function is that
 * this function can make several assumptions about the state of things
 * that allow for significant optimizations versus the standard function.
 * As a result we can do things like drop a frag and maintain an accurate
 * truesize for the skb.
 */
static void ixgbe_pull_tail(struct ixgbe_ring *rx_ring,
			    struct sk_buff *skb)
{
	struct skb_frag_struct *frag = &skb_shinfo(skb)->frags[0];
	unsigned char *va;
	unsigned int pull_len;

	/*
	 * it is valid to use page_address instead of kmap since we are
	 * working with pages allocated out of the lomem pool per
	 * alloc_page(GFP_ATOMIC)
	 */
	va = skb_frag_address(frag);

	/*
	 * we need the header to contain the greater of either ETH_HLEN or
	 * 60 bytes if the skb->len is less than 60 for skb_pad.
	 */
	pull_len = eth_get_headlen(va, IXGBE_RX_HDR_SIZE);

	/* align pull length to size of long to optimize memcpy performance */
	skb_copy_to_linear_data(skb, va, ALIGN(pull_len, sizeof(long)));

	/* update all of the pointers */
	skb_frag_size_sub(frag, pull_len);
	frag->page_offset += pull_len;
	skb->data_len -= pull_len;
	skb->tail += pull_len;
}

/**
 * ixgbe_dma_sync_frag - perform DMA sync for first frag of SKB
 * @rx_ring: rx descriptor ring packet is being transacted on
 * @skb: pointer to current skb being updated
 *
 * This function provides a basic DMA sync up for the first fragment of an
 * skb.  The reason for doing this is that the first fragment cannot be
 * unmapped until we have reached the end of packet descriptor for a buffer
 * chain.
 */
static void ixgbe_dma_sync_frag(struct ixgbe_ring *rx_ring,
				struct sk_buff *skb)
{
	/* if the page was released unmap it, else just sync our portion */
	if (unlikely(IXGBE_CB(skb)->page_released)) {
		dma_unmap_page(rx_ring->dev, IXGBE_CB(skb)->dma,
			       ixgbe_rx_pg_size(rx_ring), DMA_FROM_DEVICE);
		IXGBE_CB(skb)->page_released = false;
	} else {
		struct skb_frag_struct *frag = &skb_shinfo(skb)->frags[0];

		dma_sync_single_range_for_cpu(rx_ring->dev,
					      IXGBE_CB(skb)->dma,
					      frag->page_offset,
					      ixgbe_rx_bufsz(rx_ring),
					      DMA_FROM_DEVICE);
	}
	IXGBE_CB(skb)->dma = 0;
}

/**
 * ixgbe_cleanup_headers - Correct corrupted or empty headers
 * @rx_ring: rx descriptor ring packet is being transacted on
 * @rx_desc: pointer to the EOP Rx descriptor
 * @skb: pointer to current skb being fixed
 *
 * Check for corrupted packet headers caused by senders on the local L2
 * embedded NIC switch not setting up their Tx Descriptors right.  These
 * should be very rare.
 *
 * Also address the case where we are pulling data in on pages only
 * and as such no data is present in the skb header.
 *
 * In addition if skb is not at least 60 bytes we need to pad it so that
 * it is large enough to qualify as a valid Ethernet frame.
 *
 * Returns true if an error was encountered and skb was freed.
 **/
static bool ixgbe_cleanup_headers(struct ixgbe_ring *rx_ring,
				  union ixgbe_adv_rx_desc *rx_desc,
				  struct sk_buff *skb)
{
	struct net_device *netdev = rx_ring->netdev;

	/* verify that the packet does not have any known errors */
	if (unlikely(ixgbe_test_staterr(rx_desc,
					IXGBE_RXDADV_ERR_FRAME_ERR_MASK) &&
	    !(netdev->features & NETIF_F_RXALL))) {
		dev_kfree_skb_any(skb);
		return true;
	}

	/* place header in linear portion of buffer */
	if (skb_is_nonlinear(skb))
		ixgbe_pull_tail(rx_ring, skb);

#ifdef IXGBE_FCOE
	/* do not attempt to pad FCoE Frames as this will disrupt DDP */
	if (ixgbe_rx_is_fcoe(rx_ring, rx_desc))
		return false;

#endif
	/* if eth_skb_pad returns an error the skb was freed */
	if (eth_skb_pad(skb))
		return true;

	return false;
}

/**
 * ixgbe_reuse_rx_page - page flip buffer and store it back on the ring
 * @rx_ring: rx descriptor ring to store buffers on
 * @old_buff: donor buffer to have page reused
 *
 * Synchronizes page for reuse by the adapter
 **/
static void ixgbe_reuse_rx_page(struct ixgbe_ring *rx_ring,
				struct ixgbe_rx_buffer *old_buff)
{
	struct ixgbe_rx_buffer *new_buff;
	u16 nta = rx_ring->next_to_alloc;

	new_buff = &rx_ring->rx_buffer_info[nta];

	/* update, and store next to alloc */
	nta++;
	rx_ring->next_to_alloc = (nta < rx_ring->count) ? nta : 0;

	/* transfer page from old buffer to new buffer */
	*new_buff = *old_buff;

	/* sync the buffer for use by the device */
	dma_sync_single_range_for_device(rx_ring->dev, new_buff->dma,
					 new_buff->page_offset,
					 ixgbe_rx_bufsz(rx_ring),
					 DMA_FROM_DEVICE);
}

static inline bool ixgbe_page_is_reserved(struct page *page)
{
	return (page_to_nid(page) != numa_mem_id()) || page_is_pfmemalloc(page);
}

/**
 * ixgbe_add_rx_frag - Add contents of Rx buffer to sk_buff
 * @rx_ring: rx descriptor ring to transact packets on
 * @rx_buffer: buffer containing page to add
 * @rx_desc: descriptor containing length of buffer written by hardware
 * @skb: sk_buff to place the data into
 *
 * This function will add the data contained in rx_buffer->page to the skb.
 * This is done either through a direct copy if the data in the buffer is
 * less than the skb header size, otherwise it will just attach the page as
 * a frag to the skb.
 *
 * The function will then update the page offset if necessary and return
 * true if the buffer can be reused by the adapter.
 **/
static bool ixgbe_add_rx_frag(struct ixgbe_ring *rx_ring,
			      struct ixgbe_rx_buffer *rx_buffer,
			      union ixgbe_adv_rx_desc *rx_desc,
			      struct sk_buff *skb)
{
	struct page *page = rx_buffer->page;
	unsigned int size = le16_to_cpu(rx_desc->wb.upper.length);
#if (PAGE_SIZE < 8192)
	unsigned int truesize = ixgbe_rx_bufsz(rx_ring);
#else
	unsigned int truesize = ALIGN(size, L1_CACHE_BYTES);
	unsigned int last_offset = ixgbe_rx_pg_size(rx_ring) -
				   ixgbe_rx_bufsz(rx_ring);
#endif

	if ((size <= IXGBE_RX_HDR_SIZE) && !skb_is_nonlinear(skb)) {
		unsigned char *va = page_address(page) + rx_buffer->page_offset;

		memcpy(__skb_put(skb, size), va, ALIGN(size, sizeof(long)));

		/* page is not reserved, we can reuse buffer as-is */
		if (likely(!ixgbe_page_is_reserved(page)))
			return true;

		/* this page cannot be reused so discard it */
		__free_pages(page, ixgbe_rx_pg_order(rx_ring));
		return false;
	}

	skb_add_rx_frag(skb, skb_shinfo(skb)->nr_frags, page,
			rx_buffer->page_offset, size, truesize);

	/* avoid re-using remote pages */
	if (unlikely(ixgbe_page_is_reserved(page)))
		return false;

#if (PAGE_SIZE < 8192)
	/* if we are only owner of page we can reuse it */
	if (unlikely(page_count(page) != 1))
		return false;

	/* flip page offset to other buffer */
	rx_buffer->page_offset ^= truesize;
#else
	/* move offset up to the next cache line */
	rx_buffer->page_offset += truesize;

	if (rx_buffer->page_offset > last_offset)
		return false;
#endif

	/* Even if we own the page, we are not allowed to use atomic_set()
	 * This would break get_page_unless_zero() users.
	 */
	atomic_inc(&page->_count);

	return true;
}

static struct sk_buff *ixgbe_fetch_rx_buffer(struct ixgbe_ring *rx_ring,
					     union ixgbe_adv_rx_desc *rx_desc)
{
	struct ixgbe_rx_buffer *rx_buffer;
	struct sk_buff *skb;
	struct page *page;

	rx_buffer = &rx_ring->rx_buffer_info[rx_ring->next_to_clean];
	page = rx_buffer->page;
	prefetchw(page);

	skb = rx_buffer->skb;

	if (likely(!skb)) {
		void *page_addr = page_address(page) +
				  rx_buffer->page_offset;

		/* prefetch first cache line of first page */
		prefetch(page_addr);
#if L1_CACHE_BYTES < 128
		prefetch(page_addr + L1_CACHE_BYTES);
#endif

		/* allocate a skb to store the frags */
		skb = napi_alloc_skb(&rx_ring->q_vector->napi,
				     IXGBE_RX_HDR_SIZE);
		if (unlikely(!skb)) {
			rx_ring->rx_stats.alloc_rx_buff_failed++;
			return NULL;
		}

		/*
		 * we will be copying header into skb->data in
		 * pskb_may_pull so it is in our interest to prefetch
		 * it now to avoid a possible cache miss
		 */
		prefetchw(skb->data);

		/*
		 * Delay unmapping of the first packet. It carries the
		 * header information, HW may still access the header
		 * after the writeback.  Only unmap it when EOP is
		 * reached
		 */
		if (likely(ixgbe_test_staterr(rx_desc, IXGBE_RXD_STAT_EOP)))
			goto dma_sync;

		IXGBE_CB(skb)->dma = rx_buffer->dma;
	} else {
		if (ixgbe_test_staterr(rx_desc, IXGBE_RXD_STAT_EOP))
			ixgbe_dma_sync_frag(rx_ring, skb);

dma_sync:
		/* we are reusing so sync this buffer for CPU use */
		dma_sync_single_range_for_cpu(rx_ring->dev,
					      rx_buffer->dma,
					      rx_buffer->page_offset,
					      ixgbe_rx_bufsz(rx_ring),
					      DMA_FROM_DEVICE);

		rx_buffer->skb = NULL;
	}

	/* pull page into skb */
	if (ixgbe_add_rx_frag(rx_ring, rx_buffer, rx_desc, skb)) {
		/* hand second half of page back to the ring */
		ixgbe_reuse_rx_page(rx_ring, rx_buffer);
	} else if (IXGBE_CB(skb)->dma == rx_buffer->dma) {
		/* the page has been released from the ring */
		IXGBE_CB(skb)->page_released = true;
	} else {
		/* we are not reusing the buffer so unmap it */
		dma_unmap_page(rx_ring->dev, rx_buffer->dma,
			       ixgbe_rx_pg_size(rx_ring),
			       DMA_FROM_DEVICE);
	}

	/* clear contents of buffer_info */
	rx_buffer->page = NULL;

	return skb;
}

/**
 * ixgbe_clean_rx_irq - Clean completed descriptors from Rx ring - bounce buf
 * @q_vector: structure containing interrupt and ring information
 * @rx_ring: rx descriptor ring to transact packets on
 * @budget: Total limit on number of packets to process
 *
 * This function provides a "bounce buffer" approach to Rx interrupt
 * processing.  The advantage to this is that on systems that have
 * expensive overhead for IOMMU access this provides a means of avoiding
 * it by maintaining the mapping of the page to the syste.
 *
 * Returns amount of work completed
 **/
static int ixgbe_clean_rx_irq(struct ixgbe_q_vector *q_vector,
			       struct ixgbe_ring *rx_ring,
			       const int budget)
{
	unsigned int total_rx_bytes = 0, total_rx_packets = 0;
#ifdef IXGBE_FCOE
	struct ixgbe_adapter *adapter = q_vector->adapter;
	int ddp_bytes;
	unsigned int mss = 0;
#endif /* IXGBE_FCOE */
	u16 cleaned_count = ixgbe_desc_unused(rx_ring);

	while (likely(total_rx_packets < budget)) {
		union ixgbe_adv_rx_desc *rx_desc;
		struct sk_buff *skb;

		/* return some buffers to hardware, one at a time is too slow */
		if (cleaned_count >= IXGBE_RX_BUFFER_WRITE) {
			ixgbe_alloc_rx_buffers(rx_ring, cleaned_count);
			cleaned_count = 0;
		}

		rx_desc = IXGBE_RX_DESC(rx_ring, rx_ring->next_to_clean);

		if (!rx_desc->wb.upper.status_error)
			break;

		/* This memory barrier is needed to keep us from reading
		 * any other fields out of the rx_desc until we know the
		 * descriptor has been written back
		 */
		dma_rmb();

		/* retrieve a buffer from the ring */
		skb = ixgbe_fetch_rx_buffer(rx_ring, rx_desc);

		/* exit if we failed to retrieve a buffer */
		if (!skb)
			break;

		cleaned_count++;

		/* place incomplete frames back on ring for completion */
		if (ixgbe_is_non_eop(rx_ring, rx_desc, skb))
			continue;

		/* verify the packet layout is correct */
		if (ixgbe_cleanup_headers(rx_ring, rx_desc, skb))
			continue;

		/* probably a little skewed due to removing CRC */
		total_rx_bytes += skb->len;

		/* populate checksum, timestamp, VLAN, and protocol */
		ixgbe_process_skb_fields(rx_ring, rx_desc, skb);

#ifdef IXGBE_FCOE
		/* if ddp, not passing to ULD unless for FCP_RSP or error */
		if (ixgbe_rx_is_fcoe(rx_ring, rx_desc)) {
			ddp_bytes = ixgbe_fcoe_ddp(adapter, rx_desc, skb);
			/* include DDPed FCoE data */
			if (ddp_bytes > 0) {
				if (!mss) {
					mss = rx_ring->netdev->mtu -
						sizeof(struct fcoe_hdr) -
						sizeof(struct fc_frame_header) -
						sizeof(struct fcoe_crc_eof);
					if (mss > 512)
						mss &= ~511;
				}
				total_rx_bytes += ddp_bytes;
				total_rx_packets += DIV_ROUND_UP(ddp_bytes,
								 mss);
			}
			if (!ddp_bytes) {
				dev_kfree_skb_any(skb);
				continue;
			}
		}

#endif /* IXGBE_FCOE */
		ixgbe_rx_skb(q_vector, skb);

		/* update budget accounting */
		total_rx_packets++;
	}

	u64_stats_update_begin(&rx_ring->syncp);
	rx_ring->stats.packets += total_rx_packets;
	rx_ring->stats.bytes += total_rx_bytes;
	u64_stats_update_end(&rx_ring->syncp);
	q_vector->rx.total_packets += total_rx_packets;
	q_vector->rx.total_bytes += total_rx_bytes;

	return total_rx_packets;
}

#ifdef CONFIG_NET_RX_BUSY_POLL
/* must be called with local_bh_disable()d */
static int ixgbe_low_latency_recv(struct napi_struct *napi)
{
	struct ixgbe_q_vector *q_vector =
			container_of(napi, struct ixgbe_q_vector, napi);
	struct ixgbe_adapter *adapter = q_vector->adapter;
	struct ixgbe_ring  *ring;
	int found = 0;

	if (test_bit(__IXGBE_DOWN, &adapter->state))
		return LL_FLUSH_FAILED;

	if (!ixgbe_qv_lock_poll(q_vector))
		return LL_FLUSH_BUSY;

	ixgbe_for_each_ring(ring, q_vector->rx) {
		found = ixgbe_clean_rx_irq(q_vector, ring, 4);
#ifdef BP_EXTENDED_STATS
		if (found)
			ring->stats.cleaned += found;
		else
			ring->stats.misses++;
#endif
		if (found)
			break;
	}

	ixgbe_qv_unlock_poll(q_vector);

	return found;
}
#endif	/* CONFIG_NET_RX_BUSY_POLL */

/**
 * ixgbe_configure_msix - Configure MSI-X hardware
 * @adapter: board private structure
 *
 * ixgbe_configure_msix sets up the hardware to properly generate MSI-X
 * interrupts.
 **/
static void ixgbe_configure_msix(struct ixgbe_adapter *adapter)
{
	struct ixgbe_q_vector *q_vector;
	int v_idx;
	u32 mask;

	/* Populate MSIX to EITR Select */
	if (adapter->num_vfs > 32) {
		u32 eitrsel = (1 << (adapter->num_vfs - 32)) - 1;
		IXGBE_WRITE_REG(&adapter->hw, IXGBE_EITRSEL, eitrsel);
	}

	/*
	 * Populate the IVAR table and set the ITR values to the
	 * corresponding register.
	 */
	for (v_idx = 0; v_idx < adapter->num_q_vectors; v_idx++) {
		struct ixgbe_ring *ring;
		q_vector = adapter->q_vector[v_idx];

		ixgbe_for_each_ring(ring, q_vector->rx)
			ixgbe_set_ivar(adapter, 0, ring->reg_idx, v_idx);

		ixgbe_for_each_ring(ring, q_vector->tx)
			ixgbe_set_ivar(adapter, 1, ring->reg_idx, v_idx);

		ixgbe_write_eitr(q_vector);
	}

	switch (adapter->hw.mac.type) {
	case ixgbe_mac_82598EB:
		ixgbe_set_ivar(adapter, -1, IXGBE_IVAR_OTHER_CAUSES_INDEX,
			       v_idx);
		break;
	case ixgbe_mac_82599EB:
	case ixgbe_mac_X540:
	case ixgbe_mac_X550:
	case ixgbe_mac_X550EM_x:
		ixgbe_set_ivar(adapter, -1, 1, v_idx);
		break;
	default:
		break;
	}
	IXGBE_WRITE_REG(&adapter->hw, IXGBE_EITR(v_idx), 1950);

	/* set up to autoclear timer, and the vectors */
	mask = IXGBE_EIMS_ENABLE_MASK;
	mask &= ~(IXGBE_EIMS_OTHER |
		  IXGBE_EIMS_MAILBOX |
		  IXGBE_EIMS_LSC);

	IXGBE_WRITE_REG(&adapter->hw, IXGBE_EIAC, mask);
}

enum latency_range {
	lowest_latency = 0,
	low_latency = 1,
	bulk_latency = 2,
	latency_invalid = 255
};

/**
 * ixgbe_update_itr - update the dynamic ITR value based on statistics
 * @q_vector: structure containing interrupt and ring information
 * @ring_container: structure containing ring performance data
 *
 *      Stores a new ITR value based on packets and byte
 *      counts during the last interrupt.  The advantage of per interrupt
 *      computation is faster updates and more accurate ITR for the current
 *      traffic pattern.  Constants in this function were computed
 *      based on theoretical maximum wire speed and thresholds were set based
 *      on testing data as well as attempting to minimize response time
 *      while increasing bulk throughput.
 *      this functionality is controlled by the InterruptThrottleRate module
 *      parameter (see ixgbe_param.c)
 **/
static void ixgbe_update_itr(struct ixgbe_q_vector *q_vector,
			     struct ixgbe_ring_container *ring_container)
{
	int bytes = ring_container->total_bytes;
	int packets = ring_container->total_packets;
	u32 timepassed_us;
	u64 bytes_perint;
	u8 itr_setting = ring_container->itr;

	if (packets == 0)
		return;

	/* simple throttlerate management
	 *   0-10MB/s   lowest (100000 ints/s)
	 *  10-20MB/s   low    (20000 ints/s)
	 *  20-1249MB/s bulk   (12000 ints/s)
	 */
	/* what was last interrupt timeslice? */
	timepassed_us = q_vector->itr >> 2;
	if (timepassed_us == 0)
		return;

	bytes_perint = bytes / timepassed_us; /* bytes/usec */

	switch (itr_setting) {
	case lowest_latency:
		if (bytes_perint > 10)
			itr_setting = low_latency;
		break;
	case low_latency:
		if (bytes_perint > 20)
			itr_setting = bulk_latency;
		else if (bytes_perint <= 10)
			itr_setting = lowest_latency;
		break;
	case bulk_latency:
		if (bytes_perint <= 20)
			itr_setting = low_latency;
		break;
	}

	/* clear work counters since we have the values we need */
	ring_container->total_bytes = 0;
	ring_container->total_packets = 0;

	/* write updated itr to ring container */
	ring_container->itr = itr_setting;
}

/**
 * ixgbe_write_eitr - write EITR register in hardware specific way
 * @q_vector: structure containing interrupt and ring information
 *
 * This function is made to be called by ethtool and by the driver
 * when it needs to update EITR registers at runtime.  Hardware
 * specific quirks/differences are taken care of here.
 */
void ixgbe_write_eitr(struct ixgbe_q_vector *q_vector)
{
	struct ixgbe_adapter *adapter = q_vector->adapter;
	struct ixgbe_hw *hw = &adapter->hw;
	int v_idx = q_vector->v_idx;
	u32 itr_reg = q_vector->itr & IXGBE_MAX_EITR;

	switch (adapter->hw.mac.type) {
	case ixgbe_mac_82598EB:
		/* must write high and low 16 bits to reset counter */
		itr_reg |= (itr_reg << 16);
		break;
	case ixgbe_mac_82599EB:
	case ixgbe_mac_X540:
	case ixgbe_mac_X550:
	case ixgbe_mac_X550EM_x:
		/*
		 * set the WDIS bit to not clear the timer bits and cause an
		 * immediate assertion of the interrupt
		 */
		itr_reg |= IXGBE_EITR_CNT_WDIS;
		break;
	default:
		break;
	}
	IXGBE_WRITE_REG(hw, IXGBE_EITR(v_idx), itr_reg);
}

static void ixgbe_set_itr(struct ixgbe_q_vector *q_vector)
{
	u32 new_itr = q_vector->itr;
	u8 current_itr;

	ixgbe_update_itr(q_vector, &q_vector->tx);
	ixgbe_update_itr(q_vector, &q_vector->rx);

	current_itr = max(q_vector->rx.itr, q_vector->tx.itr);

	switch (current_itr) {
	/* counts and packets in update_itr are dependent on these numbers */
	case lowest_latency:
		new_itr = IXGBE_100K_ITR;
		break;
	case low_latency:
		new_itr = IXGBE_20K_ITR;
		break;
	case bulk_latency:
		new_itr = IXGBE_12K_ITR;
		break;
	default:
		break;
	}

	if (new_itr != q_vector->itr) {
		/* do an exponential smoothing */
		new_itr = (10 * new_itr * q_vector->itr) /
			  ((9 * new_itr) + q_vector->itr);

		/* save the algorithm value here */
		q_vector->itr = new_itr;

		ixgbe_write_eitr(q_vector);
	}
}

/**
 * ixgbe_check_overtemp_subtask - check for over temperature
 * @adapter: pointer to adapter
 **/
static void ixgbe_check_overtemp_subtask(struct ixgbe_adapter *adapter)
{
	struct ixgbe_hw *hw = &adapter->hw;
	u32 eicr = adapter->interrupt_event;

	if (test_bit(__IXGBE_DOWN, &adapter->state))
		return;

	if (!(adapter->flags2 & IXGBE_FLAG2_TEMP_SENSOR_CAPABLE) &&
	    !(adapter->flags2 & IXGBE_FLAG2_TEMP_SENSOR_EVENT))
		return;

	adapter->flags2 &= ~IXGBE_FLAG2_TEMP_SENSOR_EVENT;

	switch (hw->device_id) {
	case IXGBE_DEV_ID_82599_T3_LOM:
		/*
		 * Since the warning interrupt is for both ports
		 * we don't have to check if:
		 *  - This interrupt wasn't for our port.
		 *  - We may have missed the interrupt so always have to
		 *    check if we  got a LSC
		 */
		if (!(eicr & IXGBE_EICR_GPI_SDP0_8259X) &&
		    !(eicr & IXGBE_EICR_LSC))
			return;

		if (!(eicr & IXGBE_EICR_LSC) && hw->mac.ops.check_link) {
			u32 speed;
			bool link_up = false;

			hw->mac.ops.check_link(hw, &speed, &link_up, false);

			if (link_up)
				return;
		}

		/* Check if this is not due to overtemp */
		if (hw->phy.ops.check_overtemp(hw) != IXGBE_ERR_OVERTEMP)
			return;

		break;
	default:
		if (adapter->hw.mac.type >= ixgbe_mac_X540)
			return;
		if (!(eicr & IXGBE_EICR_GPI_SDP0(hw)))
			return;
		break;
	}
	e_crit(drv, "%s\n", ixgbe_overheat_msg);

	adapter->interrupt_event = 0;
}

static void ixgbe_check_fan_failure(struct ixgbe_adapter *adapter, u32 eicr)
{
	struct ixgbe_hw *hw = &adapter->hw;

	if ((adapter->flags & IXGBE_FLAG_FAN_FAIL_CAPABLE) &&
	    (eicr & IXGBE_EICR_GPI_SDP1(hw))) {
		e_crit(probe, "Fan has stopped, replace the adapter\n");
		/* write to clear the interrupt */
		IXGBE_WRITE_REG(hw, IXGBE_EICR, IXGBE_EICR_GPI_SDP1(hw));
	}
}

static void ixgbe_check_overtemp_event(struct ixgbe_adapter *adapter, u32 eicr)
{
	struct ixgbe_hw *hw = &adapter->hw;

	if (!(adapter->flags2 & IXGBE_FLAG2_TEMP_SENSOR_CAPABLE))
		return;

	switch (adapter->hw.mac.type) {
	case ixgbe_mac_82599EB:
		/*
		 * Need to check link state so complete overtemp check
		 * on service task
		 */
		if (((eicr & IXGBE_EICR_GPI_SDP0(hw)) ||
		     (eicr & IXGBE_EICR_LSC)) &&
		    (!test_bit(__IXGBE_DOWN, &adapter->state))) {
			adapter->interrupt_event = eicr;
			adapter->flags2 |= IXGBE_FLAG2_TEMP_SENSOR_EVENT;
			ixgbe_service_event_schedule(adapter);
			return;
		}
		return;
	case ixgbe_mac_X540:
		if (!(eicr & IXGBE_EICR_TS))
			return;
		break;
	default:
		return;
	}

	e_crit(drv, "%s\n", ixgbe_overheat_msg);
}

static inline bool ixgbe_is_sfp(struct ixgbe_hw *hw)
{
	switch (hw->mac.type) {
	case ixgbe_mac_82598EB:
		if (hw->phy.type == ixgbe_phy_nl)
			return true;
		return false;
	case ixgbe_mac_82599EB:
	case ixgbe_mac_X550EM_x:
		switch (hw->mac.ops.get_media_type(hw)) {
		case ixgbe_media_type_fiber:
		case ixgbe_media_type_fiber_qsfp:
			return true;
		default:
			return false;
		}
	default:
		return false;
	}
}

static void ixgbe_check_sfp_event(struct ixgbe_adapter *adapter, u32 eicr)
{
	struct ixgbe_hw *hw = &adapter->hw;
	u32 eicr_mask = IXGBE_EICR_GPI_SDP2(hw);

	if (!ixgbe_is_sfp(hw))
		return;

	/* Later MAC's use different SDP */
	if (hw->mac.type >= ixgbe_mac_X540)
		eicr_mask = IXGBE_EICR_GPI_SDP0_X540;

	if (eicr & eicr_mask) {
		/* Clear the interrupt */
		IXGBE_WRITE_REG(hw, IXGBE_EICR, eicr_mask);
		if (!test_bit(__IXGBE_DOWN, &adapter->state)) {
			adapter->flags2 |= IXGBE_FLAG2_SFP_NEEDS_RESET;
			adapter->sfp_poll_time = 0;
			ixgbe_service_event_schedule(adapter);
		}
	}

	if (adapter->hw.mac.type == ixgbe_mac_82599EB &&
	    (eicr & IXGBE_EICR_GPI_SDP1(hw))) {
		/* Clear the interrupt */
		IXGBE_WRITE_REG(hw, IXGBE_EICR, IXGBE_EICR_GPI_SDP1(hw));
		if (!test_bit(__IXGBE_DOWN, &adapter->state)) {
			adapter->flags |= IXGBE_FLAG_NEED_LINK_CONFIG;
			ixgbe_service_event_schedule(adapter);
		}
	}
}

static void ixgbe_check_lsc(struct ixgbe_adapter *adapter)
{
	struct ixgbe_hw *hw = &adapter->hw;

	adapter->lsc_int++;
	adapter->flags |= IXGBE_FLAG_NEED_LINK_UPDATE;
	adapter->link_check_timeout = jiffies;
	if (!test_bit(__IXGBE_DOWN, &adapter->state)) {
		IXGBE_WRITE_REG(hw, IXGBE_EIMC, IXGBE_EIMC_LSC);
		IXGBE_WRITE_FLUSH(hw);
		ixgbe_service_event_schedule(adapter);
	}
}

static inline void ixgbe_irq_enable_queues(struct ixgbe_adapter *adapter,
					   u64 qmask)
{
	u32 mask;
	struct ixgbe_hw *hw = &adapter->hw;

	switch (hw->mac.type) {
	case ixgbe_mac_82598EB:
		mask = (IXGBE_EIMS_RTX_QUEUE & qmask);
		IXGBE_WRITE_REG(hw, IXGBE_EIMS, mask);
		break;
	case ixgbe_mac_82599EB:
	case ixgbe_mac_X540:
	case ixgbe_mac_X550:
	case ixgbe_mac_X550EM_x:
		mask = (qmask & 0xFFFFFFFF);
		if (mask)
			IXGBE_WRITE_REG(hw, IXGBE_EIMS_EX(0), mask);
		mask = (qmask >> 32);
		if (mask)
			IXGBE_WRITE_REG(hw, IXGBE_EIMS_EX(1), mask);
		break;
	default:
		break;
	}
	/* skip the flush */
}

static inline void ixgbe_irq_disable_queues(struct ixgbe_adapter *adapter,
					    u64 qmask)
{
	u32 mask;
	struct ixgbe_hw *hw = &adapter->hw;

	switch (hw->mac.type) {
	case ixgbe_mac_82598EB:
		mask = (IXGBE_EIMS_RTX_QUEUE & qmask);
		IXGBE_WRITE_REG(hw, IXGBE_EIMC, mask);
		break;
	case ixgbe_mac_82599EB:
	case ixgbe_mac_X540:
	case ixgbe_mac_X550:
	case ixgbe_mac_X550EM_x:
		mask = (qmask & 0xFFFFFFFF);
		if (mask)
			IXGBE_WRITE_REG(hw, IXGBE_EIMC_EX(0), mask);
		mask = (qmask >> 32);
		if (mask)
			IXGBE_WRITE_REG(hw, IXGBE_EIMC_EX(1), mask);
		break;
	default:
		break;
	}
	/* skip the flush */
}

/**
 * ixgbe_irq_enable - Enable default interrupt generation settings
 * @adapter: board private structure
 **/
static inline void ixgbe_irq_enable(struct ixgbe_adapter *adapter, bool queues,
				    bool flush)
{
	struct ixgbe_hw *hw = &adapter->hw;
	u32 mask = (IXGBE_EIMS_ENABLE_MASK & ~IXGBE_EIMS_RTX_QUEUE);

	/* don't reenable LSC while waiting for link */
	if (adapter->flags & IXGBE_FLAG_NEED_LINK_UPDATE)
		mask &= ~IXGBE_EIMS_LSC;

	if (adapter->flags2 & IXGBE_FLAG2_TEMP_SENSOR_CAPABLE)
		switch (adapter->hw.mac.type) {
		case ixgbe_mac_82599EB:
			mask |= IXGBE_EIMS_GPI_SDP0(hw);
			break;
		case ixgbe_mac_X540:
		case ixgbe_mac_X550:
		case ixgbe_mac_X550EM_x:
			mask |= IXGBE_EIMS_TS;
			break;
		default:
			break;
		}
	if (adapter->flags & IXGBE_FLAG_FAN_FAIL_CAPABLE)
		mask |= IXGBE_EIMS_GPI_SDP1(hw);
	switch (adapter->hw.mac.type) {
	case ixgbe_mac_82599EB:
		mask |= IXGBE_EIMS_GPI_SDP1(hw);
		mask |= IXGBE_EIMS_GPI_SDP2(hw);
		/* fall through */
	case ixgbe_mac_X540:
	case ixgbe_mac_X550:
	case ixgbe_mac_X550EM_x:
		if (adapter->hw.device_id == IXGBE_DEV_ID_X550EM_X_SFP)
			mask |= IXGBE_EIMS_GPI_SDP0(&adapter->hw);
		if (adapter->hw.phy.type == ixgbe_phy_x550em_ext_t)
			mask |= IXGBE_EICR_GPI_SDP0_X540;
		mask |= IXGBE_EIMS_ECC;
		mask |= IXGBE_EIMS_MAILBOX;
		break;
	default:
		break;
	}

	if ((adapter->flags & IXGBE_FLAG_FDIR_HASH_CAPABLE) &&
	    !(adapter->flags2 & IXGBE_FLAG2_FDIR_REQUIRES_REINIT))
		mask |= IXGBE_EIMS_FLOW_DIR;

	IXGBE_WRITE_REG(&adapter->hw, IXGBE_EIMS, mask);
	if (queues)
		ixgbe_irq_enable_queues(adapter, ~0);
	if (flush)
		IXGBE_WRITE_FLUSH(&adapter->hw);
}

static irqreturn_t ixgbe_msix_other(int irq, void *data)
{
	struct ixgbe_adapter *adapter = data;
	struct ixgbe_hw *hw = &adapter->hw;
	u32 eicr;

	/*
	 * Workaround for Silicon errata.  Use clear-by-write instead
	 * of clear-by-read.  Reading with EICS will return the
	 * interrupt causes without clearing, which later be done
	 * with the write to EICR.
	 */
	eicr = IXGBE_READ_REG(hw, IXGBE_EICS);

	/* The lower 16bits of the EICR register are for the queue interrupts
	 * which should be masked here in order to not accidentally clear them if
	 * the bits are high when ixgbe_msix_other is called. There is a race
	 * condition otherwise which results in possible performance loss
	 * especially if the ixgbe_msix_other interrupt is triggering
	 * consistently (as it would when PPS is turned on for the X540 device)
	 */
	eicr &= 0xFFFF0000;

	IXGBE_WRITE_REG(hw, IXGBE_EICR, eicr);

	if (eicr & IXGBE_EICR_LSC)
		ixgbe_check_lsc(adapter);

	if (eicr & IXGBE_EICR_MAILBOX)
		ixgbe_msg_task(adapter);

	switch (hw->mac.type) {
	case ixgbe_mac_82599EB:
	case ixgbe_mac_X540:
	case ixgbe_mac_X550:
	case ixgbe_mac_X550EM_x:
		if (hw->phy.type == ixgbe_phy_x550em_ext_t &&
		    (eicr & IXGBE_EICR_GPI_SDP0_X540)) {
			adapter->flags2 |= IXGBE_FLAG2_PHY_INTERRUPT;
			ixgbe_service_event_schedule(adapter);
			IXGBE_WRITE_REG(hw, IXGBE_EICR,
					IXGBE_EICR_GPI_SDP0_X540);
		}
		if (eicr & IXGBE_EICR_ECC) {
			e_info(link, "Received ECC Err, initiating reset\n");
			adapter->flags2 |= IXGBE_FLAG2_RESET_REQUESTED;
			ixgbe_service_event_schedule(adapter);
			IXGBE_WRITE_REG(hw, IXGBE_EICR, IXGBE_EICR_ECC);
		}
		/* Handle Flow Director Full threshold interrupt */
		if (eicr & IXGBE_EICR_FLOW_DIR) {
			int reinit_count = 0;
			int i;
			for (i = 0; i < adapter->num_tx_queues; i++) {
				struct ixgbe_ring *ring = adapter->tx_ring[i];
				if (test_and_clear_bit(__IXGBE_TX_FDIR_INIT_DONE,
						       &ring->state))
					reinit_count++;
			}
			if (reinit_count) {
				/* no more flow director interrupts until after init */
				IXGBE_WRITE_REG(hw, IXGBE_EIMC, IXGBE_EIMC_FLOW_DIR);
				adapter->flags2 |= IXGBE_FLAG2_FDIR_REQUIRES_REINIT;
				ixgbe_service_event_schedule(adapter);
			}
		}
		ixgbe_check_sfp_event(adapter, eicr);
		ixgbe_check_overtemp_event(adapter, eicr);
		break;
	default:
		break;
	}

	ixgbe_check_fan_failure(adapter, eicr);

	if (unlikely(eicr & IXGBE_EICR_TIMESYNC))
		ixgbe_ptp_check_pps_event(adapter);

	/* re-enable the original interrupt state, no lsc, no queues */
	if (!test_bit(__IXGBE_DOWN, &adapter->state))
		ixgbe_irq_enable(adapter, false, false);

	return IRQ_HANDLED;
}

static irqreturn_t ixgbe_msix_clean_rings(int irq, void *data)
{
	struct ixgbe_q_vector *q_vector = data;

	/* EIAM disabled interrupts (on this vector) for us */

	if (q_vector->rx.ring || q_vector->tx.ring)
		napi_schedule_irqoff(&q_vector->napi);

	return IRQ_HANDLED;
}

/**
 * ixgbe_poll - NAPI Rx polling callback
 * @napi: structure for representing this polling device
 * @budget: how many packets driver is allowed to clean
 *
 * This function is used for legacy and MSI, NAPI mode
 **/
int ixgbe_poll(struct napi_struct *napi, int budget)
{
	struct ixgbe_q_vector *q_vector =
				container_of(napi, struct ixgbe_q_vector, napi);
	struct ixgbe_adapter *adapter = q_vector->adapter;
	struct ixgbe_ring *ring;
	int per_ring_budget, work_done = 0;
	bool clean_complete = true;

#ifdef CONFIG_IXGBE_DCA
	if (adapter->flags & IXGBE_FLAG_DCA_ENABLED)
		ixgbe_update_dca(q_vector);
#endif

	ixgbe_for_each_ring(ring, q_vector->tx)
		clean_complete &= !!ixgbe_clean_tx_irq(q_vector, ring, budget);

	/* Exit if we are called by netpoll or busy polling is active */
	if ((budget <= 0) || !ixgbe_qv_lock_napi(q_vector))
		return budget;

	/* attempt to distribute budget to each queue fairly, but don't allow
	 * the budget to go below 1 because we'll exit polling */
	if (q_vector->rx.count > 1)
		per_ring_budget = max(budget/q_vector->rx.count, 1);
	else
		per_ring_budget = budget;

	ixgbe_for_each_ring(ring, q_vector->rx) {
		int cleaned = ixgbe_clean_rx_irq(q_vector, ring,
						 per_ring_budget);

		work_done += cleaned;
		clean_complete &= (cleaned < per_ring_budget);
	}

	ixgbe_qv_unlock_napi(q_vector);
	/* If all work not completed, return budget and keep polling */
	if (!clean_complete)
		return budget;

	/* all work done, exit the polling mode */
	napi_complete_done(napi, work_done);
	if (adapter->rx_itr_setting & 1)
		ixgbe_set_itr(q_vector);
	if (!test_bit(__IXGBE_DOWN, &adapter->state))
		ixgbe_irq_enable_queues(adapter, ((u64)1 << q_vector->v_idx));

	return 0;
}

/**
 * ixgbe_request_msix_irqs - Initialize MSI-X interrupts
 * @adapter: board private structure
 *
 * ixgbe_request_msix_irqs allocates MSI-X vectors and requests
 * interrupts from the kernel.
 **/
static int ixgbe_request_msix_irqs(struct ixgbe_adapter *adapter)
{
	struct net_device *netdev = adapter->netdev;
	int vector, err;
	int ri = 0, ti = 0;

	for (vector = 0; vector < adapter->num_q_vectors; vector++) {
		struct ixgbe_q_vector *q_vector = adapter->q_vector[vector];
		struct msix_entry *entry = &adapter->msix_entries[vector];

		if (q_vector->tx.ring && q_vector->rx.ring) {
			snprintf(q_vector->name, sizeof(q_vector->name) - 1,
				 "%s-%s-%d", netdev->name, "TxRx", ri++);
			ti++;
		} else if (q_vector->rx.ring) {
			snprintf(q_vector->name, sizeof(q_vector->name) - 1,
				 "%s-%s-%d", netdev->name, "rx", ri++);
		} else if (q_vector->tx.ring) {
			snprintf(q_vector->name, sizeof(q_vector->name) - 1,
				 "%s-%s-%d", netdev->name, "tx", ti++);
		} else {
			/* skip this unused q_vector */
			continue;
		}
		err = request_irq(entry->vector, &ixgbe_msix_clean_rings, 0,
				  q_vector->name, q_vector);
		if (err) {
			e_err(probe, "request_irq failed for MSIX interrupt "
			      "Error: %d\n", err);
			goto free_queue_irqs;
		}
		/* If Flow Director is enabled, set interrupt affinity */
		if (adapter->flags & IXGBE_FLAG_FDIR_HASH_CAPABLE) {
			/* assign the mask for this irq */
			irq_set_affinity_hint(entry->vector,
					      &q_vector->affinity_mask);
		}
	}

	err = request_irq(adapter->msix_entries[vector].vector,
			  ixgbe_msix_other, 0, netdev->name, adapter);
	if (err) {
		e_err(probe, "request_irq for msix_other failed: %d\n", err);
		goto free_queue_irqs;
	}

	return 0;

free_queue_irqs:
	while (vector) {
		vector--;
		irq_set_affinity_hint(adapter->msix_entries[vector].vector,
				      NULL);
		free_irq(adapter->msix_entries[vector].vector,
			 adapter->q_vector[vector]);
	}
	adapter->flags &= ~IXGBE_FLAG_MSIX_ENABLED;
	pci_disable_msix(adapter->pdev);
	kfree(adapter->msix_entries);
	adapter->msix_entries = NULL;
	return err;
}

/**
 * ixgbe_intr - legacy mode Interrupt Handler
 * @irq: interrupt number
 * @data: pointer to a network interface device structure
 **/
static irqreturn_t ixgbe_intr(int irq, void *data)
{
	struct ixgbe_adapter *adapter = data;
	struct ixgbe_hw *hw = &adapter->hw;
	struct ixgbe_q_vector *q_vector = adapter->q_vector[0];
	u32 eicr;

	/*
	 * Workaround for silicon errata #26 on 82598.  Mask the interrupt
	 * before the read of EICR.
	 */
	IXGBE_WRITE_REG(hw, IXGBE_EIMC, IXGBE_IRQ_CLEAR_MASK);

	/* for NAPI, using EIAM to auto-mask tx/rx interrupt bits on read
	 * therefore no explicit interrupt disable is necessary */
	eicr = IXGBE_READ_REG(hw, IXGBE_EICR);
	if (!eicr) {
		/*
		 * shared interrupt alert!
		 * make sure interrupts are enabled because the read will
		 * have disabled interrupts due to EIAM
		 * finish the workaround of silicon errata on 82598.  Unmask
		 * the interrupt that we masked before the EICR read.
		 */
		if (!test_bit(__IXGBE_DOWN, &adapter->state))
			ixgbe_irq_enable(adapter, true, true);
		return IRQ_NONE;	/* Not our interrupt */
	}

	if (eicr & IXGBE_EICR_LSC)
		ixgbe_check_lsc(adapter);

	switch (hw->mac.type) {
	case ixgbe_mac_82599EB:
		ixgbe_check_sfp_event(adapter, eicr);
		/* Fall through */
	case ixgbe_mac_X540:
	case ixgbe_mac_X550:
	case ixgbe_mac_X550EM_x:
		if (eicr & IXGBE_EICR_ECC) {
			e_info(link, "Received ECC Err, initiating reset\n");
			adapter->flags2 |= IXGBE_FLAG2_RESET_REQUESTED;
			ixgbe_service_event_schedule(adapter);
			IXGBE_WRITE_REG(hw, IXGBE_EICR, IXGBE_EICR_ECC);
		}
		ixgbe_check_overtemp_event(adapter, eicr);
		break;
	default:
		break;
	}

	ixgbe_check_fan_failure(adapter, eicr);
	if (unlikely(eicr & IXGBE_EICR_TIMESYNC))
		ixgbe_ptp_check_pps_event(adapter);

	/* would disable interrupts here but EIAM disabled it */
	napi_schedule_irqoff(&q_vector->napi);

	/*
	 * re-enable link(maybe) and non-queue interrupts, no flush.
	 * ixgbe_poll will re-enable the queue interrupts
	 */
	if (!test_bit(__IXGBE_DOWN, &adapter->state))
		ixgbe_irq_enable(adapter, false, false);

	return IRQ_HANDLED;
}

/**
 * ixgbe_request_irq - initialize interrupts
 * @adapter: board private structure
 *
 * Attempts to configure interrupts using the best available
 * capabilities of the hardware and kernel.
 **/
static int ixgbe_request_irq(struct ixgbe_adapter *adapter)
{
	struct net_device *netdev = adapter->netdev;
	int err;

	if (adapter->flags & IXGBE_FLAG_MSIX_ENABLED)
		err = ixgbe_request_msix_irqs(adapter);
	else if (adapter->flags & IXGBE_FLAG_MSI_ENABLED)
		err = request_irq(adapter->pdev->irq, ixgbe_intr, 0,
				  netdev->name, adapter);
	else
		err = request_irq(adapter->pdev->irq, ixgbe_intr, IRQF_SHARED,
				  netdev->name, adapter);

	if (err)
		e_err(probe, "request_irq failed, Error %d\n", err);

	return err;
}

static void ixgbe_free_irq(struct ixgbe_adapter *adapter)
{
	int vector;

	if (!(adapter->flags & IXGBE_FLAG_MSIX_ENABLED)) {
		free_irq(adapter->pdev->irq, adapter);
		return;
	}

	for (vector = 0; vector < adapter->num_q_vectors; vector++) {
		struct ixgbe_q_vector *q_vector = adapter->q_vector[vector];
		struct msix_entry *entry = &adapter->msix_entries[vector];

		/* free only the irqs that were actually requested */
		if (!q_vector->rx.ring && !q_vector->tx.ring)
			continue;

		/* clear the affinity_mask in the IRQ descriptor */
		irq_set_affinity_hint(entry->vector, NULL);

		free_irq(entry->vector, q_vector);
	}

	free_irq(adapter->msix_entries[vector++].vector, adapter);
}

/**
 * ixgbe_irq_disable - Mask off interrupt generation on the NIC
 * @adapter: board private structure
 **/
static inline void ixgbe_irq_disable(struct ixgbe_adapter *adapter)
{
	switch (adapter->hw.mac.type) {
	case ixgbe_mac_82598EB:
		IXGBE_WRITE_REG(&adapter->hw, IXGBE_EIMC, ~0);
		break;
	case ixgbe_mac_82599EB:
	case ixgbe_mac_X540:
	case ixgbe_mac_X550:
	case ixgbe_mac_X550EM_x:
		IXGBE_WRITE_REG(&adapter->hw, IXGBE_EIMC, 0xFFFF0000);
		IXGBE_WRITE_REG(&adapter->hw, IXGBE_EIMC_EX(0), ~0);
		IXGBE_WRITE_REG(&adapter->hw, IXGBE_EIMC_EX(1), ~0);
		break;
	default:
		break;
	}
	IXGBE_WRITE_FLUSH(&adapter->hw);
	if (adapter->flags & IXGBE_FLAG_MSIX_ENABLED) {
		int vector;

		for (vector = 0; vector < adapter->num_q_vectors; vector++)
			synchronize_irq(adapter->msix_entries[vector].vector);

		synchronize_irq(adapter->msix_entries[vector++].vector);
	} else {
		synchronize_irq(adapter->pdev->irq);
	}
}

/**
 * ixgbe_configure_msi_and_legacy - Initialize PIN (INTA...) and MSI interrupts
 *
 **/
static void ixgbe_configure_msi_and_legacy(struct ixgbe_adapter *adapter)
{
	struct ixgbe_q_vector *q_vector = adapter->q_vector[0];

	ixgbe_write_eitr(q_vector);

	ixgbe_set_ivar(adapter, 0, 0, 0);
	ixgbe_set_ivar(adapter, 1, 0, 0);

	e_info(hw, "Legacy interrupt IVAR setup done\n");
}

/**
 * ixgbe_configure_tx_ring - Configure 8259x Tx ring after Reset
 * @adapter: board private structure
 * @ring: structure containing ring specific data
 *
 * Configure the Tx descriptor ring after a reset.
 **/
void ixgbe_configure_tx_ring(struct ixgbe_adapter *adapter,
			     struct ixgbe_ring *ring)
{
	struct ixgbe_hw *hw = &adapter->hw;
	u64 tdba = ring->dma;
	int wait_loop = 10;
	u32 txdctl = IXGBE_TXDCTL_ENABLE;
	u8 reg_idx = ring->reg_idx;

	/* disable queue to avoid issues while updating state */
	IXGBE_WRITE_REG(hw, IXGBE_TXDCTL(reg_idx), 0);
	IXGBE_WRITE_FLUSH(hw);

	IXGBE_WRITE_REG(hw, IXGBE_TDBAL(reg_idx),
			(tdba & DMA_BIT_MASK(32)));
	IXGBE_WRITE_REG(hw, IXGBE_TDBAH(reg_idx), (tdba >> 32));
	IXGBE_WRITE_REG(hw, IXGBE_TDLEN(reg_idx),
			ring->count * sizeof(union ixgbe_adv_tx_desc));
	IXGBE_WRITE_REG(hw, IXGBE_TDH(reg_idx), 0);
	IXGBE_WRITE_REG(hw, IXGBE_TDT(reg_idx), 0);
	ring->tail = adapter->io_addr + IXGBE_TDT(reg_idx);

	/*
	 * set WTHRESH to encourage burst writeback, it should not be set
	 * higher than 1 when:
	 * - ITR is 0 as it could cause false TX hangs
	 * - ITR is set to > 100k int/sec and BQL is enabled
	 *
	 * In order to avoid issues WTHRESH + PTHRESH should always be equal
	 * to or less than the number of on chip descriptors, which is
	 * currently 40.
	 */
	if (!ring->q_vector || (ring->q_vector->itr < IXGBE_100K_ITR))
		txdctl |= (1 << 16);	/* WTHRESH = 1 */
	else
		txdctl |= (8 << 16);	/* WTHRESH = 8 */

	/*
	 * Setting PTHRESH to 32 both improves performance
	 * and avoids a TX hang with DFP enabled
	 */
	txdctl |= (1 << 8) |	/* HTHRESH = 1 */
		   32;		/* PTHRESH = 32 */

	/* reinitialize flowdirector state */
	if (adapter->flags & IXGBE_FLAG_FDIR_HASH_CAPABLE) {
		ring->atr_sample_rate = adapter->atr_sample_rate;
		ring->atr_count = 0;
		set_bit(__IXGBE_TX_FDIR_INIT_DONE, &ring->state);
	} else {
		ring->atr_sample_rate = 0;
	}

	/* initialize XPS */
	if (!test_and_set_bit(__IXGBE_TX_XPS_INIT_DONE, &ring->state)) {
		struct ixgbe_q_vector *q_vector = ring->q_vector;

		if (q_vector)
			netif_set_xps_queue(ring->netdev,
					    &q_vector->affinity_mask,
					    ring->queue_index);
	}

	clear_bit(__IXGBE_HANG_CHECK_ARMED, &ring->state);

	/* enable queue */
	IXGBE_WRITE_REG(hw, IXGBE_TXDCTL(reg_idx), txdctl);

	/* TXDCTL.EN will return 0 on 82598 if link is down, so skip it */
	if (hw->mac.type == ixgbe_mac_82598EB &&
	    !(IXGBE_READ_REG(hw, IXGBE_LINKS) & IXGBE_LINKS_UP))
		return;

	/* poll to verify queue is enabled */
	do {
		usleep_range(1000, 2000);
		txdctl = IXGBE_READ_REG(hw, IXGBE_TXDCTL(reg_idx));
	} while (--wait_loop && !(txdctl & IXGBE_TXDCTL_ENABLE));
	if (!wait_loop)
		e_err(drv, "Could not enable Tx Queue %d\n", reg_idx);
}

static void ixgbe_setup_mtqc(struct ixgbe_adapter *adapter)
{
	struct ixgbe_hw *hw = &adapter->hw;
	u32 rttdcs, mtqc;
	u8 tcs = netdev_get_num_tc(adapter->netdev);

	if (hw->mac.type == ixgbe_mac_82598EB)
		return;

	/* disable the arbiter while setting MTQC */
	rttdcs = IXGBE_READ_REG(hw, IXGBE_RTTDCS);
	rttdcs |= IXGBE_RTTDCS_ARBDIS;
	IXGBE_WRITE_REG(hw, IXGBE_RTTDCS, rttdcs);

	/* set transmit pool layout */
	if (adapter->flags & IXGBE_FLAG_SRIOV_ENABLED) {
		mtqc = IXGBE_MTQC_VT_ENA;
		if (tcs > 4)
			mtqc |= IXGBE_MTQC_RT_ENA | IXGBE_MTQC_8TC_8TQ;
		else if (tcs > 1)
			mtqc |= IXGBE_MTQC_RT_ENA | IXGBE_MTQC_4TC_4TQ;
		else if (adapter->ring_feature[RING_F_RSS].indices == 4)
			mtqc |= IXGBE_MTQC_32VF;
		else
			mtqc |= IXGBE_MTQC_64VF;
	} else {
		if (tcs > 4)
			mtqc = IXGBE_MTQC_RT_ENA | IXGBE_MTQC_8TC_8TQ;
		else if (tcs > 1)
			mtqc = IXGBE_MTQC_RT_ENA | IXGBE_MTQC_4TC_4TQ;
		else
			mtqc = IXGBE_MTQC_64Q_1PB;
	}

	IXGBE_WRITE_REG(hw, IXGBE_MTQC, mtqc);

	/* Enable Security TX Buffer IFG for multiple pb */
	if (tcs) {
		u32 sectx = IXGBE_READ_REG(hw, IXGBE_SECTXMINIFG);
		sectx |= IXGBE_SECTX_DCB;
		IXGBE_WRITE_REG(hw, IXGBE_SECTXMINIFG, sectx);
	}

	/* re-enable the arbiter */
	rttdcs &= ~IXGBE_RTTDCS_ARBDIS;
	IXGBE_WRITE_REG(hw, IXGBE_RTTDCS, rttdcs);
}

/**
 * ixgbe_configure_tx - Configure 8259x Transmit Unit after Reset
 * @adapter: board private structure
 *
 * Configure the Tx unit of the MAC after a reset.
 **/
static void ixgbe_configure_tx(struct ixgbe_adapter *adapter)
{
	struct ixgbe_hw *hw = &adapter->hw;
	u32 dmatxctl;
	u32 i;

	ixgbe_setup_mtqc(adapter);

	if (hw->mac.type != ixgbe_mac_82598EB) {
		/* DMATXCTL.EN must be before Tx queues are enabled */
		dmatxctl = IXGBE_READ_REG(hw, IXGBE_DMATXCTL);
		dmatxctl |= IXGBE_DMATXCTL_TE;
		IXGBE_WRITE_REG(hw, IXGBE_DMATXCTL, dmatxctl);
	}

	/* Setup the HW Tx Head and Tail descriptor pointers */
	for (i = 0; i < adapter->num_tx_queues; i++)
		ixgbe_configure_tx_ring(adapter, adapter->tx_ring[i]);
}

static void ixgbe_enable_rx_drop(struct ixgbe_adapter *adapter,
				 struct ixgbe_ring *ring)
{
	struct ixgbe_hw *hw = &adapter->hw;
	u8 reg_idx = ring->reg_idx;
	u32 srrctl = IXGBE_READ_REG(hw, IXGBE_SRRCTL(reg_idx));

	srrctl |= IXGBE_SRRCTL_DROP_EN;

	IXGBE_WRITE_REG(hw, IXGBE_SRRCTL(reg_idx), srrctl);
}

static void ixgbe_disable_rx_drop(struct ixgbe_adapter *adapter,
				  struct ixgbe_ring *ring)
{
	struct ixgbe_hw *hw = &adapter->hw;
	u8 reg_idx = ring->reg_idx;
	u32 srrctl = IXGBE_READ_REG(hw, IXGBE_SRRCTL(reg_idx));

	srrctl &= ~IXGBE_SRRCTL_DROP_EN;

	IXGBE_WRITE_REG(hw, IXGBE_SRRCTL(reg_idx), srrctl);
}

#ifdef CONFIG_IXGBE_DCB
void ixgbe_set_rx_drop_en(struct ixgbe_adapter *adapter)
#else
static void ixgbe_set_rx_drop_en(struct ixgbe_adapter *adapter)
#endif
{
	int i;
	bool pfc_en = adapter->dcb_cfg.pfc_mode_enable;

	if (adapter->ixgbe_ieee_pfc)
		pfc_en |= !!(adapter->ixgbe_ieee_pfc->pfc_en);

	/*
	 * We should set the drop enable bit if:
	 *  SR-IOV is enabled
	 *   or
	 *  Number of Rx queues > 1 and flow control is disabled
	 *
	 *  This allows us to avoid head of line blocking for security
	 *  and performance reasons.
	 */
	if (adapter->num_vfs || (adapter->num_rx_queues > 1 &&
	    !(adapter->hw.fc.current_mode & ixgbe_fc_tx_pause) && !pfc_en)) {
		for (i = 0; i < adapter->num_rx_queues; i++)
			ixgbe_enable_rx_drop(adapter, adapter->rx_ring[i]);
	} else {
		for (i = 0; i < adapter->num_rx_queues; i++)
			ixgbe_disable_rx_drop(adapter, adapter->rx_ring[i]);
	}
}

#define IXGBE_SRRCTL_BSIZEHDRSIZE_SHIFT 2

static void ixgbe_configure_srrctl(struct ixgbe_adapter *adapter,
				   struct ixgbe_ring *rx_ring)
{
	struct ixgbe_hw *hw = &adapter->hw;
	u32 srrctl;
	u8 reg_idx = rx_ring->reg_idx;

	if (hw->mac.type == ixgbe_mac_82598EB) {
		u16 mask = adapter->ring_feature[RING_F_RSS].mask;

		/*
		 * if VMDq is not active we must program one srrctl register
		 * per RSS queue since we have enabled RDRXCTL.MVMEN
		 */
		reg_idx &= mask;
	}

	/* configure header buffer length, needed for RSC */
	srrctl = IXGBE_RX_HDR_SIZE << IXGBE_SRRCTL_BSIZEHDRSIZE_SHIFT;

	/* configure the packet buffer length */
	srrctl |= ixgbe_rx_bufsz(rx_ring) >> IXGBE_SRRCTL_BSIZEPKT_SHIFT;

	/* configure descriptor type */
	srrctl |= IXGBE_SRRCTL_DESCTYPE_ADV_ONEBUF;

	IXGBE_WRITE_REG(hw, IXGBE_SRRCTL(reg_idx), srrctl);
}

/**
 * ixgbe_rss_indir_tbl_entries - Return RSS indirection table entries
 * @adapter: device handle
 *
 *  - 82598/82599/X540:     128
 *  - X550(non-SRIOV mode): 512
 *  - X550(SRIOV mode):     64
 */
u32 ixgbe_rss_indir_tbl_entries(struct ixgbe_adapter *adapter)
{
	if (adapter->hw.mac.type < ixgbe_mac_X550)
		return 128;
	else if (adapter->flags & IXGBE_FLAG_SRIOV_ENABLED)
		return 64;
	else
		return 512;
}

/**
 * ixgbe_store_reta - Write the RETA table to HW
 * @adapter: device handle
 *
 * Write the RSS redirection table stored in adapter.rss_indir_tbl[] to HW.
 */
void ixgbe_store_reta(struct ixgbe_adapter *adapter)
{
	u32 i, reta_entries = ixgbe_rss_indir_tbl_entries(adapter);
	struct ixgbe_hw *hw = &adapter->hw;
	u32 reta = 0;
	u32 indices_multi;
	u8 *indir_tbl = adapter->rss_indir_tbl;

	/* Fill out the redirection table as follows:
	 *  - 82598:      8 bit wide entries containing pair of 4 bit RSS
	 *    indices.
	 *  - 82599/X540: 8 bit wide entries containing 4 bit RSS index
	 *  - X550:       8 bit wide entries containing 6 bit RSS index
	 */
	if (adapter->hw.mac.type == ixgbe_mac_82598EB)
		indices_multi = 0x11;
	else
		indices_multi = 0x1;

	/* Write redirection table to HW */
	for (i = 0; i < reta_entries; i++) {
		reta |= indices_multi * indir_tbl[i] << (i & 0x3) * 8;
		if ((i & 3) == 3) {
			if (i < 128)
				IXGBE_WRITE_REG(hw, IXGBE_RETA(i >> 2), reta);
			else
				IXGBE_WRITE_REG(hw, IXGBE_ERETA((i >> 2) - 32),
						reta);
			reta = 0;
		}
	}
}

/**
 * ixgbe_store_vfreta - Write the RETA table to HW (x550 devices in SRIOV mode)
 * @adapter: device handle
 *
 * Write the RSS redirection table stored in adapter.rss_indir_tbl[] to HW.
 */
static void ixgbe_store_vfreta(struct ixgbe_adapter *adapter)
{
	u32 i, reta_entries = ixgbe_rss_indir_tbl_entries(adapter);
	struct ixgbe_hw *hw = &adapter->hw;
	u32 vfreta = 0;
	unsigned int pf_pool = adapter->num_vfs;

	/* Write redirection table to HW */
	for (i = 0; i < reta_entries; i++) {
		vfreta |= (u32)adapter->rss_indir_tbl[i] << (i & 0x3) * 8;
		if ((i & 3) == 3) {
			IXGBE_WRITE_REG(hw, IXGBE_PFVFRETA(i >> 2, pf_pool),
					vfreta);
			vfreta = 0;
		}
	}
}

static void ixgbe_setup_reta(struct ixgbe_adapter *adapter)
{
	struct ixgbe_hw *hw = &adapter->hw;
	u32 i, j;
	u32 reta_entries = ixgbe_rss_indir_tbl_entries(adapter);
	u16 rss_i = adapter->ring_feature[RING_F_RSS].indices;

	/* Program table for at least 2 queues w/ SR-IOV so that VFs can
	 * make full use of any rings they may have.  We will use the
	 * PSRTYPE register to control how many rings we use within the PF.
	 */
	if ((adapter->flags & IXGBE_FLAG_SRIOV_ENABLED) && (rss_i < 2))
		rss_i = 2;

	/* Fill out hash function seeds */
	for (i = 0; i < 10; i++)
		IXGBE_WRITE_REG(hw, IXGBE_RSSRK(i), adapter->rss_key[i]);

	/* Fill out redirection table */
	memset(adapter->rss_indir_tbl, 0, sizeof(adapter->rss_indir_tbl));

	for (i = 0, j = 0; i < reta_entries; i++, j++) {
		if (j == rss_i)
			j = 0;

		adapter->rss_indir_tbl[i] = j;
	}

	ixgbe_store_reta(adapter);
}

static void ixgbe_setup_vfreta(struct ixgbe_adapter *adapter)
{
	struct ixgbe_hw *hw = &adapter->hw;
	u16 rss_i = adapter->ring_feature[RING_F_RSS].indices;
	unsigned int pf_pool = adapter->num_vfs;
	int i, j;

	/* Fill out hash function seeds */
	for (i = 0; i < 10; i++)
		IXGBE_WRITE_REG(hw, IXGBE_PFVFRSSRK(i, pf_pool),
				adapter->rss_key[i]);

	/* Fill out the redirection table */
	for (i = 0, j = 0; i < 64; i++, j++) {
		if (j == rss_i)
			j = 0;

		adapter->rss_indir_tbl[i] = j;
	}

	ixgbe_store_vfreta(adapter);
}

static void ixgbe_setup_mrqc(struct ixgbe_adapter *adapter)
{
	struct ixgbe_hw *hw = &adapter->hw;
	u32 mrqc = 0, rss_field = 0, vfmrqc = 0;
	u32 rxcsum;

	/* Disable indicating checksum in descriptor, enables RSS hash */
	rxcsum = IXGBE_READ_REG(hw, IXGBE_RXCSUM);
	rxcsum |= IXGBE_RXCSUM_PCSD;
	IXGBE_WRITE_REG(hw, IXGBE_RXCSUM, rxcsum);

	if (adapter->hw.mac.type == ixgbe_mac_82598EB) {
		if (adapter->ring_feature[RING_F_RSS].mask)
			mrqc = IXGBE_MRQC_RSSEN;
	} else {
		u8 tcs = netdev_get_num_tc(adapter->netdev);

		if (adapter->flags & IXGBE_FLAG_SRIOV_ENABLED) {
			if (tcs > 4)
				mrqc = IXGBE_MRQC_VMDQRT8TCEN;	/* 8 TCs */
			else if (tcs > 1)
				mrqc = IXGBE_MRQC_VMDQRT4TCEN;	/* 4 TCs */
			else if (adapter->ring_feature[RING_F_RSS].indices == 4)
				mrqc = IXGBE_MRQC_VMDQRSS32EN;
			else
				mrqc = IXGBE_MRQC_VMDQRSS64EN;
		} else {
			if (tcs > 4)
				mrqc = IXGBE_MRQC_RTRSS8TCEN;
			else if (tcs > 1)
				mrqc = IXGBE_MRQC_RTRSS4TCEN;
			else
				mrqc = IXGBE_MRQC_RSSEN;
		}
	}

	/* Perform hash on these packet types */
	rss_field |= IXGBE_MRQC_RSS_FIELD_IPV4 |
		     IXGBE_MRQC_RSS_FIELD_IPV4_TCP |
		     IXGBE_MRQC_RSS_FIELD_IPV6 |
		     IXGBE_MRQC_RSS_FIELD_IPV6_TCP;

	if (adapter->flags2 & IXGBE_FLAG2_RSS_FIELD_IPV4_UDP)
		rss_field |= IXGBE_MRQC_RSS_FIELD_IPV4_UDP;
	if (adapter->flags2 & IXGBE_FLAG2_RSS_FIELD_IPV6_UDP)
		rss_field |= IXGBE_MRQC_RSS_FIELD_IPV6_UDP;

	netdev_rss_key_fill(adapter->rss_key, sizeof(adapter->rss_key));
	if ((hw->mac.type >= ixgbe_mac_X550) &&
	    (adapter->flags & IXGBE_FLAG_SRIOV_ENABLED)) {
		unsigned int pf_pool = adapter->num_vfs;

		/* Enable VF RSS mode */
		mrqc |= IXGBE_MRQC_MULTIPLE_RSS;
		IXGBE_WRITE_REG(hw, IXGBE_MRQC, mrqc);

		/* Setup RSS through the VF registers */
		ixgbe_setup_vfreta(adapter);
		vfmrqc = IXGBE_MRQC_RSSEN;
		vfmrqc |= rss_field;
		IXGBE_WRITE_REG(hw, IXGBE_PFVFMRQC(pf_pool), vfmrqc);
	} else {
		ixgbe_setup_reta(adapter);
		mrqc |= rss_field;
		IXGBE_WRITE_REG(hw, IXGBE_MRQC, mrqc);
	}
}

/**
 * ixgbe_configure_rscctl - enable RSC for the indicated ring
 * @adapter:    address of board private structure
 * @index:      index of ring to set
 **/
static void ixgbe_configure_rscctl(struct ixgbe_adapter *adapter,
				   struct ixgbe_ring *ring)
{
	struct ixgbe_hw *hw = &adapter->hw;
	u32 rscctrl;
	u8 reg_idx = ring->reg_idx;

	if (!ring_is_rsc_enabled(ring))
		return;

	rscctrl = IXGBE_READ_REG(hw, IXGBE_RSCCTL(reg_idx));
	rscctrl |= IXGBE_RSCCTL_RSCEN;
	/*
	 * we must limit the number of descriptors so that the
	 * total size of max desc * buf_len is not greater
	 * than 65536
	 */
	rscctrl |= IXGBE_RSCCTL_MAXDESC_16;
	IXGBE_WRITE_REG(hw, IXGBE_RSCCTL(reg_idx), rscctrl);
}

#define IXGBE_MAX_RX_DESC_POLL 10
static void ixgbe_rx_desc_queue_enable(struct ixgbe_adapter *adapter,
				       struct ixgbe_ring *ring)
{
	struct ixgbe_hw *hw = &adapter->hw;
	int wait_loop = IXGBE_MAX_RX_DESC_POLL;
	u32 rxdctl;
	u8 reg_idx = ring->reg_idx;

	if (ixgbe_removed(hw->hw_addr))
		return;
	/* RXDCTL.EN will return 0 on 82598 if link is down, so skip it */
	if (hw->mac.type == ixgbe_mac_82598EB &&
	    !(IXGBE_READ_REG(hw, IXGBE_LINKS) & IXGBE_LINKS_UP))
		return;

	do {
		usleep_range(1000, 2000);
		rxdctl = IXGBE_READ_REG(hw, IXGBE_RXDCTL(reg_idx));
	} while (--wait_loop && !(rxdctl & IXGBE_RXDCTL_ENABLE));

	if (!wait_loop) {
		e_err(drv, "RXDCTL.ENABLE on Rx queue %d not set within "
		      "the polling period\n", reg_idx);
	}
}

void ixgbe_disable_rx_queue(struct ixgbe_adapter *adapter,
			    struct ixgbe_ring *ring)
{
	struct ixgbe_hw *hw = &adapter->hw;
	int wait_loop = IXGBE_MAX_RX_DESC_POLL;
	u32 rxdctl;
	u8 reg_idx = ring->reg_idx;

	if (ixgbe_removed(hw->hw_addr))
		return;
	rxdctl = IXGBE_READ_REG(hw, IXGBE_RXDCTL(reg_idx));
	rxdctl &= ~IXGBE_RXDCTL_ENABLE;

	/* write value back with RXDCTL.ENABLE bit cleared */
	IXGBE_WRITE_REG(hw, IXGBE_RXDCTL(reg_idx), rxdctl);

	if (hw->mac.type == ixgbe_mac_82598EB &&
	    !(IXGBE_READ_REG(hw, IXGBE_LINKS) & IXGBE_LINKS_UP))
		return;

	/* the hardware may take up to 100us to really disable the rx queue */
	do {
		udelay(10);
		rxdctl = IXGBE_READ_REG(hw, IXGBE_RXDCTL(reg_idx));
	} while (--wait_loop && (rxdctl & IXGBE_RXDCTL_ENABLE));

	if (!wait_loop) {
		e_err(drv, "RXDCTL.ENABLE on Rx queue %d not cleared within "
		      "the polling period\n", reg_idx);
	}
}

void ixgbe_configure_rx_ring(struct ixgbe_adapter *adapter,
			     struct ixgbe_ring *ring)
{
	struct ixgbe_hw *hw = &adapter->hw;
	u64 rdba = ring->dma;
	u32 rxdctl;
	u8 reg_idx = ring->reg_idx;

	/* disable queue to avoid issues while updating state */
	rxdctl = IXGBE_READ_REG(hw, IXGBE_RXDCTL(reg_idx));
	ixgbe_disable_rx_queue(adapter, ring);

	IXGBE_WRITE_REG(hw, IXGBE_RDBAL(reg_idx), (rdba & DMA_BIT_MASK(32)));
	IXGBE_WRITE_REG(hw, IXGBE_RDBAH(reg_idx), (rdba >> 32));
	IXGBE_WRITE_REG(hw, IXGBE_RDLEN(reg_idx),
			ring->count * sizeof(union ixgbe_adv_rx_desc));
	/* Force flushing of IXGBE_RDLEN to prevent MDD */
	IXGBE_WRITE_FLUSH(hw);

	IXGBE_WRITE_REG(hw, IXGBE_RDH(reg_idx), 0);
	IXGBE_WRITE_REG(hw, IXGBE_RDT(reg_idx), 0);
	ring->tail = adapter->io_addr + IXGBE_RDT(reg_idx);

	ixgbe_configure_srrctl(adapter, ring);
	ixgbe_configure_rscctl(adapter, ring);

	if (hw->mac.type == ixgbe_mac_82598EB) {
		/*
		 * enable cache line friendly hardware writes:
		 * PTHRESH=32 descriptors (half the internal cache),
		 * this also removes ugly rx_no_buffer_count increment
		 * HTHRESH=4 descriptors (to minimize latency on fetch)
		 * WTHRESH=8 burst writeback up to two cache lines
		 */
		rxdctl &= ~0x3FFFFF;
		rxdctl |=  0x080420;
	}

	/* enable receive descriptor ring */
	rxdctl |= IXGBE_RXDCTL_ENABLE;
	IXGBE_WRITE_REG(hw, IXGBE_RXDCTL(reg_idx), rxdctl);

	ixgbe_rx_desc_queue_enable(adapter, ring);
	ixgbe_alloc_rx_buffers(ring, ixgbe_desc_unused(ring));
}

static void ixgbe_setup_psrtype(struct ixgbe_adapter *adapter)
{
	struct ixgbe_hw *hw = &adapter->hw;
	int rss_i = adapter->ring_feature[RING_F_RSS].indices;
	u16 pool;

	/* PSRTYPE must be initialized in non 82598 adapters */
	u32 psrtype = IXGBE_PSRTYPE_TCPHDR |
		      IXGBE_PSRTYPE_UDPHDR |
		      IXGBE_PSRTYPE_IPV4HDR |
		      IXGBE_PSRTYPE_L2HDR |
		      IXGBE_PSRTYPE_IPV6HDR;

	if (hw->mac.type == ixgbe_mac_82598EB)
		return;

	if (rss_i > 3)
		psrtype |= 2 << 29;
	else if (rss_i > 1)
		psrtype |= 1 << 29;

	for_each_set_bit(pool, &adapter->fwd_bitmask, 32)
		IXGBE_WRITE_REG(hw, IXGBE_PSRTYPE(VMDQ_P(pool)), psrtype);
}

static void ixgbe_configure_virtualization(struct ixgbe_adapter *adapter)
{
	struct ixgbe_hw *hw = &adapter->hw;
	u32 reg_offset, vf_shift;
	u32 gcr_ext, vmdctl;
	int i;

	if (!(adapter->flags & IXGBE_FLAG_SRIOV_ENABLED))
		return;

	vmdctl = IXGBE_READ_REG(hw, IXGBE_VT_CTL);
	vmdctl |= IXGBE_VMD_CTL_VMDQ_EN;
	vmdctl &= ~IXGBE_VT_CTL_POOL_MASK;
	vmdctl |= VMDQ_P(0) << IXGBE_VT_CTL_POOL_SHIFT;
	vmdctl |= IXGBE_VT_CTL_REPLEN;
	IXGBE_WRITE_REG(hw, IXGBE_VT_CTL, vmdctl);

	vf_shift = VMDQ_P(0) % 32;
	reg_offset = (VMDQ_P(0) >= 32) ? 1 : 0;

	/* Enable only the PF's pool for Tx/Rx */
	IXGBE_WRITE_REG(hw, IXGBE_VFRE(reg_offset), (~0) << vf_shift);
	IXGBE_WRITE_REG(hw, IXGBE_VFRE(reg_offset ^ 1), reg_offset - 1);
	IXGBE_WRITE_REG(hw, IXGBE_VFTE(reg_offset), (~0) << vf_shift);
	IXGBE_WRITE_REG(hw, IXGBE_VFTE(reg_offset ^ 1), reg_offset - 1);
	if (adapter->bridge_mode == BRIDGE_MODE_VEB)
		IXGBE_WRITE_REG(hw, IXGBE_PFDTXGSWC, IXGBE_PFDTXGSWC_VT_LBEN);

	/* Map PF MAC address in RAR Entry 0 to first pool following VFs */
	hw->mac.ops.set_vmdq(hw, 0, VMDQ_P(0));

	/* clear VLAN promisc flag so VFTA will be updated if necessary */
	adapter->flags2 &= ~IXGBE_FLAG2_VLAN_PROMISC;

	/*
	 * Set up VF register offsets for selected VT Mode,
	 * i.e. 32 or 64 VFs for SR-IOV
	 */
	switch (adapter->ring_feature[RING_F_VMDQ].mask) {
	case IXGBE_82599_VMDQ_8Q_MASK:
		gcr_ext = IXGBE_GCR_EXT_VT_MODE_16;
		break;
	case IXGBE_82599_VMDQ_4Q_MASK:
		gcr_ext = IXGBE_GCR_EXT_VT_MODE_32;
		break;
	default:
		gcr_ext = IXGBE_GCR_EXT_VT_MODE_64;
		break;
	}

	IXGBE_WRITE_REG(hw, IXGBE_GCR_EXT, gcr_ext);


	/* Enable MAC Anti-Spoofing */
	hw->mac.ops.set_mac_anti_spoofing(hw, (adapter->num_vfs != 0),
					  adapter->num_vfs);

	/* Ensure LLDP and FC is set for Ethertype Antispoofing if we will be
	 * calling set_ethertype_anti_spoofing for each VF in loop below
	 */
	if (hw->mac.ops.set_ethertype_anti_spoofing) {
		IXGBE_WRITE_REG(hw, IXGBE_ETQF(IXGBE_ETQF_FILTER_LLDP),
				(IXGBE_ETQF_FILTER_EN    |
				 IXGBE_ETQF_TX_ANTISPOOF |
				 IXGBE_ETH_P_LLDP));

		IXGBE_WRITE_REG(hw, IXGBE_ETQF(IXGBE_ETQF_FILTER_FC),
				(IXGBE_ETQF_FILTER_EN |
				 IXGBE_ETQF_TX_ANTISPOOF |
				 ETH_P_PAUSE));
	}

	/* For VFs that have spoof checking turned off */
	for (i = 0; i < adapter->num_vfs; i++) {
		if (!adapter->vfinfo[i].spoofchk_enabled)
			ixgbe_ndo_set_vf_spoofchk(adapter->netdev, i, false);

		/* enable ethertype anti spoofing if hw supports it */
		if (hw->mac.ops.set_ethertype_anti_spoofing)
			hw->mac.ops.set_ethertype_anti_spoofing(hw, true, i);

		/* Enable/Disable RSS query feature  */
		ixgbe_ndo_set_vf_rss_query_en(adapter->netdev, i,
					  adapter->vfinfo[i].rss_query_enabled);
	}
}

static void ixgbe_set_rx_buffer_len(struct ixgbe_adapter *adapter)
{
	struct ixgbe_hw *hw = &adapter->hw;
	struct net_device *netdev = adapter->netdev;
	int max_frame = netdev->mtu + ETH_HLEN + ETH_FCS_LEN;
	struct ixgbe_ring *rx_ring;
	int i;
	u32 mhadd, hlreg0;

#ifdef IXGBE_FCOE
	/* adjust max frame to be able to do baby jumbo for FCoE */
	if ((adapter->flags & IXGBE_FLAG_FCOE_ENABLED) &&
	    (max_frame < IXGBE_FCOE_JUMBO_FRAME_SIZE))
		max_frame = IXGBE_FCOE_JUMBO_FRAME_SIZE;

#endif /* IXGBE_FCOE */

	/* adjust max frame to be at least the size of a standard frame */
	if (max_frame < (ETH_FRAME_LEN + ETH_FCS_LEN))
		max_frame = (ETH_FRAME_LEN + ETH_FCS_LEN);

	mhadd = IXGBE_READ_REG(hw, IXGBE_MHADD);
	if (max_frame != (mhadd >> IXGBE_MHADD_MFS_SHIFT)) {
		mhadd &= ~IXGBE_MHADD_MFS_MASK;
		mhadd |= max_frame << IXGBE_MHADD_MFS_SHIFT;

		IXGBE_WRITE_REG(hw, IXGBE_MHADD, mhadd);
	}

	hlreg0 = IXGBE_READ_REG(hw, IXGBE_HLREG0);
	/* set jumbo enable since MHADD.MFS is keeping size locked at max_frame */
	hlreg0 |= IXGBE_HLREG0_JUMBOEN;
	IXGBE_WRITE_REG(hw, IXGBE_HLREG0, hlreg0);

	/*
	 * Setup the HW Rx Head and Tail Descriptor Pointers and
	 * the Base and Length of the Rx Descriptor Ring
	 */
	for (i = 0; i < adapter->num_rx_queues; i++) {
		rx_ring = adapter->rx_ring[i];
		if (adapter->flags2 & IXGBE_FLAG2_RSC_ENABLED)
			set_ring_rsc_enabled(rx_ring);
		else
			clear_ring_rsc_enabled(rx_ring);
	}
}

static void ixgbe_setup_rdrxctl(struct ixgbe_adapter *adapter)
{
	struct ixgbe_hw *hw = &adapter->hw;
	u32 rdrxctl = IXGBE_READ_REG(hw, IXGBE_RDRXCTL);

	switch (hw->mac.type) {
	case ixgbe_mac_82598EB:
		/*
		 * For VMDq support of different descriptor types or
		 * buffer sizes through the use of multiple SRRCTL
		 * registers, RDRXCTL.MVMEN must be set to 1
		 *
		 * also, the manual doesn't mention it clearly but DCA hints
		 * will only use queue 0's tags unless this bit is set.  Side
		 * effects of setting this bit are only that SRRCTL must be
		 * fully programmed [0..15]
		 */
		rdrxctl |= IXGBE_RDRXCTL_MVMEN;
		break;
	case ixgbe_mac_X550:
	case ixgbe_mac_X550EM_x:
		if (adapter->num_vfs)
			rdrxctl |= IXGBE_RDRXCTL_PSP;
		/* fall through for older HW */
	case ixgbe_mac_82599EB:
	case ixgbe_mac_X540:
		/* Disable RSC for ACK packets */
		IXGBE_WRITE_REG(hw, IXGBE_RSCDBU,
		   (IXGBE_RSCDBU_RSCACKDIS | IXGBE_READ_REG(hw, IXGBE_RSCDBU)));
		rdrxctl &= ~IXGBE_RDRXCTL_RSCFRSTSIZE;
		/* hardware requires some bits to be set by default */
		rdrxctl |= (IXGBE_RDRXCTL_RSCACKC | IXGBE_RDRXCTL_FCOE_WRFIX);
		rdrxctl |= IXGBE_RDRXCTL_CRCSTRIP;
		break;
	default:
		/* We should do nothing since we don't know this hardware */
		return;
	}

	IXGBE_WRITE_REG(hw, IXGBE_RDRXCTL, rdrxctl);
}

/**
 * ixgbe_configure_rx - Configure 8259x Receive Unit after Reset
 * @adapter: board private structure
 *
 * Configure the Rx unit of the MAC after a reset.
 **/
static void ixgbe_configure_rx(struct ixgbe_adapter *adapter)
{
	struct ixgbe_hw *hw = &adapter->hw;
	int i;
	u32 rxctrl, rfctl;

	/* disable receives while setting up the descriptors */
	hw->mac.ops.disable_rx(hw);

	ixgbe_setup_psrtype(adapter);
	ixgbe_setup_rdrxctl(adapter);

	/* RSC Setup */
	rfctl = IXGBE_READ_REG(hw, IXGBE_RFCTL);
	rfctl &= ~IXGBE_RFCTL_RSC_DIS;
	if (!(adapter->flags2 & IXGBE_FLAG2_RSC_ENABLED))
		rfctl |= IXGBE_RFCTL_RSC_DIS;
	IXGBE_WRITE_REG(hw, IXGBE_RFCTL, rfctl);

	/* Program registers for the distribution of queues */
	ixgbe_setup_mrqc(adapter);

	/* set_rx_buffer_len must be called before ring initialization */
	ixgbe_set_rx_buffer_len(adapter);

	/*
	 * Setup the HW Rx Head and Tail Descriptor Pointers and
	 * the Base and Length of the Rx Descriptor Ring
	 */
	for (i = 0; i < adapter->num_rx_queues; i++)
		ixgbe_configure_rx_ring(adapter, adapter->rx_ring[i]);

	rxctrl = IXGBE_READ_REG(hw, IXGBE_RXCTRL);
	/* disable drop enable for 82598 parts */
	if (hw->mac.type == ixgbe_mac_82598EB)
		rxctrl |= IXGBE_RXCTRL_DMBYPS;

	/* enable all receives */
	rxctrl |= IXGBE_RXCTRL_RXEN;
	hw->mac.ops.enable_rx_dma(hw, rxctrl);
}

static int ixgbe_vlan_rx_add_vid(struct net_device *netdev,
				 __be16 proto, u16 vid)
{
	struct ixgbe_adapter *adapter = netdev_priv(netdev);
	struct ixgbe_hw *hw = &adapter->hw;

	/* add VID to filter table */
	hw->mac.ops.set_vfta(&adapter->hw, vid, VMDQ_P(0), true, true);
	set_bit(vid, adapter->active_vlans);

	return 0;
}

static int ixgbe_find_vlvf_entry(struct ixgbe_hw *hw, u32 vlan)
{
	u32 vlvf;
	int idx;

	/* short cut the special case */
	if (vlan == 0)
		return 0;

	/* Search for the vlan id in the VLVF entries */
	for (idx = IXGBE_VLVF_ENTRIES; --idx;) {
		vlvf = IXGBE_READ_REG(hw, IXGBE_VLVF(idx));
		if ((vlvf & VLAN_VID_MASK) == vlan)
			break;
	}

	return idx;
}

void ixgbe_update_pf_promisc_vlvf(struct ixgbe_adapter *adapter, u32 vid)
{
	struct ixgbe_hw *hw = &adapter->hw;
	u32 bits, word;
	int idx;

	idx = ixgbe_find_vlvf_entry(hw, vid);
	if (!idx)
		return;

	/* See if any other pools are set for this VLAN filter
	 * entry other than the PF.
	 */
	word = idx * 2 + (VMDQ_P(0) / 32);
	bits = ~(1 << (VMDQ_P(0)) % 32);
	bits &= IXGBE_READ_REG(hw, IXGBE_VLVFB(word));

	/* Disable the filter so this falls into the default pool. */
	if (!bits && !IXGBE_READ_REG(hw, IXGBE_VLVFB(word ^ 1))) {
		if (!(adapter->flags2 & IXGBE_FLAG2_VLAN_PROMISC))
			IXGBE_WRITE_REG(hw, IXGBE_VLVFB(word), 0);
		IXGBE_WRITE_REG(hw, IXGBE_VLVF(idx), 0);
	}
}

static int ixgbe_vlan_rx_kill_vid(struct net_device *netdev,
				  __be16 proto, u16 vid)
{
	struct ixgbe_adapter *adapter = netdev_priv(netdev);
	struct ixgbe_hw *hw = &adapter->hw;

	/* remove VID from filter table */
	if (adapter->flags2 & IXGBE_FLAG2_VLAN_PROMISC)
		ixgbe_update_pf_promisc_vlvf(adapter, vid);
	else
		hw->mac.ops.set_vfta(hw, vid, VMDQ_P(0), false, true);

	clear_bit(vid, adapter->active_vlans);

	return 0;
}

/**
 * ixgbe_vlan_strip_disable - helper to disable hw vlan stripping
 * @adapter: driver data
 */
static void ixgbe_vlan_strip_disable(struct ixgbe_adapter *adapter)
{
	struct ixgbe_hw *hw = &adapter->hw;
	u32 vlnctrl;
	int i, j;

	switch (hw->mac.type) {
	case ixgbe_mac_82598EB:
		vlnctrl = IXGBE_READ_REG(hw, IXGBE_VLNCTRL);
		vlnctrl &= ~IXGBE_VLNCTRL_VME;
		IXGBE_WRITE_REG(hw, IXGBE_VLNCTRL, vlnctrl);
		break;
	case ixgbe_mac_82599EB:
	case ixgbe_mac_X540:
	case ixgbe_mac_X550:
	case ixgbe_mac_X550EM_x:
		for (i = 0; i < adapter->num_rx_queues; i++) {
			struct ixgbe_ring *ring = adapter->rx_ring[i];

			if (ring->l2_accel_priv)
				continue;
			j = ring->reg_idx;
			vlnctrl = IXGBE_READ_REG(hw, IXGBE_RXDCTL(j));
			vlnctrl &= ~IXGBE_RXDCTL_VME;
			IXGBE_WRITE_REG(hw, IXGBE_RXDCTL(j), vlnctrl);
		}
		break;
	default:
		break;
	}
}

/**
 * ixgbe_vlan_strip_enable - helper to enable hw vlan stripping
 * @adapter: driver data
 */
static void ixgbe_vlan_strip_enable(struct ixgbe_adapter *adapter)
{
	struct ixgbe_hw *hw = &adapter->hw;
	u32 vlnctrl;
	int i, j;

	switch (hw->mac.type) {
	case ixgbe_mac_82598EB:
		vlnctrl = IXGBE_READ_REG(hw, IXGBE_VLNCTRL);
		vlnctrl |= IXGBE_VLNCTRL_VME;
		IXGBE_WRITE_REG(hw, IXGBE_VLNCTRL, vlnctrl);
		break;
	case ixgbe_mac_82599EB:
	case ixgbe_mac_X540:
	case ixgbe_mac_X550:
	case ixgbe_mac_X550EM_x:
		for (i = 0; i < adapter->num_rx_queues; i++) {
			struct ixgbe_ring *ring = adapter->rx_ring[i];

			if (ring->l2_accel_priv)
				continue;
			j = ring->reg_idx;
			vlnctrl = IXGBE_READ_REG(hw, IXGBE_RXDCTL(j));
			vlnctrl |= IXGBE_RXDCTL_VME;
			IXGBE_WRITE_REG(hw, IXGBE_RXDCTL(j), vlnctrl);
		}
		break;
	default:
		break;
	}
}

static void ixgbe_vlan_promisc_enable(struct ixgbe_adapter *adapter)
{
	struct ixgbe_hw *hw = &adapter->hw;
	u32 vlnctrl, i;

	switch (hw->mac.type) {
	case ixgbe_mac_82599EB:
	case ixgbe_mac_X540:
	case ixgbe_mac_X550:
	case ixgbe_mac_X550EM_x:
	default:
		if (adapter->flags & IXGBE_FLAG_VMDQ_ENABLED)
			break;
		/* fall through */
	case ixgbe_mac_82598EB:
		/* legacy case, we can just disable VLAN filtering */
		vlnctrl = IXGBE_READ_REG(hw, IXGBE_VLNCTRL);
		vlnctrl &= ~(IXGBE_VLNCTRL_VFE | IXGBE_VLNCTRL_CFIEN);
		IXGBE_WRITE_REG(hw, IXGBE_VLNCTRL, vlnctrl);
		return;
	}

	/* We are already in VLAN promisc, nothing to do */
	if (adapter->flags2 & IXGBE_FLAG2_VLAN_PROMISC)
		return;

	/* Set flag so we don't redo unnecessary work */
	adapter->flags2 |= IXGBE_FLAG2_VLAN_PROMISC;

	/* Add PF to all active pools */
	for (i = IXGBE_VLVF_ENTRIES; --i;) {
		u32 reg_offset = IXGBE_VLVFB(i * 2 + VMDQ_P(0) / 32);
		u32 vlvfb = IXGBE_READ_REG(hw, reg_offset);

		vlvfb |= 1 << (VMDQ_P(0) % 32);
		IXGBE_WRITE_REG(hw, reg_offset, vlvfb);
	}

	/* Set all bits in the VLAN filter table array */
	for (i = hw->mac.vft_size; i--;)
		IXGBE_WRITE_REG(hw, IXGBE_VFTA(i), ~0U);
}

#define VFTA_BLOCK_SIZE 8
static void ixgbe_scrub_vfta(struct ixgbe_adapter *adapter, u32 vfta_offset)
{
	struct ixgbe_hw *hw = &adapter->hw;
	u32 vfta[VFTA_BLOCK_SIZE] = { 0 };
	u32 vid_start = vfta_offset * 32;
	u32 vid_end = vid_start + (VFTA_BLOCK_SIZE * 32);
	u32 i, vid, word, bits;

	for (i = IXGBE_VLVF_ENTRIES; --i;) {
		u32 vlvf = IXGBE_READ_REG(hw, IXGBE_VLVF(i));

		/* pull VLAN ID from VLVF */
		vid = vlvf & VLAN_VID_MASK;

		/* only concern outselves with a certain range */
		if (vid < vid_start || vid >= vid_end)
			continue;

		if (vlvf) {
			/* record VLAN ID in VFTA */
			vfta[(vid - vid_start) / 32] |= 1 << (vid % 32);

			/* if PF is part of this then continue */
			if (test_bit(vid, adapter->active_vlans))
				continue;
		}

		/* remove PF from the pool */
		word = i * 2 + VMDQ_P(0) / 32;
		bits = ~(1 << (VMDQ_P(0) % 32));
		bits &= IXGBE_READ_REG(hw, IXGBE_VLVFB(word));
		IXGBE_WRITE_REG(hw, IXGBE_VLVFB(word), bits);
	}

	/* extract values from active_vlans and write back to VFTA */
	for (i = VFTA_BLOCK_SIZE; i--;) {
		vid = (vfta_offset + i) * 32;
		word = vid / BITS_PER_LONG;
		bits = vid % BITS_PER_LONG;

		vfta[i] |= adapter->active_vlans[word] >> bits;

		IXGBE_WRITE_REG(hw, IXGBE_VFTA(vfta_offset + i), vfta[i]);
	}
}

static void ixgbe_vlan_promisc_disable(struct ixgbe_adapter *adapter)
{
	struct ixgbe_hw *hw = &adapter->hw;
	u32 vlnctrl, i;

	switch (hw->mac.type) {
	case ixgbe_mac_82599EB:
	case ixgbe_mac_X540:
	case ixgbe_mac_X550:
	case ixgbe_mac_X550EM_x:
	default:
		if (adapter->flags & IXGBE_FLAG_VMDQ_ENABLED)
			break;
		/* fall through */
	case ixgbe_mac_82598EB:
		vlnctrl = IXGBE_READ_REG(hw, IXGBE_VLNCTRL);
		vlnctrl &= ~IXGBE_VLNCTRL_CFIEN;
		vlnctrl |= IXGBE_VLNCTRL_VFE;
		IXGBE_WRITE_REG(hw, IXGBE_VLNCTRL, vlnctrl);
		return;
	}

	/* We are not in VLAN promisc, nothing to do */
	if (!(adapter->flags2 & IXGBE_FLAG2_VLAN_PROMISC))
		return;

	/* Set flag so we don't redo unnecessary work */
	adapter->flags2 &= ~IXGBE_FLAG2_VLAN_PROMISC;

	for (i = 0; i < hw->mac.vft_size; i += VFTA_BLOCK_SIZE)
		ixgbe_scrub_vfta(adapter, i);
}

static void ixgbe_restore_vlan(struct ixgbe_adapter *adapter)
{
	u16 vid;

	ixgbe_vlan_rx_add_vid(adapter->netdev, htons(ETH_P_8021Q), 0);

	for_each_set_bit(vid, adapter->active_vlans, VLAN_N_VID)
		ixgbe_vlan_rx_add_vid(adapter->netdev, htons(ETH_P_8021Q), vid);
}

/**
 * ixgbe_write_mc_addr_list - write multicast addresses to MTA
 * @netdev: network interface device structure
 *
 * Writes multicast address list to the MTA hash table.
 * Returns: -ENOMEM on failure
 *                0 on no addresses written
 *                X on writing X addresses to MTA
 **/
static int ixgbe_write_mc_addr_list(struct net_device *netdev)
{
	struct ixgbe_adapter *adapter = netdev_priv(netdev);
	struct ixgbe_hw *hw = &adapter->hw;

	if (!netif_running(netdev))
		return 0;

	if (hw->mac.ops.update_mc_addr_list)
		hw->mac.ops.update_mc_addr_list(hw, netdev);
	else
		return -ENOMEM;

#ifdef CONFIG_PCI_IOV
	ixgbe_restore_vf_multicasts(adapter);
#endif

	return netdev_mc_count(netdev);
}

#ifdef CONFIG_PCI_IOV
void ixgbe_full_sync_mac_table(struct ixgbe_adapter *adapter)
{
	struct ixgbe_mac_addr *mac_table = &adapter->mac_table[0];
	struct ixgbe_hw *hw = &adapter->hw;
	int i;

	for (i = 0; i < hw->mac.num_rar_entries; i++, mac_table++) {
		mac_table->state &= ~IXGBE_MAC_STATE_MODIFIED;

		if (mac_table->state & IXGBE_MAC_STATE_IN_USE)
			hw->mac.ops.set_rar(hw, i,
					    mac_table->addr,
					    mac_table->pool,
					    IXGBE_RAH_AV);
		else
			hw->mac.ops.clear_rar(hw, i);
	}
}

#endif
static void ixgbe_sync_mac_table(struct ixgbe_adapter *adapter)
{
	struct ixgbe_mac_addr *mac_table = &adapter->mac_table[0];
	struct ixgbe_hw *hw = &adapter->hw;
	int i;

	for (i = 0; i < hw->mac.num_rar_entries; i++, mac_table++) {
		if (!(mac_table->state & IXGBE_MAC_STATE_MODIFIED))
			continue;

		mac_table->state &= ~IXGBE_MAC_STATE_MODIFIED;

		if (mac_table->state & IXGBE_MAC_STATE_IN_USE)
			hw->mac.ops.set_rar(hw, i,
					    mac_table->addr,
					    mac_table->pool,
					    IXGBE_RAH_AV);
		else
			hw->mac.ops.clear_rar(hw, i);
	}
}

static void ixgbe_flush_sw_mac_table(struct ixgbe_adapter *adapter)
{
	struct ixgbe_mac_addr *mac_table = &adapter->mac_table[0];
	struct ixgbe_hw *hw = &adapter->hw;
	int i;

	for (i = 0; i < hw->mac.num_rar_entries; i++, mac_table++) {
		mac_table->state |= IXGBE_MAC_STATE_MODIFIED;
		mac_table->state &= ~IXGBE_MAC_STATE_IN_USE;
	}

	ixgbe_sync_mac_table(adapter);
}

static int ixgbe_available_rars(struct ixgbe_adapter *adapter, u16 pool)
{
	struct ixgbe_mac_addr *mac_table = &adapter->mac_table[0];
	struct ixgbe_hw *hw = &adapter->hw;
	int i, count = 0;

	for (i = 0; i < hw->mac.num_rar_entries; i++, mac_table++) {
		/* do not count default RAR as available */
		if (mac_table->state & IXGBE_MAC_STATE_DEFAULT)
			continue;

		/* only count unused and addresses that belong to us */
		if (mac_table->state & IXGBE_MAC_STATE_IN_USE) {
			if (mac_table->pool != pool)
				continue;
		}

		count++;
	}

	return count;
}

/* this function destroys the first RAR entry */
static void ixgbe_mac_set_default_filter(struct ixgbe_adapter *adapter)
{
	struct ixgbe_mac_addr *mac_table = &adapter->mac_table[0];
	struct ixgbe_hw *hw = &adapter->hw;

	memcpy(&mac_table->addr, hw->mac.addr, ETH_ALEN);
	mac_table->pool = VMDQ_P(0);

	mac_table->state = IXGBE_MAC_STATE_DEFAULT | IXGBE_MAC_STATE_IN_USE;

	hw->mac.ops.set_rar(hw, 0, mac_table->addr, mac_table->pool,
			    IXGBE_RAH_AV);
}

int ixgbe_add_mac_filter(struct ixgbe_adapter *adapter,
			 const u8 *addr, u16 pool)
{
	struct ixgbe_mac_addr *mac_table = &adapter->mac_table[0];
	struct ixgbe_hw *hw = &adapter->hw;
	int i;

	if (is_zero_ether_addr(addr))
		return -EINVAL;

	for (i = 0; i < hw->mac.num_rar_entries; i++, mac_table++) {
		if (mac_table->state & IXGBE_MAC_STATE_IN_USE)
			continue;

		ether_addr_copy(mac_table->addr, addr);
		mac_table->pool = pool;

		mac_table->state |= IXGBE_MAC_STATE_MODIFIED |
				    IXGBE_MAC_STATE_IN_USE;

		ixgbe_sync_mac_table(adapter);

		return i;
	}

	return -ENOMEM;
}

int ixgbe_del_mac_filter(struct ixgbe_adapter *adapter,
			 const u8 *addr, u16 pool)
{
	struct ixgbe_mac_addr *mac_table = &adapter->mac_table[0];
	struct ixgbe_hw *hw = &adapter->hw;
	int i;

	if (is_zero_ether_addr(addr))
		return -EINVAL;

	/* search table for addr, if found clear IN_USE flag and sync */
	for (i = 0; i < hw->mac.num_rar_entries; i++, mac_table++) {
		/* we can only delete an entry if it is in use */
		if (!(mac_table->state & IXGBE_MAC_STATE_IN_USE))
			continue;
		/* we only care about entries that belong to the given pool */
		if (mac_table->pool != pool)
			continue;
		/* we only care about a specific MAC address */
		if (!ether_addr_equal(addr, mac_table->addr))
			continue;

		mac_table->state |= IXGBE_MAC_STATE_MODIFIED;
		mac_table->state &= ~IXGBE_MAC_STATE_IN_USE;

		ixgbe_sync_mac_table(adapter);

		return 0;
	}

	return -ENOMEM;
}
/**
 * ixgbe_write_uc_addr_list - write unicast addresses to RAR table
 * @netdev: network interface device structure
 *
 * Writes unicast address list to the RAR table.
 * Returns: -ENOMEM on failure/insufficient address space
 *                0 on no addresses written
 *                X on writing X addresses to the RAR table
 **/
static int ixgbe_write_uc_addr_list(struct net_device *netdev, int vfn)
{
	struct ixgbe_adapter *adapter = netdev_priv(netdev);
	int count = 0;

	/* return ENOMEM indicating insufficient memory for addresses */
	if (netdev_uc_count(netdev) > ixgbe_available_rars(adapter, vfn))
		return -ENOMEM;

	if (!netdev_uc_empty(netdev)) {
		struct netdev_hw_addr *ha;
		netdev_for_each_uc_addr(ha, netdev) {
			ixgbe_del_mac_filter(adapter, ha->addr, vfn);
			ixgbe_add_mac_filter(adapter, ha->addr, vfn);
			count++;
		}
	}
	return count;
}

static int ixgbe_uc_sync(struct net_device *netdev, const unsigned char *addr)
{
	struct ixgbe_adapter *adapter = netdev_priv(netdev);
	int ret;

	ret = ixgbe_add_mac_filter(adapter, addr, VMDQ_P(0));

	return min_t(int, ret, 0);
}

static int ixgbe_uc_unsync(struct net_device *netdev, const unsigned char *addr)
{
	struct ixgbe_adapter *adapter = netdev_priv(netdev);

	ixgbe_del_mac_filter(adapter, addr, VMDQ_P(0));

	return 0;
}

/**
 * ixgbe_set_rx_mode - Unicast, Multicast and Promiscuous mode set
 * @netdev: network interface device structure
 *
 * The set_rx_method entry point is called whenever the unicast/multicast
 * address list or the network interface flags are updated.  This routine is
 * responsible for configuring the hardware for proper unicast, multicast and
 * promiscuous mode.
 **/
void ixgbe_set_rx_mode(struct net_device *netdev)
{
	struct ixgbe_adapter *adapter = netdev_priv(netdev);
	struct ixgbe_hw *hw = &adapter->hw;
	u32 fctrl, vmolr = IXGBE_VMOLR_BAM | IXGBE_VMOLR_AUPE;
	int count;

	/* Check for Promiscuous and All Multicast modes */
	fctrl = IXGBE_READ_REG(hw, IXGBE_FCTRL);

	/* set all bits that we expect to always be set */
	fctrl &= ~IXGBE_FCTRL_SBP; /* disable store-bad-packets */
	fctrl |= IXGBE_FCTRL_BAM;
	fctrl |= IXGBE_FCTRL_DPF; /* discard pause frames when FC enabled */
	fctrl |= IXGBE_FCTRL_PMCF;

	/* clear the bits we are changing the status of */
	fctrl &= ~(IXGBE_FCTRL_UPE | IXGBE_FCTRL_MPE);
	if (netdev->flags & IFF_PROMISC) {
		hw->addr_ctrl.user_set_promisc = true;
		fctrl |= (IXGBE_FCTRL_UPE | IXGBE_FCTRL_MPE);
		vmolr |= IXGBE_VMOLR_MPE;
		ixgbe_vlan_promisc_enable(adapter);
	} else {
		if (netdev->flags & IFF_ALLMULTI) {
			fctrl |= IXGBE_FCTRL_MPE;
			vmolr |= IXGBE_VMOLR_MPE;
		}
		hw->addr_ctrl.user_set_promisc = false;
		ixgbe_vlan_promisc_disable(adapter);
	}

	/*
	 * Write addresses to available RAR registers, if there is not
	 * sufficient space to store all the addresses then enable
	 * unicast promiscuous mode
	 */
	if (__dev_uc_sync(netdev, ixgbe_uc_sync, ixgbe_uc_unsync)) {
		fctrl |= IXGBE_FCTRL_UPE;
		vmolr |= IXGBE_VMOLR_ROPE;
	}

	/* Write addresses to the MTA, if the attempt fails
	 * then we should just turn on promiscuous mode so
	 * that we can at least receive multicast traffic
	 */
	count = ixgbe_write_mc_addr_list(netdev);
	if (count < 0) {
		fctrl |= IXGBE_FCTRL_MPE;
		vmolr |= IXGBE_VMOLR_MPE;
	} else if (count) {
		vmolr |= IXGBE_VMOLR_ROMPE;
	}

	if (hw->mac.type != ixgbe_mac_82598EB) {
		vmolr |= IXGBE_READ_REG(hw, IXGBE_VMOLR(VMDQ_P(0))) &
			 ~(IXGBE_VMOLR_MPE | IXGBE_VMOLR_ROMPE |
			   IXGBE_VMOLR_ROPE);
		IXGBE_WRITE_REG(hw, IXGBE_VMOLR(VMDQ_P(0)), vmolr);
	}

	/* This is useful for sniffing bad packets. */
	if (adapter->netdev->features & NETIF_F_RXALL) {
		/* UPE and MPE will be handled by normal PROMISC logic
		 * in e1000e_set_rx_mode */
		fctrl |= (IXGBE_FCTRL_SBP | /* Receive bad packets */
			  IXGBE_FCTRL_BAM | /* RX All Bcast Pkts */
			  IXGBE_FCTRL_PMCF); /* RX All MAC Ctrl Pkts */

		fctrl &= ~(IXGBE_FCTRL_DPF);
		/* NOTE:  VLAN filtering is disabled by setting PROMISC */
	}

	IXGBE_WRITE_REG(hw, IXGBE_FCTRL, fctrl);

	if (netdev->features & NETIF_F_HW_VLAN_CTAG_RX)
		ixgbe_vlan_strip_enable(adapter);
	else
		ixgbe_vlan_strip_disable(adapter);
}

static void ixgbe_napi_enable_all(struct ixgbe_adapter *adapter)
{
	int q_idx;

	for (q_idx = 0; q_idx < adapter->num_q_vectors; q_idx++) {
		ixgbe_qv_init_lock(adapter->q_vector[q_idx]);
		napi_enable(&adapter->q_vector[q_idx]->napi);
	}
}

static void ixgbe_napi_disable_all(struct ixgbe_adapter *adapter)
{
	int q_idx;

	for (q_idx = 0; q_idx < adapter->num_q_vectors; q_idx++) {
		napi_disable(&adapter->q_vector[q_idx]->napi);
		while (!ixgbe_qv_disable(adapter->q_vector[q_idx])) {
			pr_info("QV %d locked\n", q_idx);
			usleep_range(1000, 20000);
		}
	}
}

static void ixgbe_clear_vxlan_port(struct ixgbe_adapter *adapter)
{
	switch (adapter->hw.mac.type) {
	case ixgbe_mac_X550:
	case ixgbe_mac_X550EM_x:
		IXGBE_WRITE_REG(&adapter->hw, IXGBE_VXLANCTRL, 0);
#ifdef CONFIG_IXGBE_VXLAN
		adapter->vxlan_port = 0;
#endif
		break;
	default:
		break;
	}
}

#ifdef CONFIG_IXGBE_DCB
/**
 * ixgbe_configure_dcb - Configure DCB hardware
 * @adapter: ixgbe adapter struct
 *
 * This is called by the driver on open to configure the DCB hardware.
 * This is also called by the gennetlink interface when reconfiguring
 * the DCB state.
 */
static void ixgbe_configure_dcb(struct ixgbe_adapter *adapter)
{
	struct ixgbe_hw *hw = &adapter->hw;
	int max_frame = adapter->netdev->mtu + ETH_HLEN + ETH_FCS_LEN;

	if (!(adapter->flags & IXGBE_FLAG_DCB_ENABLED)) {
		if (hw->mac.type == ixgbe_mac_82598EB)
			netif_set_gso_max_size(adapter->netdev, 65536);
		return;
	}

	if (hw->mac.type == ixgbe_mac_82598EB)
		netif_set_gso_max_size(adapter->netdev, 32768);

#ifdef IXGBE_FCOE
	if (adapter->netdev->features & NETIF_F_FCOE_MTU)
		max_frame = max(max_frame, IXGBE_FCOE_JUMBO_FRAME_SIZE);
#endif

	/* reconfigure the hardware */
	if (adapter->dcbx_cap & DCB_CAP_DCBX_VER_CEE) {
		ixgbe_dcb_calculate_tc_credits(hw, &adapter->dcb_cfg, max_frame,
						DCB_TX_CONFIG);
		ixgbe_dcb_calculate_tc_credits(hw, &adapter->dcb_cfg, max_frame,
						DCB_RX_CONFIG);
		ixgbe_dcb_hw_config(hw, &adapter->dcb_cfg);
	} else if (adapter->ixgbe_ieee_ets && adapter->ixgbe_ieee_pfc) {
		ixgbe_dcb_hw_ets(&adapter->hw,
				 adapter->ixgbe_ieee_ets,
				 max_frame);
		ixgbe_dcb_hw_pfc_config(&adapter->hw,
					adapter->ixgbe_ieee_pfc->pfc_en,
					adapter->ixgbe_ieee_ets->prio_tc);
	}

	/* Enable RSS Hash per TC */
	if (hw->mac.type != ixgbe_mac_82598EB) {
		u32 msb = 0;
		u16 rss_i = adapter->ring_feature[RING_F_RSS].indices - 1;

		while (rss_i) {
			msb++;
			rss_i >>= 1;
		}

		/* write msb to all 8 TCs in one write */
		IXGBE_WRITE_REG(hw, IXGBE_RQTC, msb * 0x11111111);
	}
}
#endif

/* Additional bittime to account for IXGBE framing */
#define IXGBE_ETH_FRAMING 20

/**
 * ixgbe_hpbthresh - calculate high water mark for flow control
 *
 * @adapter: board private structure to calculate for
 * @pb: packet buffer to calculate
 */
static int ixgbe_hpbthresh(struct ixgbe_adapter *adapter, int pb)
{
	struct ixgbe_hw *hw = &adapter->hw;
	struct net_device *dev = adapter->netdev;
	int link, tc, kb, marker;
	u32 dv_id, rx_pba;

	/* Calculate max LAN frame size */
	tc = link = dev->mtu + ETH_HLEN + ETH_FCS_LEN + IXGBE_ETH_FRAMING;

#ifdef IXGBE_FCOE
	/* FCoE traffic class uses FCOE jumbo frames */
	if ((dev->features & NETIF_F_FCOE_MTU) &&
	    (tc < IXGBE_FCOE_JUMBO_FRAME_SIZE) &&
	    (pb == ixgbe_fcoe_get_tc(adapter)))
		tc = IXGBE_FCOE_JUMBO_FRAME_SIZE;
#endif

	/* Calculate delay value for device */
	switch (hw->mac.type) {
	case ixgbe_mac_X540:
	case ixgbe_mac_X550:
	case ixgbe_mac_X550EM_x:
		dv_id = IXGBE_DV_X540(link, tc);
		break;
	default:
		dv_id = IXGBE_DV(link, tc);
		break;
	}

	/* Loopback switch introduces additional latency */
	if (adapter->flags & IXGBE_FLAG_SRIOV_ENABLED)
		dv_id += IXGBE_B2BT(tc);

	/* Delay value is calculated in bit times convert to KB */
	kb = IXGBE_BT2KB(dv_id);
	rx_pba = IXGBE_READ_REG(hw, IXGBE_RXPBSIZE(pb)) >> 10;

	marker = rx_pba - kb;

	/* It is possible that the packet buffer is not large enough
	 * to provide required headroom. In this case throw an error
	 * to user and a do the best we can.
	 */
	if (marker < 0) {
		e_warn(drv, "Packet Buffer(%i) can not provide enough"
			    "headroom to support flow control."
			    "Decrease MTU or number of traffic classes\n", pb);
		marker = tc + 1;
	}

	return marker;
}

/**
 * ixgbe_lpbthresh - calculate low water mark for for flow control
 *
 * @adapter: board private structure to calculate for
 * @pb: packet buffer to calculate
 */
static int ixgbe_lpbthresh(struct ixgbe_adapter *adapter, int pb)
{
	struct ixgbe_hw *hw = &adapter->hw;
	struct net_device *dev = adapter->netdev;
	int tc;
	u32 dv_id;

	/* Calculate max LAN frame size */
	tc = dev->mtu + ETH_HLEN + ETH_FCS_LEN;

#ifdef IXGBE_FCOE
	/* FCoE traffic class uses FCOE jumbo frames */
	if ((dev->features & NETIF_F_FCOE_MTU) &&
	    (tc < IXGBE_FCOE_JUMBO_FRAME_SIZE) &&
	    (pb == netdev_get_prio_tc_map(dev, adapter->fcoe.up)))
		tc = IXGBE_FCOE_JUMBO_FRAME_SIZE;
#endif

	/* Calculate delay value for device */
	switch (hw->mac.type) {
	case ixgbe_mac_X540:
	case ixgbe_mac_X550:
	case ixgbe_mac_X550EM_x:
		dv_id = IXGBE_LOW_DV_X540(tc);
		break;
	default:
		dv_id = IXGBE_LOW_DV(tc);
		break;
	}

	/* Delay value is calculated in bit times convert to KB */
	return IXGBE_BT2KB(dv_id);
}

/*
 * ixgbe_pbthresh_setup - calculate and setup high low water marks
 */
static void ixgbe_pbthresh_setup(struct ixgbe_adapter *adapter)
{
	struct ixgbe_hw *hw = &adapter->hw;
	int num_tc = netdev_get_num_tc(adapter->netdev);
	int i;

	if (!num_tc)
		num_tc = 1;

	for (i = 0; i < num_tc; i++) {
		hw->fc.high_water[i] = ixgbe_hpbthresh(adapter, i);
		hw->fc.low_water[i] = ixgbe_lpbthresh(adapter, i);

		/* Low water marks must not be larger than high water marks */
		if (hw->fc.low_water[i] > hw->fc.high_water[i])
			hw->fc.low_water[i] = 0;
	}

	for (; i < MAX_TRAFFIC_CLASS; i++)
		hw->fc.high_water[i] = 0;
}

static void ixgbe_configure_pb(struct ixgbe_adapter *adapter)
{
	struct ixgbe_hw *hw = &adapter->hw;
	int hdrm;
	u8 tc = netdev_get_num_tc(adapter->netdev);

	if (adapter->flags & IXGBE_FLAG_FDIR_HASH_CAPABLE ||
	    adapter->flags & IXGBE_FLAG_FDIR_PERFECT_CAPABLE)
		hdrm = 32 << adapter->fdir_pballoc;
	else
		hdrm = 0;

	hw->mac.ops.set_rxpba(hw, tc, hdrm, PBA_STRATEGY_EQUAL);
	ixgbe_pbthresh_setup(adapter);
}

static void ixgbe_fdir_filter_restore(struct ixgbe_adapter *adapter)
{
	struct ixgbe_hw *hw = &adapter->hw;
	struct hlist_node *node2;
	struct ixgbe_fdir_filter *filter;

	spin_lock(&adapter->fdir_perfect_lock);

	if (!hlist_empty(&adapter->fdir_filter_list))
		ixgbe_fdir_set_input_mask_82599(hw, &adapter->fdir_mask);

	hlist_for_each_entry_safe(filter, node2,
				  &adapter->fdir_filter_list, fdir_node) {
		ixgbe_fdir_write_perfect_filter_82599(hw,
				&filter->filter,
				filter->sw_idx,
				(filter->action == IXGBE_FDIR_DROP_QUEUE) ?
				IXGBE_FDIR_DROP_QUEUE :
				adapter->rx_ring[filter->action]->reg_idx);
	}

	spin_unlock(&adapter->fdir_perfect_lock);
}

static void ixgbe_macvlan_set_rx_mode(struct net_device *dev, unsigned int pool,
				      struct ixgbe_adapter *adapter)
{
	struct ixgbe_hw *hw = &adapter->hw;
	u32 vmolr;

	/* No unicast promiscuous support for VMDQ devices. */
	vmolr = IXGBE_READ_REG(hw, IXGBE_VMOLR(pool));
	vmolr |= (IXGBE_VMOLR_ROMPE | IXGBE_VMOLR_BAM | IXGBE_VMOLR_AUPE);

	/* clear the affected bit */
	vmolr &= ~IXGBE_VMOLR_MPE;

	if (dev->flags & IFF_ALLMULTI) {
		vmolr |= IXGBE_VMOLR_MPE;
	} else {
		vmolr |= IXGBE_VMOLR_ROMPE;
		hw->mac.ops.update_mc_addr_list(hw, dev);
	}
	ixgbe_write_uc_addr_list(adapter->netdev, pool);
	IXGBE_WRITE_REG(hw, IXGBE_VMOLR(pool), vmolr);
}

static void ixgbe_fwd_psrtype(struct ixgbe_fwd_adapter *vadapter)
{
	struct ixgbe_adapter *adapter = vadapter->real_adapter;
	int rss_i = adapter->num_rx_queues_per_pool;
	struct ixgbe_hw *hw = &adapter->hw;
	u16 pool = vadapter->pool;
	u32 psrtype = IXGBE_PSRTYPE_TCPHDR |
		      IXGBE_PSRTYPE_UDPHDR |
		      IXGBE_PSRTYPE_IPV4HDR |
		      IXGBE_PSRTYPE_L2HDR |
		      IXGBE_PSRTYPE_IPV6HDR;

	if (hw->mac.type == ixgbe_mac_82598EB)
		return;

	if (rss_i > 3)
		psrtype |= 2 << 29;
	else if (rss_i > 1)
		psrtype |= 1 << 29;

	IXGBE_WRITE_REG(hw, IXGBE_PSRTYPE(VMDQ_P(pool)), psrtype);
}

/**
 * ixgbe_clean_rx_ring - Free Rx Buffers per Queue
 * @rx_ring: ring to free buffers from
 **/
static void ixgbe_clean_rx_ring(struct ixgbe_ring *rx_ring)
{
	struct device *dev = rx_ring->dev;
	unsigned long size;
	u16 i;

	/* ring already cleared, nothing to do */
	if (!rx_ring->rx_buffer_info)
		return;

	/* Free all the Rx ring sk_buffs */
	for (i = 0; i < rx_ring->count; i++) {
		struct ixgbe_rx_buffer *rx_buffer = &rx_ring->rx_buffer_info[i];

		if (rx_buffer->skb) {
			struct sk_buff *skb = rx_buffer->skb;
			if (IXGBE_CB(skb)->page_released)
				dma_unmap_page(dev,
					       IXGBE_CB(skb)->dma,
					       ixgbe_rx_bufsz(rx_ring),
					       DMA_FROM_DEVICE);
			dev_kfree_skb(skb);
			rx_buffer->skb = NULL;
		}

		if (!rx_buffer->page)
			continue;

		dma_unmap_page(dev, rx_buffer->dma,
			       ixgbe_rx_pg_size(rx_ring), DMA_FROM_DEVICE);
		__free_pages(rx_buffer->page, ixgbe_rx_pg_order(rx_ring));

		rx_buffer->page = NULL;
	}

	size = sizeof(struct ixgbe_rx_buffer) * rx_ring->count;
	memset(rx_ring->rx_buffer_info, 0, size);

	/* Zero out the descriptor ring */
	memset(rx_ring->desc, 0, rx_ring->size);

	rx_ring->next_to_alloc = 0;
	rx_ring->next_to_clean = 0;
	rx_ring->next_to_use = 0;
}

static void ixgbe_disable_fwd_ring(struct ixgbe_fwd_adapter *vadapter,
				   struct ixgbe_ring *rx_ring)
{
	struct ixgbe_adapter *adapter = vadapter->real_adapter;
	int index = rx_ring->queue_index + vadapter->rx_base_queue;

	/* shutdown specific queue receive and wait for dma to settle */
	ixgbe_disable_rx_queue(adapter, rx_ring);
	usleep_range(10000, 20000);
	ixgbe_irq_disable_queues(adapter, ((u64)1 << index));
	ixgbe_clean_rx_ring(rx_ring);
	rx_ring->l2_accel_priv = NULL;
}

static int ixgbe_fwd_ring_down(struct net_device *vdev,
			       struct ixgbe_fwd_adapter *accel)
{
	struct ixgbe_adapter *adapter = accel->real_adapter;
	unsigned int rxbase = accel->rx_base_queue;
	unsigned int txbase = accel->tx_base_queue;
	int i;

	netif_tx_stop_all_queues(vdev);

	for (i = 0; i < adapter->num_rx_queues_per_pool; i++) {
		ixgbe_disable_fwd_ring(accel, adapter->rx_ring[rxbase + i]);
		adapter->rx_ring[rxbase + i]->netdev = adapter->netdev;
	}

	for (i = 0; i < adapter->num_rx_queues_per_pool; i++) {
		adapter->tx_ring[txbase + i]->l2_accel_priv = NULL;
		adapter->tx_ring[txbase + i]->netdev = adapter->netdev;
	}


	return 0;
}

static int ixgbe_fwd_ring_up(struct net_device *vdev,
			     struct ixgbe_fwd_adapter *accel)
{
	struct ixgbe_adapter *adapter = accel->real_adapter;
	unsigned int rxbase, txbase, queues;
	int i, baseq, err = 0;

	if (!test_bit(accel->pool, &adapter->fwd_bitmask))
		return 0;

	baseq = accel->pool * adapter->num_rx_queues_per_pool;
	netdev_dbg(vdev, "pool %i:%i queues %i:%i VSI bitmask %lx\n",
		   accel->pool, adapter->num_rx_pools,
		   baseq, baseq + adapter->num_rx_queues_per_pool,
		   adapter->fwd_bitmask);

	accel->netdev = vdev;
	accel->rx_base_queue = rxbase = baseq;
	accel->tx_base_queue = txbase = baseq;

	for (i = 0; i < adapter->num_rx_queues_per_pool; i++)
		ixgbe_disable_fwd_ring(accel, adapter->rx_ring[rxbase + i]);

	for (i = 0; i < adapter->num_rx_queues_per_pool; i++) {
		adapter->rx_ring[rxbase + i]->netdev = vdev;
		adapter->rx_ring[rxbase + i]->l2_accel_priv = accel;
		ixgbe_configure_rx_ring(adapter, adapter->rx_ring[rxbase + i]);
	}

	for (i = 0; i < adapter->num_rx_queues_per_pool; i++) {
		adapter->tx_ring[txbase + i]->netdev = vdev;
		adapter->tx_ring[txbase + i]->l2_accel_priv = accel;
	}

	queues = min_t(unsigned int,
		       adapter->num_rx_queues_per_pool, vdev->num_tx_queues);
	err = netif_set_real_num_tx_queues(vdev, queues);
	if (err)
		goto fwd_queue_err;

	err = netif_set_real_num_rx_queues(vdev, queues);
	if (err)
		goto fwd_queue_err;

	if (is_valid_ether_addr(vdev->dev_addr))
		ixgbe_add_mac_filter(adapter, vdev->dev_addr, accel->pool);

	ixgbe_fwd_psrtype(accel);
	ixgbe_macvlan_set_rx_mode(vdev, accel->pool, adapter);
	return err;
fwd_queue_err:
	ixgbe_fwd_ring_down(vdev, accel);
	return err;
}

static void ixgbe_configure_dfwd(struct ixgbe_adapter *adapter)
{
	struct net_device *upper;
	struct list_head *iter;
	int err;

	netdev_for_each_all_upper_dev_rcu(adapter->netdev, upper, iter) {
		if (netif_is_macvlan(upper)) {
			struct macvlan_dev *dfwd = netdev_priv(upper);
			struct ixgbe_fwd_adapter *vadapter = dfwd->fwd_priv;

			if (dfwd->fwd_priv) {
				err = ixgbe_fwd_ring_up(upper, vadapter);
				if (err)
					continue;
			}
		}
	}
}

static void ixgbe_configure(struct ixgbe_adapter *adapter)
{
	struct ixgbe_hw *hw = &adapter->hw;

	ixgbe_configure_pb(adapter);
#ifdef CONFIG_IXGBE_DCB
	ixgbe_configure_dcb(adapter);
#endif
	/*
	 * We must restore virtualization before VLANs or else
	 * the VLVF registers will not be populated
	 */
	ixgbe_configure_virtualization(adapter);

	ixgbe_set_rx_mode(adapter->netdev);
	ixgbe_restore_vlan(adapter);

	switch (hw->mac.type) {
	case ixgbe_mac_82599EB:
	case ixgbe_mac_X540:
		hw->mac.ops.disable_rx_buff(hw);
		break;
	default:
		break;
	}

	if (adapter->flags & IXGBE_FLAG_FDIR_HASH_CAPABLE) {
		ixgbe_init_fdir_signature_82599(&adapter->hw,
						adapter->fdir_pballoc);
	} else if (adapter->flags & IXGBE_FLAG_FDIR_PERFECT_CAPABLE) {
		ixgbe_init_fdir_perfect_82599(&adapter->hw,
					      adapter->fdir_pballoc);
		ixgbe_fdir_filter_restore(adapter);
	}

	switch (hw->mac.type) {
	case ixgbe_mac_82599EB:
	case ixgbe_mac_X540:
		hw->mac.ops.enable_rx_buff(hw);
		break;
	default:
		break;
	}

#ifdef CONFIG_IXGBE_DCA
	/* configure DCA */
	if (adapter->flags & IXGBE_FLAG_DCA_CAPABLE)
		ixgbe_setup_dca(adapter);
#endif /* CONFIG_IXGBE_DCA */

#ifdef IXGBE_FCOE
	/* configure FCoE L2 filters, redirection table, and Rx control */
	ixgbe_configure_fcoe(adapter);

#endif /* IXGBE_FCOE */
	ixgbe_configure_tx(adapter);
	ixgbe_configure_rx(adapter);
	ixgbe_configure_dfwd(adapter);
}

/**
 * ixgbe_sfp_link_config - set up SFP+ link
 * @adapter: pointer to private adapter struct
 **/
static void ixgbe_sfp_link_config(struct ixgbe_adapter *adapter)
{
	/*
	 * We are assuming the worst case scenario here, and that
	 * is that an SFP was inserted/removed after the reset
	 * but before SFP detection was enabled.  As such the best
	 * solution is to just start searching as soon as we start
	 */
	if (adapter->hw.mac.type == ixgbe_mac_82598EB)
		adapter->flags2 |= IXGBE_FLAG2_SEARCH_FOR_SFP;

	adapter->flags2 |= IXGBE_FLAG2_SFP_NEEDS_RESET;
	adapter->sfp_poll_time = 0;
}

/**
 * ixgbe_non_sfp_link_config - set up non-SFP+ link
 * @hw: pointer to private hardware struct
 *
 * Returns 0 on success, negative on failure
 **/
static int ixgbe_non_sfp_link_config(struct ixgbe_hw *hw)
{
	u32 speed;
	bool autoneg, link_up = false;
	int ret = IXGBE_ERR_LINK_SETUP;

	if (hw->mac.ops.check_link)
		ret = hw->mac.ops.check_link(hw, &speed, &link_up, false);

	if (ret)
		return ret;

	speed = hw->phy.autoneg_advertised;
	if ((!speed) && (hw->mac.ops.get_link_capabilities))
		ret = hw->mac.ops.get_link_capabilities(hw, &speed,
							&autoneg);
	if (ret)
		return ret;

	if (hw->mac.ops.setup_link)
		ret = hw->mac.ops.setup_link(hw, speed, link_up);

	return ret;
}

static void ixgbe_setup_gpie(struct ixgbe_adapter *adapter)
{
	struct ixgbe_hw *hw = &adapter->hw;
	u32 gpie = 0;

	if (adapter->flags & IXGBE_FLAG_MSIX_ENABLED) {
		gpie = IXGBE_GPIE_MSIX_MODE | IXGBE_GPIE_PBA_SUPPORT |
		       IXGBE_GPIE_OCD;
		gpie |= IXGBE_GPIE_EIAME;
		/*
		 * use EIAM to auto-mask when MSI-X interrupt is asserted
		 * this saves a register write for every interrupt
		 */
		switch (hw->mac.type) {
		case ixgbe_mac_82598EB:
			IXGBE_WRITE_REG(hw, IXGBE_EIAM, IXGBE_EICS_RTX_QUEUE);
			break;
		case ixgbe_mac_82599EB:
		case ixgbe_mac_X540:
		case ixgbe_mac_X550:
		case ixgbe_mac_X550EM_x:
		default:
			IXGBE_WRITE_REG(hw, IXGBE_EIAM_EX(0), 0xFFFFFFFF);
			IXGBE_WRITE_REG(hw, IXGBE_EIAM_EX(1), 0xFFFFFFFF);
			break;
		}
	} else {
		/* legacy interrupts, use EIAM to auto-mask when reading EICR,
		 * specifically only auto mask tx and rx interrupts */
		IXGBE_WRITE_REG(hw, IXGBE_EIAM, IXGBE_EICS_RTX_QUEUE);
	}

	/* XXX: to interrupt immediately for EICS writes, enable this */
	/* gpie |= IXGBE_GPIE_EIMEN; */

	if (adapter->flags & IXGBE_FLAG_SRIOV_ENABLED) {
		gpie &= ~IXGBE_GPIE_VTMODE_MASK;

		switch (adapter->ring_feature[RING_F_VMDQ].mask) {
		case IXGBE_82599_VMDQ_8Q_MASK:
			gpie |= IXGBE_GPIE_VTMODE_16;
			break;
		case IXGBE_82599_VMDQ_4Q_MASK:
			gpie |= IXGBE_GPIE_VTMODE_32;
			break;
		default:
			gpie |= IXGBE_GPIE_VTMODE_64;
			break;
		}
	}

	/* Enable Thermal over heat sensor interrupt */
	if (adapter->flags2 & IXGBE_FLAG2_TEMP_SENSOR_CAPABLE) {
		switch (adapter->hw.mac.type) {
		case ixgbe_mac_82599EB:
			gpie |= IXGBE_SDP0_GPIEN_8259X;
			break;
		default:
			break;
		}
	}

	/* Enable fan failure interrupt */
	if (adapter->flags & IXGBE_FLAG_FAN_FAIL_CAPABLE)
		gpie |= IXGBE_SDP1_GPIEN(hw);

	switch (hw->mac.type) {
	case ixgbe_mac_82599EB:
		gpie |= IXGBE_SDP1_GPIEN_8259X | IXGBE_SDP2_GPIEN_8259X;
		break;
	case ixgbe_mac_X550EM_x:
		gpie |= IXGBE_SDP0_GPIEN_X540;
		break;
	default:
		break;
	}

	IXGBE_WRITE_REG(hw, IXGBE_GPIE, gpie);
}

static void ixgbe_up_complete(struct ixgbe_adapter *adapter)
{
	struct ixgbe_hw *hw = &adapter->hw;
	int err;
	u32 ctrl_ext;

	ixgbe_get_hw_control(adapter);
	ixgbe_setup_gpie(adapter);

	if (adapter->flags & IXGBE_FLAG_MSIX_ENABLED)
		ixgbe_configure_msix(adapter);
	else
		ixgbe_configure_msi_and_legacy(adapter);

	/* enable the optics for 82599 SFP+ fiber */
	if (hw->mac.ops.enable_tx_laser)
		hw->mac.ops.enable_tx_laser(hw);

	if (hw->phy.ops.set_phy_power)
		hw->phy.ops.set_phy_power(hw, true);

	smp_mb__before_atomic();
	clear_bit(__IXGBE_DOWN, &adapter->state);
	ixgbe_napi_enable_all(adapter);

	if (ixgbe_is_sfp(hw)) {
		ixgbe_sfp_link_config(adapter);
	} else {
		err = ixgbe_non_sfp_link_config(hw);
		if (err)
			e_err(probe, "link_config FAILED %d\n", err);
	}

	/* clear any pending interrupts, may auto mask */
	IXGBE_READ_REG(hw, IXGBE_EICR);
	ixgbe_irq_enable(adapter, true, true);

	/*
	 * If this adapter has a fan, check to see if we had a failure
	 * before we enabled the interrupt.
	 */
	if (adapter->flags & IXGBE_FLAG_FAN_FAIL_CAPABLE) {
		u32 esdp = IXGBE_READ_REG(hw, IXGBE_ESDP);
		if (esdp & IXGBE_ESDP_SDP1)
			e_crit(drv, "Fan has stopped, replace the adapter\n");
	}

	/* bring the link up in the watchdog, this could race with our first
	 * link up interrupt but shouldn't be a problem */
	adapter->flags |= IXGBE_FLAG_NEED_LINK_UPDATE;
	adapter->link_check_timeout = jiffies;
	mod_timer(&adapter->service_timer, jiffies);

	/* Set PF Reset Done bit so PF/VF Mail Ops can work */
	ctrl_ext = IXGBE_READ_REG(hw, IXGBE_CTRL_EXT);
	ctrl_ext |= IXGBE_CTRL_EXT_PFRSTD;
	IXGBE_WRITE_REG(hw, IXGBE_CTRL_EXT, ctrl_ext);
}

void ixgbe_reinit_locked(struct ixgbe_adapter *adapter)
{
	WARN_ON(in_interrupt());
	/* put off any impending NetWatchDogTimeout */
	adapter->netdev->trans_start = jiffies;

	while (test_and_set_bit(__IXGBE_RESETTING, &adapter->state))
		usleep_range(1000, 2000);
	ixgbe_down(adapter);
	/*
	 * If SR-IOV enabled then wait a bit before bringing the adapter
	 * back up to give the VFs time to respond to the reset.  The
	 * two second wait is based upon the watchdog timer cycle in
	 * the VF driver.
	 */
	if (adapter->flags & IXGBE_FLAG_SRIOV_ENABLED)
		msleep(2000);
	ixgbe_up(adapter);
	clear_bit(__IXGBE_RESETTING, &adapter->state);
}

void ixgbe_up(struct ixgbe_adapter *adapter)
{
	/* hardware has been reset, we need to reload some things */
	ixgbe_configure(adapter);

	ixgbe_up_complete(adapter);
}

void ixgbe_reset(struct ixgbe_adapter *adapter)
{
	struct ixgbe_hw *hw = &adapter->hw;
	struct net_device *netdev = adapter->netdev;
	int err;

	if (ixgbe_removed(hw->hw_addr))
		return;
	/* lock SFP init bit to prevent race conditions with the watchdog */
	while (test_and_set_bit(__IXGBE_IN_SFP_INIT, &adapter->state))
		usleep_range(1000, 2000);

	/* clear all SFP and link config related flags while holding SFP_INIT */
	adapter->flags2 &= ~(IXGBE_FLAG2_SEARCH_FOR_SFP |
			     IXGBE_FLAG2_SFP_NEEDS_RESET);
	adapter->flags &= ~IXGBE_FLAG_NEED_LINK_CONFIG;

	err = hw->mac.ops.init_hw(hw);
	switch (err) {
	case 0:
	case IXGBE_ERR_SFP_NOT_PRESENT:
	case IXGBE_ERR_SFP_NOT_SUPPORTED:
		break;
	case IXGBE_ERR_MASTER_REQUESTS_PENDING:
		e_dev_err("master disable timed out\n");
		break;
	case IXGBE_ERR_EEPROM_VERSION:
		/* We are running on a pre-production device, log a warning */
		e_dev_warn("This device is a pre-production adapter/LOM. "
			   "Please be aware there may be issues associated with "
			   "your hardware.  If you are experiencing problems "
			   "please contact your Intel or hardware "
			   "representative who provided you with this "
			   "hardware.\n");
		break;
	default:
		e_dev_err("Hardware Error: %d\n", err);
	}

	clear_bit(__IXGBE_IN_SFP_INIT, &adapter->state);

	/* flush entries out of MAC table */
	ixgbe_flush_sw_mac_table(adapter);
	__dev_uc_unsync(netdev, NULL);

	/* do not flush user set addresses */
	ixgbe_mac_set_default_filter(adapter);

	/* update SAN MAC vmdq pool selection */
	if (hw->mac.san_mac_rar_index)
		hw->mac.ops.set_vmdq_san_mac(hw, VMDQ_P(0));

	if (test_bit(__IXGBE_PTP_RUNNING, &adapter->state))
		ixgbe_ptp_reset(adapter);

	if (hw->phy.ops.set_phy_power) {
		if (!netif_running(adapter->netdev) && !adapter->wol)
			hw->phy.ops.set_phy_power(hw, false);
		else
			hw->phy.ops.set_phy_power(hw, true);
	}
}

/**
 * ixgbe_clean_tx_ring - Free Tx Buffers
 * @tx_ring: ring to be cleaned
 **/
static void ixgbe_clean_tx_ring(struct ixgbe_ring *tx_ring)
{
	struct ixgbe_tx_buffer *tx_buffer_info;
	unsigned long size;
	u16 i;

	/* ring already cleared, nothing to do */
	if (!tx_ring->tx_buffer_info)
		return;

	/* Free all the Tx ring sk_buffs */
	for (i = 0; i < tx_ring->count; i++) {
		tx_buffer_info = &tx_ring->tx_buffer_info[i];
		ixgbe_unmap_and_free_tx_resource(tx_ring, tx_buffer_info);
	}

	netdev_tx_reset_queue(txring_txq(tx_ring));

	size = sizeof(struct ixgbe_tx_buffer) * tx_ring->count;
	memset(tx_ring->tx_buffer_info, 0, size);

	/* Zero out the descriptor ring */
	memset(tx_ring->desc, 0, tx_ring->size);

	tx_ring->next_to_use = 0;
	tx_ring->next_to_clean = 0;
}

/**
 * ixgbe_clean_all_rx_rings - Free Rx Buffers for all queues
 * @adapter: board private structure
 **/
static void ixgbe_clean_all_rx_rings(struct ixgbe_adapter *adapter)
{
	int i;

	for (i = 0; i < adapter->num_rx_queues; i++)
		ixgbe_clean_rx_ring(adapter->rx_ring[i]);
}

/**
 * ixgbe_clean_all_tx_rings - Free Tx Buffers for all queues
 * @adapter: board private structure
 **/
static void ixgbe_clean_all_tx_rings(struct ixgbe_adapter *adapter)
{
	int i;

	for (i = 0; i < adapter->num_tx_queues; i++)
		ixgbe_clean_tx_ring(adapter->tx_ring[i]);
}

static void ixgbe_fdir_filter_exit(struct ixgbe_adapter *adapter)
{
	struct hlist_node *node2;
	struct ixgbe_fdir_filter *filter;

	spin_lock(&adapter->fdir_perfect_lock);

	hlist_for_each_entry_safe(filter, node2,
				  &adapter->fdir_filter_list, fdir_node) {
		hlist_del(&filter->fdir_node);
		kfree(filter);
	}
	adapter->fdir_filter_count = 0;

	spin_unlock(&adapter->fdir_perfect_lock);
}

void ixgbe_down(struct ixgbe_adapter *adapter)
{
	struct net_device *netdev = adapter->netdev;
	struct ixgbe_hw *hw = &adapter->hw;
	struct net_device *upper;
	struct list_head *iter;
	int i;

	/* signal that we are down to the interrupt handler */
	if (test_and_set_bit(__IXGBE_DOWN, &adapter->state))
		return; /* do nothing if already down */

	/* disable receives */
	hw->mac.ops.disable_rx(hw);

	/* disable all enabled rx queues */
	for (i = 0; i < adapter->num_rx_queues; i++)
		/* this call also flushes the previous write */
		ixgbe_disable_rx_queue(adapter, adapter->rx_ring[i]);

	usleep_range(10000, 20000);

	netif_tx_stop_all_queues(netdev);

	/* call carrier off first to avoid false dev_watchdog timeouts */
	netif_carrier_off(netdev);
	netif_tx_disable(netdev);

	/* disable any upper devices */
	netdev_for_each_all_upper_dev_rcu(adapter->netdev, upper, iter) {
		if (netif_is_macvlan(upper)) {
			struct macvlan_dev *vlan = netdev_priv(upper);

			if (vlan->fwd_priv) {
				netif_tx_stop_all_queues(upper);
				netif_carrier_off(upper);
				netif_tx_disable(upper);
			}
		}
	}

	ixgbe_irq_disable(adapter);

	ixgbe_napi_disable_all(adapter);

	adapter->flags2 &= ~(IXGBE_FLAG2_FDIR_REQUIRES_REINIT |
			     IXGBE_FLAG2_RESET_REQUESTED);
	adapter->flags &= ~IXGBE_FLAG_NEED_LINK_UPDATE;

	del_timer_sync(&adapter->service_timer);

	if (adapter->num_vfs) {
		/* Clear EITR Select mapping */
		IXGBE_WRITE_REG(&adapter->hw, IXGBE_EITRSEL, 0);

		/* Mark all the VFs as inactive */
		for (i = 0 ; i < adapter->num_vfs; i++)
			adapter->vfinfo[i].clear_to_send = false;

		/* ping all the active vfs to let them know we are going down */
		ixgbe_ping_all_vfs(adapter);

		/* Disable all VFTE/VFRE TX/RX */
		ixgbe_disable_tx_rx(adapter);
	}

	/* disable transmits in the hardware now that interrupts are off */
	for (i = 0; i < adapter->num_tx_queues; i++) {
		u8 reg_idx = adapter->tx_ring[i]->reg_idx;
		IXGBE_WRITE_REG(hw, IXGBE_TXDCTL(reg_idx), IXGBE_TXDCTL_SWFLSH);
	}

	/* Disable the Tx DMA engine on 82599 and later MAC */
	switch (hw->mac.type) {
	case ixgbe_mac_82599EB:
	case ixgbe_mac_X540:
	case ixgbe_mac_X550:
	case ixgbe_mac_X550EM_x:
		IXGBE_WRITE_REG(hw, IXGBE_DMATXCTL,
				(IXGBE_READ_REG(hw, IXGBE_DMATXCTL) &
				 ~IXGBE_DMATXCTL_TE));
		break;
	default:
		break;
	}

	if (!pci_channel_offline(adapter->pdev))
		ixgbe_reset(adapter);

	/* power down the optics for 82599 SFP+ fiber */
	if (hw->mac.ops.disable_tx_laser)
		hw->mac.ops.disable_tx_laser(hw);

	ixgbe_clean_all_tx_rings(adapter);
	ixgbe_clean_all_rx_rings(adapter);
}

/**
 * ixgbe_tx_timeout - Respond to a Tx Hang
 * @netdev: network interface device structure
 **/
static void ixgbe_tx_timeout(struct net_device *netdev)
{
	struct ixgbe_adapter *adapter = netdev_priv(netdev);

	/* Do the reset outside of interrupt context */
	ixgbe_tx_timeout_reset(adapter);
}

/**
 * ixgbe_sw_init - Initialize general software structures (struct ixgbe_adapter)
 * @adapter: board private structure to initialize
 *
 * ixgbe_sw_init initializes the Adapter private data structure.
 * Fields are initialized based on PCI device information and
 * OS network device settings (MTU size).
 **/
static int ixgbe_sw_init(struct ixgbe_adapter *adapter)
{
	struct ixgbe_hw *hw = &adapter->hw;
	struct pci_dev *pdev = adapter->pdev;
	unsigned int rss, fdir;
	u32 fwsm;
#ifdef CONFIG_IXGBE_DCB
	int j;
	struct tc_configuration *tc;
#endif

	/* PCI config space info */

	hw->vendor_id = pdev->vendor;
	hw->device_id = pdev->device;
	hw->revision_id = pdev->revision;
	hw->subsystem_vendor_id = pdev->subsystem_vendor;
	hw->subsystem_device_id = pdev->subsystem_device;

	/* Set common capability flags and settings */
	rss = min_t(int, ixgbe_max_rss_indices(adapter), num_online_cpus());
	adapter->ring_feature[RING_F_RSS].limit = rss;
	adapter->flags2 |= IXGBE_FLAG2_RSC_CAPABLE;
	adapter->max_q_vectors = MAX_Q_VECTORS_82599;
	adapter->atr_sample_rate = 20;
	fdir = min_t(int, IXGBE_MAX_FDIR_INDICES, num_online_cpus());
	adapter->ring_feature[RING_F_FDIR].limit = fdir;
	adapter->fdir_pballoc = IXGBE_FDIR_PBALLOC_64K;
#ifdef CONFIG_IXGBE_DCA
	adapter->flags |= IXGBE_FLAG_DCA_CAPABLE;
#endif
#ifdef IXGBE_FCOE
	adapter->flags |= IXGBE_FLAG_FCOE_CAPABLE;
	adapter->flags &= ~IXGBE_FLAG_FCOE_ENABLED;
#ifdef CONFIG_IXGBE_DCB
	/* Default traffic class to use for FCoE */
	adapter->fcoe.up = IXGBE_FCOE_DEFTC;
#endif /* CONFIG_IXGBE_DCB */
#endif /* IXGBE_FCOE */

	/* initialize static ixgbe jump table entries */
	adapter->jump_tables[0] = ixgbe_ipv4_fields;

	adapter->mac_table = kzalloc(sizeof(struct ixgbe_mac_addr) *
				     hw->mac.num_rar_entries,
				     GFP_ATOMIC);
	if (!adapter->mac_table)
		return -ENOMEM;

	/* Set MAC specific capability flags and exceptions */
	switch (hw->mac.type) {
	case ixgbe_mac_82598EB:
		adapter->flags2 &= ~IXGBE_FLAG2_RSC_CAPABLE;

		if (hw->device_id == IXGBE_DEV_ID_82598AT)
			adapter->flags |= IXGBE_FLAG_FAN_FAIL_CAPABLE;

		adapter->max_q_vectors = MAX_Q_VECTORS_82598;
		adapter->ring_feature[RING_F_FDIR].limit = 0;
		adapter->atr_sample_rate = 0;
		adapter->fdir_pballoc = 0;
#ifdef IXGBE_FCOE
		adapter->flags &= ~IXGBE_FLAG_FCOE_CAPABLE;
		adapter->flags &= ~IXGBE_FLAG_FCOE_ENABLED;
#ifdef CONFIG_IXGBE_DCB
		adapter->fcoe.up = 0;
#endif /* IXGBE_DCB */
#endif /* IXGBE_FCOE */
		break;
	case ixgbe_mac_82599EB:
		if (hw->device_id == IXGBE_DEV_ID_82599_T3_LOM)
			adapter->flags2 |= IXGBE_FLAG2_TEMP_SENSOR_CAPABLE;
		break;
	case ixgbe_mac_X540:
		fwsm = IXGBE_READ_REG(hw, IXGBE_FWSM(hw));
		if (fwsm & IXGBE_FWSM_TS_ENABLED)
			adapter->flags2 |= IXGBE_FLAG2_TEMP_SENSOR_CAPABLE;
		break;
	case ixgbe_mac_X550EM_x:
	case ixgbe_mac_X550:
#ifdef CONFIG_IXGBE_DCA
		adapter->flags &= ~IXGBE_FLAG_DCA_CAPABLE;
#endif
#ifdef CONFIG_IXGBE_VXLAN
		adapter->flags |= IXGBE_FLAG_VXLAN_OFFLOAD_CAPABLE;
#endif
		break;
	default:
		break;
	}

#ifdef IXGBE_FCOE
	/* FCoE support exists, always init the FCoE lock */
	spin_lock_init(&adapter->fcoe.lock);

#endif
	/* n-tuple support exists, always init our spinlock */
	spin_lock_init(&adapter->fdir_perfect_lock);

#ifdef CONFIG_IXGBE_DCB
	switch (hw->mac.type) {
	case ixgbe_mac_X540:
	case ixgbe_mac_X550:
	case ixgbe_mac_X550EM_x:
		adapter->dcb_cfg.num_tcs.pg_tcs = X540_TRAFFIC_CLASS;
		adapter->dcb_cfg.num_tcs.pfc_tcs = X540_TRAFFIC_CLASS;
		break;
	default:
		adapter->dcb_cfg.num_tcs.pg_tcs = MAX_TRAFFIC_CLASS;
		adapter->dcb_cfg.num_tcs.pfc_tcs = MAX_TRAFFIC_CLASS;
		break;
	}

	/* Configure DCB traffic classes */
	for (j = 0; j < MAX_TRAFFIC_CLASS; j++) {
		tc = &adapter->dcb_cfg.tc_config[j];
		tc->path[DCB_TX_CONFIG].bwg_id = 0;
		tc->path[DCB_TX_CONFIG].bwg_percent = 12 + (j & 1);
		tc->path[DCB_RX_CONFIG].bwg_id = 0;
		tc->path[DCB_RX_CONFIG].bwg_percent = 12 + (j & 1);
		tc->dcb_pfc = pfc_disabled;
	}

	/* Initialize default user to priority mapping, UPx->TC0 */
	tc = &adapter->dcb_cfg.tc_config[0];
	tc->path[DCB_TX_CONFIG].up_to_tc_bitmap = 0xFF;
	tc->path[DCB_RX_CONFIG].up_to_tc_bitmap = 0xFF;

	adapter->dcb_cfg.bw_percentage[DCB_TX_CONFIG][0] = 100;
	adapter->dcb_cfg.bw_percentage[DCB_RX_CONFIG][0] = 100;
	adapter->dcb_cfg.pfc_mode_enable = false;
	adapter->dcb_set_bitmap = 0x00;
	adapter->dcbx_cap = DCB_CAP_DCBX_HOST | DCB_CAP_DCBX_VER_CEE;
	memcpy(&adapter->temp_dcb_cfg, &adapter->dcb_cfg,
	       sizeof(adapter->temp_dcb_cfg));

#endif

	/* default flow control settings */
	hw->fc.requested_mode = ixgbe_fc_full;
	hw->fc.current_mode = ixgbe_fc_full;	/* init for ethtool output */
	ixgbe_pbthresh_setup(adapter);
	hw->fc.pause_time = IXGBE_DEFAULT_FCPAUSE;
	hw->fc.send_xon = true;
	hw->fc.disable_fc_autoneg = ixgbe_device_supports_autoneg_fc(hw);

#ifdef CONFIG_PCI_IOV
	if (max_vfs > 0)
		e_dev_warn("Enabling SR-IOV VFs using the max_vfs module parameter is deprecated - please use the pci sysfs interface instead.\n");

	/* assign number of SR-IOV VFs */
	if (hw->mac.type != ixgbe_mac_82598EB) {
		if (max_vfs > IXGBE_MAX_VFS_DRV_LIMIT) {
			adapter->num_vfs = 0;
			e_dev_warn("max_vfs parameter out of range. Not assigning any SR-IOV VFs\n");
		} else {
			adapter->num_vfs = max_vfs;
		}
	}
#endif /* CONFIG_PCI_IOV */

	/* enable itr by default in dynamic mode */
	adapter->rx_itr_setting = 1;
	adapter->tx_itr_setting = 1;

	/* set default ring sizes */
	adapter->tx_ring_count = IXGBE_DEFAULT_TXD;
	adapter->rx_ring_count = IXGBE_DEFAULT_RXD;

	/* set default work limits */
	adapter->tx_work_limit = IXGBE_DEFAULT_TX_WORK;

	/* initialize eeprom parameters */
	if (ixgbe_init_eeprom_params_generic(hw)) {
		e_dev_err("EEPROM initialization failed\n");
		return -EIO;
	}

	/* PF holds first pool slot */
	set_bit(0, &adapter->fwd_bitmask);
	set_bit(__IXGBE_DOWN, &adapter->state);

	return 0;
}

/**
 * ixgbe_setup_tx_resources - allocate Tx resources (Descriptors)
 * @tx_ring:    tx descriptor ring (for a specific queue) to setup
 *
 * Return 0 on success, negative on failure
 **/
int ixgbe_setup_tx_resources(struct ixgbe_ring *tx_ring)
{
	struct device *dev = tx_ring->dev;
	int orig_node = dev_to_node(dev);
	int ring_node = -1;
	int size;

	size = sizeof(struct ixgbe_tx_buffer) * tx_ring->count;

	if (tx_ring->q_vector)
		ring_node = tx_ring->q_vector->numa_node;

	tx_ring->tx_buffer_info = vzalloc_node(size, ring_node);
	if (!tx_ring->tx_buffer_info)
		tx_ring->tx_buffer_info = vzalloc(size);
	if (!tx_ring->tx_buffer_info)
		goto err;

	u64_stats_init(&tx_ring->syncp);

	/* round up to nearest 4K */
	tx_ring->size = tx_ring->count * sizeof(union ixgbe_adv_tx_desc);
	tx_ring->size = ALIGN(tx_ring->size, 4096);

	set_dev_node(dev, ring_node);
	tx_ring->desc = dma_alloc_coherent(dev,
					   tx_ring->size,
					   &tx_ring->dma,
					   GFP_KERNEL);
	set_dev_node(dev, orig_node);
	if (!tx_ring->desc)
		tx_ring->desc = dma_alloc_coherent(dev, tx_ring->size,
						   &tx_ring->dma, GFP_KERNEL);
	if (!tx_ring->desc)
		goto err;

	tx_ring->next_to_use = 0;
	tx_ring->next_to_clean = 0;
	return 0;

err:
	vfree(tx_ring->tx_buffer_info);
	tx_ring->tx_buffer_info = NULL;
	dev_err(dev, "Unable to allocate memory for the Tx descriptor ring\n");
	return -ENOMEM;
}

/**
 * ixgbe_setup_all_tx_resources - allocate all queues Tx resources
 * @adapter: board private structure
 *
 * If this function returns with an error, then it's possible one or
 * more of the rings is populated (while the rest are not).  It is the
 * callers duty to clean those orphaned rings.
 *
 * Return 0 on success, negative on failure
 **/
static int ixgbe_setup_all_tx_resources(struct ixgbe_adapter *adapter)
{
	int i, err = 0;

	for (i = 0; i < adapter->num_tx_queues; i++) {
		err = ixgbe_setup_tx_resources(adapter->tx_ring[i]);
		if (!err)
			continue;

		e_err(probe, "Allocation for Tx Queue %u failed\n", i);
		goto err_setup_tx;
	}

	return 0;
err_setup_tx:
	/* rewind the index freeing the rings as we go */
	while (i--)
		ixgbe_free_tx_resources(adapter->tx_ring[i]);
	return err;
}

/**
 * ixgbe_setup_rx_resources - allocate Rx resources (Descriptors)
 * @rx_ring:    rx descriptor ring (for a specific queue) to setup
 *
 * Returns 0 on success, negative on failure
 **/
int ixgbe_setup_rx_resources(struct ixgbe_ring *rx_ring)
{
	struct device *dev = rx_ring->dev;
	int orig_node = dev_to_node(dev);
	int ring_node = -1;
	int size;

	size = sizeof(struct ixgbe_rx_buffer) * rx_ring->count;

	if (rx_ring->q_vector)
		ring_node = rx_ring->q_vector->numa_node;

	rx_ring->rx_buffer_info = vzalloc_node(size, ring_node);
	if (!rx_ring->rx_buffer_info)
		rx_ring->rx_buffer_info = vzalloc(size);
	if (!rx_ring->rx_buffer_info)
		goto err;

	u64_stats_init(&rx_ring->syncp);

	/* Round up to nearest 4K */
	rx_ring->size = rx_ring->count * sizeof(union ixgbe_adv_rx_desc);
	rx_ring->size = ALIGN(rx_ring->size, 4096);

	set_dev_node(dev, ring_node);
	rx_ring->desc = dma_alloc_coherent(dev,
					   rx_ring->size,
					   &rx_ring->dma,
					   GFP_KERNEL);
	set_dev_node(dev, orig_node);
	if (!rx_ring->desc)
		rx_ring->desc = dma_alloc_coherent(dev, rx_ring->size,
						   &rx_ring->dma, GFP_KERNEL);
	if (!rx_ring->desc)
		goto err;

	rx_ring->next_to_clean = 0;
	rx_ring->next_to_use = 0;

	return 0;
err:
	vfree(rx_ring->rx_buffer_info);
	rx_ring->rx_buffer_info = NULL;
	dev_err(dev, "Unable to allocate memory for the Rx descriptor ring\n");
	return -ENOMEM;
}

/**
 * ixgbe_setup_all_rx_resources - allocate all queues Rx resources
 * @adapter: board private structure
 *
 * If this function returns with an error, then it's possible one or
 * more of the rings is populated (while the rest are not).  It is the
 * callers duty to clean those orphaned rings.
 *
 * Return 0 on success, negative on failure
 **/
static int ixgbe_setup_all_rx_resources(struct ixgbe_adapter *adapter)
{
	int i, err = 0;

	for (i = 0; i < adapter->num_rx_queues; i++) {
		err = ixgbe_setup_rx_resources(adapter->rx_ring[i]);
		if (!err)
			continue;

		e_err(probe, "Allocation for Rx Queue %u failed\n", i);
		goto err_setup_rx;
	}

#ifdef IXGBE_FCOE
	err = ixgbe_setup_fcoe_ddp_resources(adapter);
	if (!err)
#endif
		return 0;
err_setup_rx:
	/* rewind the index freeing the rings as we go */
	while (i--)
		ixgbe_free_rx_resources(adapter->rx_ring[i]);
	return err;
}

/**
 * ixgbe_free_tx_resources - Free Tx Resources per Queue
 * @tx_ring: Tx descriptor ring for a specific queue
 *
 * Free all transmit software resources
 **/
void ixgbe_free_tx_resources(struct ixgbe_ring *tx_ring)
{
	ixgbe_clean_tx_ring(tx_ring);

	vfree(tx_ring->tx_buffer_info);
	tx_ring->tx_buffer_info = NULL;

	/* if not set, then don't free */
	if (!tx_ring->desc)
		return;

	dma_free_coherent(tx_ring->dev, tx_ring->size,
			  tx_ring->desc, tx_ring->dma);

	tx_ring->desc = NULL;
}

/**
 * ixgbe_free_all_tx_resources - Free Tx Resources for All Queues
 * @adapter: board private structure
 *
 * Free all transmit software resources
 **/
static void ixgbe_free_all_tx_resources(struct ixgbe_adapter *adapter)
{
	int i;

	for (i = 0; i < adapter->num_tx_queues; i++)
		if (adapter->tx_ring[i]->desc)
			ixgbe_free_tx_resources(adapter->tx_ring[i]);
}

/**
 * ixgbe_free_rx_resources - Free Rx Resources
 * @rx_ring: ring to clean the resources from
 *
 * Free all receive software resources
 **/
void ixgbe_free_rx_resources(struct ixgbe_ring *rx_ring)
{
	ixgbe_clean_rx_ring(rx_ring);

	vfree(rx_ring->rx_buffer_info);
	rx_ring->rx_buffer_info = NULL;

	/* if not set, then don't free */
	if (!rx_ring->desc)
		return;

	dma_free_coherent(rx_ring->dev, rx_ring->size,
			  rx_ring->desc, rx_ring->dma);

	rx_ring->desc = NULL;
}

/**
 * ixgbe_free_all_rx_resources - Free Rx Resources for All Queues
 * @adapter: board private structure
 *
 * Free all receive software resources
 **/
static void ixgbe_free_all_rx_resources(struct ixgbe_adapter *adapter)
{
	int i;

#ifdef IXGBE_FCOE
	ixgbe_free_fcoe_ddp_resources(adapter);

#endif
	for (i = 0; i < adapter->num_rx_queues; i++)
		if (adapter->rx_ring[i]->desc)
			ixgbe_free_rx_resources(adapter->rx_ring[i]);
}

/**
 * ixgbe_change_mtu - Change the Maximum Transfer Unit
 * @netdev: network interface device structure
 * @new_mtu: new value for maximum frame size
 *
 * Returns 0 on success, negative on failure
 **/
static int ixgbe_change_mtu(struct net_device *netdev, int new_mtu)
{
	struct ixgbe_adapter *adapter = netdev_priv(netdev);
	int max_frame = new_mtu + ETH_HLEN + ETH_FCS_LEN;

	/* MTU < 68 is an error and causes problems on some kernels */
	if ((new_mtu < 68) || (max_frame > IXGBE_MAX_JUMBO_FRAME_SIZE))
		return -EINVAL;

	/*
	 * For 82599EB we cannot allow legacy VFs to enable their receive
	 * paths when MTU greater than 1500 is configured.  So display a
	 * warning that legacy VFs will be disabled.
	 */
	if ((adapter->flags & IXGBE_FLAG_SRIOV_ENABLED) &&
	    (adapter->hw.mac.type == ixgbe_mac_82599EB) &&
	    (max_frame > (ETH_FRAME_LEN + ETH_FCS_LEN)))
		e_warn(probe, "Setting MTU > 1500 will disable legacy VFs\n");

	e_info(probe, "changing MTU from %d to %d\n", netdev->mtu, new_mtu);

	/* must set new MTU before calling down or up */
	netdev->mtu = new_mtu;

	if (netif_running(netdev))
		ixgbe_reinit_locked(adapter);

	return 0;
}

/**
 * ixgbe_open - Called when a network interface is made active
 * @netdev: network interface device structure
 *
 * Returns 0 on success, negative value on failure
 *
 * The open entry point is called when a network interface is made
 * active by the system (IFF_UP).  At this point all resources needed
 * for transmit and receive operations are allocated, the interrupt
 * handler is registered with the OS, the watchdog timer is started,
 * and the stack is notified that the interface is ready.
 **/
static int ixgbe_open(struct net_device *netdev)
{
	struct ixgbe_adapter *adapter = netdev_priv(netdev);
	struct ixgbe_hw *hw = &adapter->hw;
	int err, queues;

	/* disallow open during test */
	if (test_bit(__IXGBE_TESTING, &adapter->state))
		return -EBUSY;

	netif_carrier_off(netdev);

	/* allocate transmit descriptors */
	err = ixgbe_setup_all_tx_resources(adapter);
	if (err)
		goto err_setup_tx;

	/* allocate receive descriptors */
	err = ixgbe_setup_all_rx_resources(adapter);
	if (err)
		goto err_setup_rx;

	ixgbe_configure(adapter);

	err = ixgbe_request_irq(adapter);
	if (err)
		goto err_req_irq;

	/* Notify the stack of the actual queue counts. */
	if (adapter->num_rx_pools > 1)
		queues = adapter->num_rx_queues_per_pool;
	else
		queues = adapter->num_tx_queues;

	err = netif_set_real_num_tx_queues(netdev, queues);
	if (err)
		goto err_set_queues;

	if (adapter->num_rx_pools > 1 &&
	    adapter->num_rx_queues > IXGBE_MAX_L2A_QUEUES)
		queues = IXGBE_MAX_L2A_QUEUES;
	else
		queues = adapter->num_rx_queues;
	err = netif_set_real_num_rx_queues(netdev, queues);
	if (err)
		goto err_set_queues;

	ixgbe_ptp_init(adapter);

	ixgbe_up_complete(adapter);

	ixgbe_clear_vxlan_port(adapter);
#ifdef CONFIG_IXGBE_VXLAN
	vxlan_get_rx_port(netdev);
#endif

	return 0;

err_set_queues:
	ixgbe_free_irq(adapter);
err_req_irq:
	ixgbe_free_all_rx_resources(adapter);
	if (hw->phy.ops.set_phy_power && !adapter->wol)
		hw->phy.ops.set_phy_power(&adapter->hw, false);
err_setup_rx:
	ixgbe_free_all_tx_resources(adapter);
err_setup_tx:
	ixgbe_reset(adapter);

	return err;
}

static void ixgbe_close_suspend(struct ixgbe_adapter *adapter)
{
	ixgbe_ptp_suspend(adapter);

	if (adapter->hw.phy.ops.enter_lplu) {
		adapter->hw.phy.reset_disable = true;
		ixgbe_down(adapter);
		adapter->hw.phy.ops.enter_lplu(&adapter->hw);
		adapter->hw.phy.reset_disable = false;
	} else {
		ixgbe_down(adapter);
	}

	ixgbe_free_irq(adapter);

	ixgbe_free_all_tx_resources(adapter);
	ixgbe_free_all_rx_resources(adapter);
}

/**
 * ixgbe_close - Disables a network interface
 * @netdev: network interface device structure
 *
 * Returns 0, this is not allowed to fail
 *
 * The close entry point is called when an interface is de-activated
 * by the OS.  The hardware is still under the drivers control, but
 * needs to be disabled.  A global MAC reset is issued to stop the
 * hardware, and all transmit and receive resources are freed.
 **/
static int ixgbe_close(struct net_device *netdev)
{
	struct ixgbe_adapter *adapter = netdev_priv(netdev);

	ixgbe_ptp_stop(adapter);

	ixgbe_close_suspend(adapter);

	ixgbe_fdir_filter_exit(adapter);

	ixgbe_release_hw_control(adapter);

	return 0;
}

#ifdef CONFIG_PM
static int ixgbe_resume(struct pci_dev *pdev)
{
	struct ixgbe_adapter *adapter = pci_get_drvdata(pdev);
	struct net_device *netdev = adapter->netdev;
	u32 err;

	adapter->hw.hw_addr = adapter->io_addr;
	pci_set_power_state(pdev, PCI_D0);
	pci_restore_state(pdev);
	/*
	 * pci_restore_state clears dev->state_saved so call
	 * pci_save_state to restore it.
	 */
	pci_save_state(pdev);

	err = pci_enable_device_mem(pdev);
	if (err) {
		e_dev_err("Cannot enable PCI device from suspend\n");
		return err;
	}
	smp_mb__before_atomic();
	clear_bit(__IXGBE_DISABLED, &adapter->state);
	pci_set_master(pdev);

	pci_wake_from_d3(pdev, false);

	ixgbe_reset(adapter);

	IXGBE_WRITE_REG(&adapter->hw, IXGBE_WUS, ~0);

	rtnl_lock();
	err = ixgbe_init_interrupt_scheme(adapter);
	if (!err && netif_running(netdev))
		err = ixgbe_open(netdev);

	rtnl_unlock();

	if (err)
		return err;

	netif_device_attach(netdev);

	return 0;
}
#endif /* CONFIG_PM */

static int __ixgbe_shutdown(struct pci_dev *pdev, bool *enable_wake)
{
	struct ixgbe_adapter *adapter = pci_get_drvdata(pdev);
	struct net_device *netdev = adapter->netdev;
	struct ixgbe_hw *hw = &adapter->hw;
	u32 ctrl, fctrl;
	u32 wufc = adapter->wol;
#ifdef CONFIG_PM
	int retval = 0;
#endif

	netif_device_detach(netdev);

	rtnl_lock();
	if (netif_running(netdev))
		ixgbe_close_suspend(adapter);
	rtnl_unlock();

	ixgbe_clear_interrupt_scheme(adapter);

#ifdef CONFIG_PM
	retval = pci_save_state(pdev);
	if (retval)
		return retval;

#endif
	if (hw->mac.ops.stop_link_on_d3)
		hw->mac.ops.stop_link_on_d3(hw);

	if (wufc) {
		ixgbe_set_rx_mode(netdev);

		/* enable the optics for 82599 SFP+ fiber as we can WoL */
		if (hw->mac.ops.enable_tx_laser)
			hw->mac.ops.enable_tx_laser(hw);

		/* turn on all-multi mode if wake on multicast is enabled */
		if (wufc & IXGBE_WUFC_MC) {
			fctrl = IXGBE_READ_REG(hw, IXGBE_FCTRL);
			fctrl |= IXGBE_FCTRL_MPE;
			IXGBE_WRITE_REG(hw, IXGBE_FCTRL, fctrl);
		}

		ctrl = IXGBE_READ_REG(hw, IXGBE_CTRL);
		ctrl |= IXGBE_CTRL_GIO_DIS;
		IXGBE_WRITE_REG(hw, IXGBE_CTRL, ctrl);

		IXGBE_WRITE_REG(hw, IXGBE_WUFC, wufc);
	} else {
		IXGBE_WRITE_REG(hw, IXGBE_WUC, 0);
		IXGBE_WRITE_REG(hw, IXGBE_WUFC, 0);
	}

	switch (hw->mac.type) {
	case ixgbe_mac_82598EB:
		pci_wake_from_d3(pdev, false);
		break;
	case ixgbe_mac_82599EB:
	case ixgbe_mac_X540:
	case ixgbe_mac_X550:
	case ixgbe_mac_X550EM_x:
		pci_wake_from_d3(pdev, !!wufc);
		break;
	default:
		break;
	}

	*enable_wake = !!wufc;
	if (hw->phy.ops.set_phy_power && !*enable_wake)
		hw->phy.ops.set_phy_power(hw, false);

	ixgbe_release_hw_control(adapter);

	if (!test_and_set_bit(__IXGBE_DISABLED, &adapter->state))
		pci_disable_device(pdev);

	return 0;
}

#ifdef CONFIG_PM
static int ixgbe_suspend(struct pci_dev *pdev, pm_message_t state)
{
	int retval;
	bool wake;

	retval = __ixgbe_shutdown(pdev, &wake);
	if (retval)
		return retval;

	if (wake) {
		pci_prepare_to_sleep(pdev);
	} else {
		pci_wake_from_d3(pdev, false);
		pci_set_power_state(pdev, PCI_D3hot);
	}

	return 0;
}
#endif /* CONFIG_PM */

static void ixgbe_shutdown(struct pci_dev *pdev)
{
	bool wake;

	__ixgbe_shutdown(pdev, &wake);

	if (system_state == SYSTEM_POWER_OFF) {
		pci_wake_from_d3(pdev, wake);
		pci_set_power_state(pdev, PCI_D3hot);
	}
}

/**
 * ixgbe_update_stats - Update the board statistics counters.
 * @adapter: board private structure
 **/
void ixgbe_update_stats(struct ixgbe_adapter *adapter)
{
	struct net_device *netdev = adapter->netdev;
	struct ixgbe_hw *hw = &adapter->hw;
	struct ixgbe_hw_stats *hwstats = &adapter->stats;
	u64 total_mpc = 0;
	u32 i, missed_rx = 0, mpc, bprc, lxon, lxoff, xon_off_tot;
	u64 non_eop_descs = 0, restart_queue = 0, tx_busy = 0;
	u64 alloc_rx_page_failed = 0, alloc_rx_buff_failed = 0;
	u64 bytes = 0, packets = 0, hw_csum_rx_error = 0;

	if (test_bit(__IXGBE_DOWN, &adapter->state) ||
	    test_bit(__IXGBE_RESETTING, &adapter->state))
		return;

	if (adapter->flags2 & IXGBE_FLAG2_RSC_ENABLED) {
		u64 rsc_count = 0;
		u64 rsc_flush = 0;
		for (i = 0; i < adapter->num_rx_queues; i++) {
			rsc_count += adapter->rx_ring[i]->rx_stats.rsc_count;
			rsc_flush += adapter->rx_ring[i]->rx_stats.rsc_flush;
		}
		adapter->rsc_total_count = rsc_count;
		adapter->rsc_total_flush = rsc_flush;
	}

	for (i = 0; i < adapter->num_rx_queues; i++) {
		struct ixgbe_ring *rx_ring = adapter->rx_ring[i];
		non_eop_descs += rx_ring->rx_stats.non_eop_descs;
		alloc_rx_page_failed += rx_ring->rx_stats.alloc_rx_page_failed;
		alloc_rx_buff_failed += rx_ring->rx_stats.alloc_rx_buff_failed;
		hw_csum_rx_error += rx_ring->rx_stats.csum_err;
		bytes += rx_ring->stats.bytes;
		packets += rx_ring->stats.packets;
	}
	adapter->non_eop_descs = non_eop_descs;
	adapter->alloc_rx_page_failed = alloc_rx_page_failed;
	adapter->alloc_rx_buff_failed = alloc_rx_buff_failed;
	adapter->hw_csum_rx_error = hw_csum_rx_error;
	netdev->stats.rx_bytes = bytes;
	netdev->stats.rx_packets = packets;

	bytes = 0;
	packets = 0;
	/* gather some stats to the adapter struct that are per queue */
	for (i = 0; i < adapter->num_tx_queues; i++) {
		struct ixgbe_ring *tx_ring = adapter->tx_ring[i];
		restart_queue += tx_ring->tx_stats.restart_queue;
		tx_busy += tx_ring->tx_stats.tx_busy;
		bytes += tx_ring->stats.bytes;
		packets += tx_ring->stats.packets;
	}
	adapter->restart_queue = restart_queue;
	adapter->tx_busy = tx_busy;
	netdev->stats.tx_bytes = bytes;
	netdev->stats.tx_packets = packets;

	hwstats->crcerrs += IXGBE_READ_REG(hw, IXGBE_CRCERRS);

	/* 8 register reads */
	for (i = 0; i < 8; i++) {
		/* for packet buffers not used, the register should read 0 */
		mpc = IXGBE_READ_REG(hw, IXGBE_MPC(i));
		missed_rx += mpc;
		hwstats->mpc[i] += mpc;
		total_mpc += hwstats->mpc[i];
		hwstats->pxontxc[i] += IXGBE_READ_REG(hw, IXGBE_PXONTXC(i));
		hwstats->pxofftxc[i] += IXGBE_READ_REG(hw, IXGBE_PXOFFTXC(i));
		switch (hw->mac.type) {
		case ixgbe_mac_82598EB:
			hwstats->rnbc[i] += IXGBE_READ_REG(hw, IXGBE_RNBC(i));
			hwstats->qbtc[i] += IXGBE_READ_REG(hw, IXGBE_QBTC(i));
			hwstats->qbrc[i] += IXGBE_READ_REG(hw, IXGBE_QBRC(i));
			hwstats->pxonrxc[i] +=
				IXGBE_READ_REG(hw, IXGBE_PXONRXC(i));
			break;
		case ixgbe_mac_82599EB:
		case ixgbe_mac_X540:
		case ixgbe_mac_X550:
		case ixgbe_mac_X550EM_x:
			hwstats->pxonrxc[i] +=
				IXGBE_READ_REG(hw, IXGBE_PXONRXCNT(i));
			break;
		default:
			break;
		}
	}

	/*16 register reads */
	for (i = 0; i < 16; i++) {
		hwstats->qptc[i] += IXGBE_READ_REG(hw, IXGBE_QPTC(i));
		hwstats->qprc[i] += IXGBE_READ_REG(hw, IXGBE_QPRC(i));
		if ((hw->mac.type == ixgbe_mac_82599EB) ||
		    (hw->mac.type == ixgbe_mac_X540) ||
		    (hw->mac.type == ixgbe_mac_X550) ||
		    (hw->mac.type == ixgbe_mac_X550EM_x)) {
			hwstats->qbtc[i] += IXGBE_READ_REG(hw, IXGBE_QBTC_L(i));
			IXGBE_READ_REG(hw, IXGBE_QBTC_H(i)); /* to clear */
			hwstats->qbrc[i] += IXGBE_READ_REG(hw, IXGBE_QBRC_L(i));
			IXGBE_READ_REG(hw, IXGBE_QBRC_H(i)); /* to clear */
		}
	}

	hwstats->gprc += IXGBE_READ_REG(hw, IXGBE_GPRC);
	/* work around hardware counting issue */
	hwstats->gprc -= missed_rx;

	ixgbe_update_xoff_received(adapter);

	/* 82598 hardware only has a 32 bit counter in the high register */
	switch (hw->mac.type) {
	case ixgbe_mac_82598EB:
		hwstats->lxonrxc += IXGBE_READ_REG(hw, IXGBE_LXONRXC);
		hwstats->gorc += IXGBE_READ_REG(hw, IXGBE_GORCH);
		hwstats->gotc += IXGBE_READ_REG(hw, IXGBE_GOTCH);
		hwstats->tor += IXGBE_READ_REG(hw, IXGBE_TORH);
		break;
	case ixgbe_mac_X540:
	case ixgbe_mac_X550:
	case ixgbe_mac_X550EM_x:
		/* OS2BMC stats are X540 and later */
		hwstats->o2bgptc += IXGBE_READ_REG(hw, IXGBE_O2BGPTC);
		hwstats->o2bspc += IXGBE_READ_REG(hw, IXGBE_O2BSPC);
		hwstats->b2ospc += IXGBE_READ_REG(hw, IXGBE_B2OSPC);
		hwstats->b2ogprc += IXGBE_READ_REG(hw, IXGBE_B2OGPRC);
	case ixgbe_mac_82599EB:
		for (i = 0; i < 16; i++)
			adapter->hw_rx_no_dma_resources +=
					     IXGBE_READ_REG(hw, IXGBE_QPRDC(i));
		hwstats->gorc += IXGBE_READ_REG(hw, IXGBE_GORCL);
		IXGBE_READ_REG(hw, IXGBE_GORCH); /* to clear */
		hwstats->gotc += IXGBE_READ_REG(hw, IXGBE_GOTCL);
		IXGBE_READ_REG(hw, IXGBE_GOTCH); /* to clear */
		hwstats->tor += IXGBE_READ_REG(hw, IXGBE_TORL);
		IXGBE_READ_REG(hw, IXGBE_TORH); /* to clear */
		hwstats->lxonrxc += IXGBE_READ_REG(hw, IXGBE_LXONRXCNT);
		hwstats->fdirmatch += IXGBE_READ_REG(hw, IXGBE_FDIRMATCH);
		hwstats->fdirmiss += IXGBE_READ_REG(hw, IXGBE_FDIRMISS);
#ifdef IXGBE_FCOE
		hwstats->fccrc += IXGBE_READ_REG(hw, IXGBE_FCCRC);
		hwstats->fcoerpdc += IXGBE_READ_REG(hw, IXGBE_FCOERPDC);
		hwstats->fcoeprc += IXGBE_READ_REG(hw, IXGBE_FCOEPRC);
		hwstats->fcoeptc += IXGBE_READ_REG(hw, IXGBE_FCOEPTC);
		hwstats->fcoedwrc += IXGBE_READ_REG(hw, IXGBE_FCOEDWRC);
		hwstats->fcoedwtc += IXGBE_READ_REG(hw, IXGBE_FCOEDWTC);
		/* Add up per cpu counters for total ddp aloc fail */
		if (adapter->fcoe.ddp_pool) {
			struct ixgbe_fcoe *fcoe = &adapter->fcoe;
			struct ixgbe_fcoe_ddp_pool *ddp_pool;
			unsigned int cpu;
			u64 noddp = 0, noddp_ext_buff = 0;
			for_each_possible_cpu(cpu) {
				ddp_pool = per_cpu_ptr(fcoe->ddp_pool, cpu);
				noddp += ddp_pool->noddp;
				noddp_ext_buff += ddp_pool->noddp_ext_buff;
			}
			hwstats->fcoe_noddp = noddp;
			hwstats->fcoe_noddp_ext_buff = noddp_ext_buff;
		}
#endif /* IXGBE_FCOE */
		break;
	default:
		break;
	}
	bprc = IXGBE_READ_REG(hw, IXGBE_BPRC);
	hwstats->bprc += bprc;
	hwstats->mprc += IXGBE_READ_REG(hw, IXGBE_MPRC);
	if (hw->mac.type == ixgbe_mac_82598EB)
		hwstats->mprc -= bprc;
	hwstats->roc += IXGBE_READ_REG(hw, IXGBE_ROC);
	hwstats->prc64 += IXGBE_READ_REG(hw, IXGBE_PRC64);
	hwstats->prc127 += IXGBE_READ_REG(hw, IXGBE_PRC127);
	hwstats->prc255 += IXGBE_READ_REG(hw, IXGBE_PRC255);
	hwstats->prc511 += IXGBE_READ_REG(hw, IXGBE_PRC511);
	hwstats->prc1023 += IXGBE_READ_REG(hw, IXGBE_PRC1023);
	hwstats->prc1522 += IXGBE_READ_REG(hw, IXGBE_PRC1522);
	hwstats->rlec += IXGBE_READ_REG(hw, IXGBE_RLEC);
	lxon = IXGBE_READ_REG(hw, IXGBE_LXONTXC);
	hwstats->lxontxc += lxon;
	lxoff = IXGBE_READ_REG(hw, IXGBE_LXOFFTXC);
	hwstats->lxofftxc += lxoff;
	hwstats->gptc += IXGBE_READ_REG(hw, IXGBE_GPTC);
	hwstats->mptc += IXGBE_READ_REG(hw, IXGBE_MPTC);
	/*
	 * 82598 errata - tx of flow control packets is included in tx counters
	 */
	xon_off_tot = lxon + lxoff;
	hwstats->gptc -= xon_off_tot;
	hwstats->mptc -= xon_off_tot;
	hwstats->gotc -= (xon_off_tot * (ETH_ZLEN + ETH_FCS_LEN));
	hwstats->ruc += IXGBE_READ_REG(hw, IXGBE_RUC);
	hwstats->rfc += IXGBE_READ_REG(hw, IXGBE_RFC);
	hwstats->rjc += IXGBE_READ_REG(hw, IXGBE_RJC);
	hwstats->tpr += IXGBE_READ_REG(hw, IXGBE_TPR);
	hwstats->ptc64 += IXGBE_READ_REG(hw, IXGBE_PTC64);
	hwstats->ptc64 -= xon_off_tot;
	hwstats->ptc127 += IXGBE_READ_REG(hw, IXGBE_PTC127);
	hwstats->ptc255 += IXGBE_READ_REG(hw, IXGBE_PTC255);
	hwstats->ptc511 += IXGBE_READ_REG(hw, IXGBE_PTC511);
	hwstats->ptc1023 += IXGBE_READ_REG(hw, IXGBE_PTC1023);
	hwstats->ptc1522 += IXGBE_READ_REG(hw, IXGBE_PTC1522);
	hwstats->bptc += IXGBE_READ_REG(hw, IXGBE_BPTC);

	/* Fill out the OS statistics structure */
	netdev->stats.multicast = hwstats->mprc;

	/* Rx Errors */
	netdev->stats.rx_errors = hwstats->crcerrs + hwstats->rlec;
	netdev->stats.rx_dropped = 0;
	netdev->stats.rx_length_errors = hwstats->rlec;
	netdev->stats.rx_crc_errors = hwstats->crcerrs;
	netdev->stats.rx_missed_errors = total_mpc;
}

/**
 * ixgbe_fdir_reinit_subtask - worker thread to reinit FDIR filter table
 * @adapter: pointer to the device adapter structure
 **/
static void ixgbe_fdir_reinit_subtask(struct ixgbe_adapter *adapter)
{
	struct ixgbe_hw *hw = &adapter->hw;
	int i;

	if (!(adapter->flags2 & IXGBE_FLAG2_FDIR_REQUIRES_REINIT))
		return;

	adapter->flags2 &= ~IXGBE_FLAG2_FDIR_REQUIRES_REINIT;

	/* if interface is down do nothing */
	if (test_bit(__IXGBE_DOWN, &adapter->state))
		return;

	/* do nothing if we are not using signature filters */
	if (!(adapter->flags & IXGBE_FLAG_FDIR_HASH_CAPABLE))
		return;

	adapter->fdir_overflow++;

	if (ixgbe_reinit_fdir_tables_82599(hw) == 0) {
		for (i = 0; i < adapter->num_tx_queues; i++)
			set_bit(__IXGBE_TX_FDIR_INIT_DONE,
				&(adapter->tx_ring[i]->state));
		/* re-enable flow director interrupts */
		IXGBE_WRITE_REG(hw, IXGBE_EIMS, IXGBE_EIMS_FLOW_DIR);
	} else {
		e_err(probe, "failed to finish FDIR re-initialization, "
		      "ignored adding FDIR ATR filters\n");
	}
}

/**
 * ixgbe_check_hang_subtask - check for hung queues and dropped interrupts
 * @adapter: pointer to the device adapter structure
 *
 * This function serves two purposes.  First it strobes the interrupt lines
 * in order to make certain interrupts are occurring.  Secondly it sets the
 * bits needed to check for TX hangs.  As a result we should immediately
 * determine if a hang has occurred.
 */
static void ixgbe_check_hang_subtask(struct ixgbe_adapter *adapter)
{
	struct ixgbe_hw *hw = &adapter->hw;
	u64 eics = 0;
	int i;

	/* If we're down, removing or resetting, just bail */
	if (test_bit(__IXGBE_DOWN, &adapter->state) ||
	    test_bit(__IXGBE_REMOVING, &adapter->state) ||
	    test_bit(__IXGBE_RESETTING, &adapter->state))
		return;

	/* Force detection of hung controller */
	if (netif_carrier_ok(adapter->netdev)) {
		for (i = 0; i < adapter->num_tx_queues; i++)
			set_check_for_tx_hang(adapter->tx_ring[i]);
	}

	if (!(adapter->flags & IXGBE_FLAG_MSIX_ENABLED)) {
		/*
		 * for legacy and MSI interrupts don't set any bits
		 * that are enabled for EIAM, because this operation
		 * would set *both* EIMS and EICS for any bit in EIAM
		 */
		IXGBE_WRITE_REG(hw, IXGBE_EICS,
			(IXGBE_EICS_TCP_TIMER | IXGBE_EICS_OTHER));
	} else {
		/* get one bit for every active tx/rx interrupt vector */
		for (i = 0; i < adapter->num_q_vectors; i++) {
			struct ixgbe_q_vector *qv = adapter->q_vector[i];
			if (qv->rx.ring || qv->tx.ring)
				eics |= ((u64)1 << i);
		}
	}

	/* Cause software interrupt to ensure rings are cleaned */
	ixgbe_irq_rearm_queues(adapter, eics);
}

/**
 * ixgbe_watchdog_update_link - update the link status
 * @adapter: pointer to the device adapter structure
 * @link_speed: pointer to a u32 to store the link_speed
 **/
static void ixgbe_watchdog_update_link(struct ixgbe_adapter *adapter)
{
	struct ixgbe_hw *hw = &adapter->hw;
	u32 link_speed = adapter->link_speed;
	bool link_up = adapter->link_up;
	bool pfc_en = adapter->dcb_cfg.pfc_mode_enable;

	if (!(adapter->flags & IXGBE_FLAG_NEED_LINK_UPDATE))
		return;

	if (hw->mac.ops.check_link) {
		hw->mac.ops.check_link(hw, &link_speed, &link_up, false);
	} else {
		/* always assume link is up, if no check link function */
		link_speed = IXGBE_LINK_SPEED_10GB_FULL;
		link_up = true;
	}

	if (adapter->ixgbe_ieee_pfc)
		pfc_en |= !!(adapter->ixgbe_ieee_pfc->pfc_en);

	if (link_up && !((adapter->flags & IXGBE_FLAG_DCB_ENABLED) && pfc_en)) {
		hw->mac.ops.fc_enable(hw);
		ixgbe_set_rx_drop_en(adapter);
	}

	if (link_up ||
	    time_after(jiffies, (adapter->link_check_timeout +
				 IXGBE_TRY_LINK_TIMEOUT))) {
		adapter->flags &= ~IXGBE_FLAG_NEED_LINK_UPDATE;
		IXGBE_WRITE_REG(hw, IXGBE_EIMS, IXGBE_EIMC_LSC);
		IXGBE_WRITE_FLUSH(hw);
	}

	adapter->link_up = link_up;
	adapter->link_speed = link_speed;
}

static void ixgbe_update_default_up(struct ixgbe_adapter *adapter)
{
#ifdef CONFIG_IXGBE_DCB
	struct net_device *netdev = adapter->netdev;
	struct dcb_app app = {
			      .selector = IEEE_8021QAZ_APP_SEL_ETHERTYPE,
			      .protocol = 0,
			     };
	u8 up = 0;

	if (adapter->dcbx_cap & DCB_CAP_DCBX_VER_IEEE)
		up = dcb_ieee_getapp_mask(netdev, &app);

	adapter->default_up = (up > 1) ? (ffs(up) - 1) : 0;
#endif
}

/**
 * ixgbe_watchdog_link_is_up - update netif_carrier status and
 *                             print link up message
 * @adapter: pointer to the device adapter structure
 **/
static void ixgbe_watchdog_link_is_up(struct ixgbe_adapter *adapter)
{
	struct net_device *netdev = adapter->netdev;
	struct ixgbe_hw *hw = &adapter->hw;
	struct net_device *upper;
	struct list_head *iter;
	u32 link_speed = adapter->link_speed;
	const char *speed_str;
	bool flow_rx, flow_tx;

	/* only continue if link was previously down */
	if (netif_carrier_ok(netdev))
		return;

	adapter->flags2 &= ~IXGBE_FLAG2_SEARCH_FOR_SFP;

	switch (hw->mac.type) {
	case ixgbe_mac_82598EB: {
		u32 frctl = IXGBE_READ_REG(hw, IXGBE_FCTRL);
		u32 rmcs = IXGBE_READ_REG(hw, IXGBE_RMCS);
		flow_rx = !!(frctl & IXGBE_FCTRL_RFCE);
		flow_tx = !!(rmcs & IXGBE_RMCS_TFCE_802_3X);
	}
		break;
	case ixgbe_mac_X540:
	case ixgbe_mac_X550:
	case ixgbe_mac_X550EM_x:
	case ixgbe_mac_82599EB: {
		u32 mflcn = IXGBE_READ_REG(hw, IXGBE_MFLCN);
		u32 fccfg = IXGBE_READ_REG(hw, IXGBE_FCCFG);
		flow_rx = !!(mflcn & IXGBE_MFLCN_RFCE);
		flow_tx = !!(fccfg & IXGBE_FCCFG_TFCE_802_3X);
	}
		break;
	default:
		flow_tx = false;
		flow_rx = false;
		break;
	}

	adapter->last_rx_ptp_check = jiffies;

	if (test_bit(__IXGBE_PTP_RUNNING, &adapter->state))
		ixgbe_ptp_start_cyclecounter(adapter);

	switch (link_speed) {
	case IXGBE_LINK_SPEED_10GB_FULL:
		speed_str = "10 Gbps";
		break;
	case IXGBE_LINK_SPEED_2_5GB_FULL:
		speed_str = "2.5 Gbps";
		break;
	case IXGBE_LINK_SPEED_1GB_FULL:
		speed_str = "1 Gbps";
		break;
	case IXGBE_LINK_SPEED_100_FULL:
		speed_str = "100 Mbps";
		break;
	default:
		speed_str = "unknown speed";
		break;
	}
	e_info(drv, "NIC Link is Up %s, Flow Control: %s\n", speed_str,
	       ((flow_rx && flow_tx) ? "RX/TX" :
	       (flow_rx ? "RX" :
	       (flow_tx ? "TX" : "None"))));

	netif_carrier_on(netdev);
	ixgbe_check_vf_rate_limit(adapter);

	/* enable transmits */
	netif_tx_wake_all_queues(adapter->netdev);

	/* enable any upper devices */
	rtnl_lock();
	netdev_for_each_all_upper_dev_rcu(adapter->netdev, upper, iter) {
		if (netif_is_macvlan(upper)) {
			struct macvlan_dev *vlan = netdev_priv(upper);

			if (vlan->fwd_priv)
				netif_tx_wake_all_queues(upper);
		}
	}
	rtnl_unlock();

	/* update the default user priority for VFs */
	ixgbe_update_default_up(adapter);

	/* ping all the active vfs to let them know link has changed */
	ixgbe_ping_all_vfs(adapter);
}

/**
 * ixgbe_watchdog_link_is_down - update netif_carrier status and
 *                               print link down message
 * @adapter: pointer to the adapter structure
 **/
static void ixgbe_watchdog_link_is_down(struct ixgbe_adapter *adapter)
{
	struct net_device *netdev = adapter->netdev;
	struct ixgbe_hw *hw = &adapter->hw;

	adapter->link_up = false;
	adapter->link_speed = 0;

	/* only continue if link was up previously */
	if (!netif_carrier_ok(netdev))
		return;

	/* poll for SFP+ cable when link is down */
	if (ixgbe_is_sfp(hw) && hw->mac.type == ixgbe_mac_82598EB)
		adapter->flags2 |= IXGBE_FLAG2_SEARCH_FOR_SFP;

	if (test_bit(__IXGBE_PTP_RUNNING, &adapter->state))
		ixgbe_ptp_start_cyclecounter(adapter);

	e_info(drv, "NIC Link is Down\n");
	netif_carrier_off(netdev);

	/* ping all the active vfs to let them know link has changed */
	ixgbe_ping_all_vfs(adapter);
}

static bool ixgbe_ring_tx_pending(struct ixgbe_adapter *adapter)
{
	int i;

	for (i = 0; i < adapter->num_tx_queues; i++) {
		struct ixgbe_ring *tx_ring = adapter->tx_ring[i];

		if (tx_ring->next_to_use != tx_ring->next_to_clean)
			return true;
	}

	return false;
}

static bool ixgbe_vf_tx_pending(struct ixgbe_adapter *adapter)
{
	struct ixgbe_hw *hw = &adapter->hw;
	struct ixgbe_ring_feature *vmdq = &adapter->ring_feature[RING_F_VMDQ];
	u32 q_per_pool = __ALIGN_MASK(1, ~vmdq->mask);

	int i, j;

	if (!adapter->num_vfs)
		return false;

	/* resetting the PF is only needed for MAC before X550 */
	if (hw->mac.type >= ixgbe_mac_X550)
		return false;

	for (i = 0; i < adapter->num_vfs; i++) {
		for (j = 0; j < q_per_pool; j++) {
			u32 h, t;

			h = IXGBE_READ_REG(hw, IXGBE_PVFTDHN(q_per_pool, i, j));
			t = IXGBE_READ_REG(hw, IXGBE_PVFTDTN(q_per_pool, i, j));

			if (h != t)
				return true;
		}
	}

	return false;
}

/**
 * ixgbe_watchdog_flush_tx - flush queues on link down
 * @adapter: pointer to the device adapter structure
 **/
static void ixgbe_watchdog_flush_tx(struct ixgbe_adapter *adapter)
{
	if (!netif_carrier_ok(adapter->netdev)) {
		if (ixgbe_ring_tx_pending(adapter) ||
		    ixgbe_vf_tx_pending(adapter)) {
			/* We've lost link, so the controller stops DMA,
			 * but we've got queued Tx work that's never going
			 * to get done, so reset controller to flush Tx.
			 * (Do the reset outside of interrupt context).
			 */
			e_warn(drv, "initiating reset to clear Tx work after link loss\n");
			adapter->flags2 |= IXGBE_FLAG2_RESET_REQUESTED;
		}
	}
}

#ifdef CONFIG_PCI_IOV
static inline void ixgbe_issue_vf_flr(struct ixgbe_adapter *adapter,
				      struct pci_dev *vfdev)
{
	if (!pci_wait_for_pending_transaction(vfdev))
		e_dev_warn("Issuing VFLR with pending transactions\n");

	e_dev_err("Issuing VFLR for VF %s\n", pci_name(vfdev));
	pcie_capability_set_word(vfdev, PCI_EXP_DEVCTL, PCI_EXP_DEVCTL_BCR_FLR);

	msleep(100);
}

static void ixgbe_check_for_bad_vf(struct ixgbe_adapter *adapter)
{
	struct ixgbe_hw *hw = &adapter->hw;
	struct pci_dev *pdev = adapter->pdev;
	unsigned int vf;
	u32 gpc;

	if (!(netif_carrier_ok(adapter->netdev)))
		return;

	gpc = IXGBE_READ_REG(hw, IXGBE_TXDGPC);
	if (gpc) /* If incrementing then no need for the check below */
		return;
	/* Check to see if a bad DMA write target from an errant or
	 * malicious VF has caused a PCIe error.  If so then we can
	 * issue a VFLR to the offending VF(s) and then resume without
	 * requesting a full slot reset.
	 */

	if (!pdev)
		return;

	/* check status reg for all VFs owned by this PF */
	for (vf = 0; vf < adapter->num_vfs; ++vf) {
		struct pci_dev *vfdev = adapter->vfinfo[vf].vfdev;
		u16 status_reg;

		if (!vfdev)
			continue;
		pci_read_config_word(vfdev, PCI_STATUS, &status_reg);
		if (status_reg != IXGBE_FAILED_READ_CFG_WORD &&
		    status_reg & PCI_STATUS_REC_MASTER_ABORT)
			ixgbe_issue_vf_flr(adapter, vfdev);
	}
}

static void ixgbe_spoof_check(struct ixgbe_adapter *adapter)
{
	u32 ssvpc;

	/* Do not perform spoof check for 82598 or if not in IOV mode */
	if (adapter->hw.mac.type == ixgbe_mac_82598EB ||
	    adapter->num_vfs == 0)
		return;

	ssvpc = IXGBE_READ_REG(&adapter->hw, IXGBE_SSVPC);

	/*
	 * ssvpc register is cleared on read, if zero then no
	 * spoofed packets in the last interval.
	 */
	if (!ssvpc)
		return;

	e_warn(drv, "%u Spoofed packets detected\n", ssvpc);
}
#else
static void ixgbe_spoof_check(struct ixgbe_adapter __always_unused *adapter)
{
}

static void
ixgbe_check_for_bad_vf(struct ixgbe_adapter __always_unused *adapter)
{
}
#endif /* CONFIG_PCI_IOV */


/**
 * ixgbe_watchdog_subtask - check and bring link up
 * @adapter: pointer to the device adapter structure
 **/
static void ixgbe_watchdog_subtask(struct ixgbe_adapter *adapter)
{
	/* if interface is down, removing or resetting, do nothing */
	if (test_bit(__IXGBE_DOWN, &adapter->state) ||
	    test_bit(__IXGBE_REMOVING, &adapter->state) ||
	    test_bit(__IXGBE_RESETTING, &adapter->state))
		return;

	ixgbe_watchdog_update_link(adapter);

	if (adapter->link_up)
		ixgbe_watchdog_link_is_up(adapter);
	else
		ixgbe_watchdog_link_is_down(adapter);

	ixgbe_check_for_bad_vf(adapter);
	ixgbe_spoof_check(adapter);
	ixgbe_update_stats(adapter);

	ixgbe_watchdog_flush_tx(adapter);
}

/**
 * ixgbe_sfp_detection_subtask - poll for SFP+ cable
 * @adapter: the ixgbe adapter structure
 **/
static void ixgbe_sfp_detection_subtask(struct ixgbe_adapter *adapter)
{
	struct ixgbe_hw *hw = &adapter->hw;
	s32 err;

	/* not searching for SFP so there is nothing to do here */
	if (!(adapter->flags2 & IXGBE_FLAG2_SEARCH_FOR_SFP) &&
	    !(adapter->flags2 & IXGBE_FLAG2_SFP_NEEDS_RESET))
		return;

	if (adapter->sfp_poll_time &&
	    time_after(adapter->sfp_poll_time, jiffies))
		return; /* If not yet time to poll for SFP */

	/* someone else is in init, wait until next service event */
	if (test_and_set_bit(__IXGBE_IN_SFP_INIT, &adapter->state))
		return;

	adapter->sfp_poll_time = jiffies + IXGBE_SFP_POLL_JIFFIES - 1;

	err = hw->phy.ops.identify_sfp(hw);
	if (err == IXGBE_ERR_SFP_NOT_SUPPORTED)
		goto sfp_out;

	if (err == IXGBE_ERR_SFP_NOT_PRESENT) {
		/* If no cable is present, then we need to reset
		 * the next time we find a good cable. */
		adapter->flags2 |= IXGBE_FLAG2_SFP_NEEDS_RESET;
	}

	/* exit on error */
	if (err)
		goto sfp_out;

	/* exit if reset not needed */
	if (!(adapter->flags2 & IXGBE_FLAG2_SFP_NEEDS_RESET))
		goto sfp_out;

	adapter->flags2 &= ~IXGBE_FLAG2_SFP_NEEDS_RESET;

	/*
	 * A module may be identified correctly, but the EEPROM may not have
	 * support for that module.  setup_sfp() will fail in that case, so
	 * we should not allow that module to load.
	 */
	if (hw->mac.type == ixgbe_mac_82598EB)
		err = hw->phy.ops.reset(hw);
	else
		err = hw->mac.ops.setup_sfp(hw);

	if (err == IXGBE_ERR_SFP_NOT_SUPPORTED)
		goto sfp_out;

	adapter->flags |= IXGBE_FLAG_NEED_LINK_CONFIG;
	e_info(probe, "detected SFP+: %d\n", hw->phy.sfp_type);

sfp_out:
	clear_bit(__IXGBE_IN_SFP_INIT, &adapter->state);

	if ((err == IXGBE_ERR_SFP_NOT_SUPPORTED) &&
	    (adapter->netdev->reg_state == NETREG_REGISTERED)) {
		e_dev_err("failed to initialize because an unsupported "
			  "SFP+ module type was detected.\n");
		e_dev_err("Reload the driver after installing a "
			  "supported module.\n");
		unregister_netdev(adapter->netdev);
	}
}

/**
 * ixgbe_sfp_link_config_subtask - set up link SFP after module install
 * @adapter: the ixgbe adapter structure
 **/
static void ixgbe_sfp_link_config_subtask(struct ixgbe_adapter *adapter)
{
	struct ixgbe_hw *hw = &adapter->hw;
	u32 speed;
	bool autoneg = false;

	if (!(adapter->flags & IXGBE_FLAG_NEED_LINK_CONFIG))
		return;

	/* someone else is in init, wait until next service event */
	if (test_and_set_bit(__IXGBE_IN_SFP_INIT, &adapter->state))
		return;

	adapter->flags &= ~IXGBE_FLAG_NEED_LINK_CONFIG;

	speed = hw->phy.autoneg_advertised;
	if ((!speed) && (hw->mac.ops.get_link_capabilities)) {
		hw->mac.ops.get_link_capabilities(hw, &speed, &autoneg);

		/* setup the highest link when no autoneg */
		if (!autoneg) {
			if (speed & IXGBE_LINK_SPEED_10GB_FULL)
				speed = IXGBE_LINK_SPEED_10GB_FULL;
		}
	}

	if (hw->mac.ops.setup_link)
		hw->mac.ops.setup_link(hw, speed, true);

	adapter->flags |= IXGBE_FLAG_NEED_LINK_UPDATE;
	adapter->link_check_timeout = jiffies;
	clear_bit(__IXGBE_IN_SFP_INIT, &adapter->state);
}

/**
 * ixgbe_service_timer - Timer Call-back
 * @data: pointer to adapter cast into an unsigned long
 **/
static void ixgbe_service_timer(unsigned long data)
{
	struct ixgbe_adapter *adapter = (struct ixgbe_adapter *)data;
	unsigned long next_event_offset;

	/* poll faster when waiting for link */
	if (adapter->flags & IXGBE_FLAG_NEED_LINK_UPDATE)
		next_event_offset = HZ / 10;
	else
		next_event_offset = HZ * 2;

	/* Reset the timer */
	mod_timer(&adapter->service_timer, next_event_offset + jiffies);

	ixgbe_service_event_schedule(adapter);
}

static void ixgbe_phy_interrupt_subtask(struct ixgbe_adapter *adapter)
{
	struct ixgbe_hw *hw = &adapter->hw;
	u32 status;

	if (!(adapter->flags2 & IXGBE_FLAG2_PHY_INTERRUPT))
		return;

	adapter->flags2 &= ~IXGBE_FLAG2_PHY_INTERRUPT;

	if (!hw->phy.ops.handle_lasi)
		return;

	status = hw->phy.ops.handle_lasi(&adapter->hw);
	if (status != IXGBE_ERR_OVERTEMP)
		return;

	e_crit(drv, "%s\n", ixgbe_overheat_msg);
}

static void ixgbe_reset_subtask(struct ixgbe_adapter *adapter)
{
	if (!(adapter->flags2 & IXGBE_FLAG2_RESET_REQUESTED))
		return;

	adapter->flags2 &= ~IXGBE_FLAG2_RESET_REQUESTED;

	/* If we're already down, removing or resetting, just bail */
	if (test_bit(__IXGBE_DOWN, &adapter->state) ||
	    test_bit(__IXGBE_REMOVING, &adapter->state) ||
	    test_bit(__IXGBE_RESETTING, &adapter->state))
		return;

	ixgbe_dump(adapter);
	netdev_err(adapter->netdev, "Reset adapter\n");
	adapter->tx_timeout_count++;

	rtnl_lock();
	ixgbe_reinit_locked(adapter);
	rtnl_unlock();
}

/**
 * ixgbe_service_task - manages and runs subtasks
 * @work: pointer to work_struct containing our data
 **/
static void ixgbe_service_task(struct work_struct *work)
{
	struct ixgbe_adapter *adapter = container_of(work,
						     struct ixgbe_adapter,
						     service_task);
	if (ixgbe_removed(adapter->hw.hw_addr)) {
		if (!test_bit(__IXGBE_DOWN, &adapter->state)) {
			rtnl_lock();
			ixgbe_down(adapter);
			rtnl_unlock();
		}
		ixgbe_service_event_complete(adapter);
		return;
	}
#ifdef CONFIG_IXGBE_VXLAN
	if (adapter->flags2 & IXGBE_FLAG2_VXLAN_REREG_NEEDED) {
		adapter->flags2 &= ~IXGBE_FLAG2_VXLAN_REREG_NEEDED;
		vxlan_get_rx_port(adapter->netdev);
	}
#endif /* CONFIG_IXGBE_VXLAN */
	ixgbe_reset_subtask(adapter);
	ixgbe_phy_interrupt_subtask(adapter);
	ixgbe_sfp_detection_subtask(adapter);
	ixgbe_sfp_link_config_subtask(adapter);
	ixgbe_check_overtemp_subtask(adapter);
	ixgbe_watchdog_subtask(adapter);
	ixgbe_fdir_reinit_subtask(adapter);
	ixgbe_check_hang_subtask(adapter);

	if (test_bit(__IXGBE_PTP_RUNNING, &adapter->state)) {
		ixgbe_ptp_overflow_check(adapter);
		ixgbe_ptp_rx_hang(adapter);
	}

	ixgbe_service_event_complete(adapter);
}

static int ixgbe_tso(struct ixgbe_ring *tx_ring,
		     struct ixgbe_tx_buffer *first,
		     u8 *hdr_len)
{
	struct sk_buff *skb = first->skb;
	u32 vlan_macip_lens, type_tucmd;
	u32 mss_l4len_idx, l4len;
	int err;

	if (skb->ip_summed != CHECKSUM_PARTIAL)
		return 0;

	if (!skb_is_gso(skb))
		return 0;

	err = skb_cow_head(skb, 0);
	if (err < 0)
		return err;

	/* ADV DTYP TUCMD MKRLOC/ISCSIHEDLEN */
	type_tucmd = IXGBE_ADVTXD_TUCMD_L4T_TCP;

	if (first->protocol == htons(ETH_P_IP)) {
		struct iphdr *iph = ip_hdr(skb);
		iph->tot_len = 0;
		iph->check = 0;
		tcp_hdr(skb)->check = ~csum_tcpudp_magic(iph->saddr,
							 iph->daddr, 0,
							 IPPROTO_TCP,
							 0);
		type_tucmd |= IXGBE_ADVTXD_TUCMD_IPV4;
		first->tx_flags |= IXGBE_TX_FLAGS_TSO |
				   IXGBE_TX_FLAGS_CSUM |
				   IXGBE_TX_FLAGS_IPV4;
	} else if (skb_is_gso_v6(skb)) {
		ipv6_hdr(skb)->payload_len = 0;
		tcp_hdr(skb)->check =
		    ~csum_ipv6_magic(&ipv6_hdr(skb)->saddr,
				     &ipv6_hdr(skb)->daddr,
				     0, IPPROTO_TCP, 0);
		first->tx_flags |= IXGBE_TX_FLAGS_TSO |
				   IXGBE_TX_FLAGS_CSUM;
	}

	/* compute header lengths */
	l4len = tcp_hdrlen(skb);
	*hdr_len = skb_transport_offset(skb) + l4len;

	/* update gso size and bytecount with header size */
	first->gso_segs = skb_shinfo(skb)->gso_segs;
	first->bytecount += (first->gso_segs - 1) * *hdr_len;

	/* mss_l4len_id: use 0 as index for TSO */
	mss_l4len_idx = l4len << IXGBE_ADVTXD_L4LEN_SHIFT;
	mss_l4len_idx |= skb_shinfo(skb)->gso_size << IXGBE_ADVTXD_MSS_SHIFT;

	/* vlan_macip_lens: HEADLEN, MACLEN, VLAN tag */
	vlan_macip_lens = skb_network_header_len(skb);
	vlan_macip_lens |= skb_network_offset(skb) << IXGBE_ADVTXD_MACLEN_SHIFT;
	vlan_macip_lens |= first->tx_flags & IXGBE_TX_FLAGS_VLAN_MASK;

	ixgbe_tx_ctxtdesc(tx_ring, vlan_macip_lens, 0, type_tucmd,
			  mss_l4len_idx);

	return 1;
}

static void ixgbe_tx_csum(struct ixgbe_ring *tx_ring,
			  struct ixgbe_tx_buffer *first)
{
	struct sk_buff *skb = first->skb;
	u32 vlan_macip_lens = 0;
	u32 mss_l4len_idx = 0;
	u32 type_tucmd = 0;

	if (skb->ip_summed != CHECKSUM_PARTIAL) {
		if (!(first->tx_flags & IXGBE_TX_FLAGS_HW_VLAN) &&
		    !(first->tx_flags & IXGBE_TX_FLAGS_CC))
			return;
		vlan_macip_lens = skb_network_offset(skb) <<
				  IXGBE_ADVTXD_MACLEN_SHIFT;
	} else {
		u8 l4_hdr = 0;
		union {
			struct iphdr *ipv4;
			struct ipv6hdr *ipv6;
			u8 *raw;
		} network_hdr;
		union {
			struct tcphdr *tcphdr;
			u8 *raw;
		} transport_hdr;
		__be16 frag_off;

		if (skb->encapsulation) {
			network_hdr.raw = skb_inner_network_header(skb);
			transport_hdr.raw = skb_inner_transport_header(skb);
			vlan_macip_lens = skb_inner_network_offset(skb) <<
					  IXGBE_ADVTXD_MACLEN_SHIFT;
		} else {
			network_hdr.raw = skb_network_header(skb);
			transport_hdr.raw = skb_transport_header(skb);
			vlan_macip_lens = skb_network_offset(skb) <<
					  IXGBE_ADVTXD_MACLEN_SHIFT;
		}

		/* use first 4 bits to determine IP version */
		switch (network_hdr.ipv4->version) {
		case IPVERSION:
			vlan_macip_lens |= transport_hdr.raw - network_hdr.raw;
			type_tucmd |= IXGBE_ADVTXD_TUCMD_IPV4;
			l4_hdr = network_hdr.ipv4->protocol;
			break;
		case 6:
			vlan_macip_lens |= transport_hdr.raw - network_hdr.raw;
			l4_hdr = network_hdr.ipv6->nexthdr;
			if (likely((transport_hdr.raw - network_hdr.raw) ==
				   sizeof(struct ipv6hdr)))
				break;
			ipv6_skip_exthdr(skb, network_hdr.raw - skb->data +
					      sizeof(struct ipv6hdr),
					 &l4_hdr, &frag_off);
			if (unlikely(frag_off))
				l4_hdr = NEXTHDR_FRAGMENT;
			break;
		default:
			break;
		}

		switch (l4_hdr) {
		case IPPROTO_TCP:
			type_tucmd |= IXGBE_ADVTXD_TUCMD_L4T_TCP;
			mss_l4len_idx = (transport_hdr.tcphdr->doff * 4) <<
					IXGBE_ADVTXD_L4LEN_SHIFT;
			break;
		case IPPROTO_SCTP:
			type_tucmd |= IXGBE_ADVTXD_TUCMD_L4T_SCTP;
			mss_l4len_idx = sizeof(struct sctphdr) <<
					IXGBE_ADVTXD_L4LEN_SHIFT;
			break;
		case IPPROTO_UDP:
			mss_l4len_idx = sizeof(struct udphdr) <<
					IXGBE_ADVTXD_L4LEN_SHIFT;
			break;
		default:
			if (unlikely(net_ratelimit())) {
				dev_warn(tx_ring->dev,
					 "partial checksum, version=%d, l4 proto=%x\n",
					 network_hdr.ipv4->version, l4_hdr);
			}
			skb_checksum_help(skb);
			goto no_csum;
		}

		/* update TX checksum flag */
		first->tx_flags |= IXGBE_TX_FLAGS_CSUM;
	}

no_csum:
	/* vlan_macip_lens: MACLEN, VLAN tag */
	vlan_macip_lens |= first->tx_flags & IXGBE_TX_FLAGS_VLAN_MASK;

	ixgbe_tx_ctxtdesc(tx_ring, vlan_macip_lens, 0,
			  type_tucmd, mss_l4len_idx);
}

#define IXGBE_SET_FLAG(_input, _flag, _result) \
	((_flag <= _result) ? \
	 ((u32)(_input & _flag) * (_result / _flag)) : \
	 ((u32)(_input & _flag) / (_flag / _result)))

static u32 ixgbe_tx_cmd_type(struct sk_buff *skb, u32 tx_flags)
{
	/* set type for advanced descriptor with frame checksum insertion */
	u32 cmd_type = IXGBE_ADVTXD_DTYP_DATA |
		       IXGBE_ADVTXD_DCMD_DEXT |
		       IXGBE_ADVTXD_DCMD_IFCS;

	/* set HW vlan bit if vlan is present */
	cmd_type |= IXGBE_SET_FLAG(tx_flags, IXGBE_TX_FLAGS_HW_VLAN,
				   IXGBE_ADVTXD_DCMD_VLE);

	/* set segmentation enable bits for TSO/FSO */
	cmd_type |= IXGBE_SET_FLAG(tx_flags, IXGBE_TX_FLAGS_TSO,
				   IXGBE_ADVTXD_DCMD_TSE);

	/* set timestamp bit if present */
	cmd_type |= IXGBE_SET_FLAG(tx_flags, IXGBE_TX_FLAGS_TSTAMP,
				   IXGBE_ADVTXD_MAC_TSTAMP);

	/* insert frame checksum */
	cmd_type ^= IXGBE_SET_FLAG(skb->no_fcs, 1, IXGBE_ADVTXD_DCMD_IFCS);

	return cmd_type;
}

static void ixgbe_tx_olinfo_status(union ixgbe_adv_tx_desc *tx_desc,
				   u32 tx_flags, unsigned int paylen)
{
	u32 olinfo_status = paylen << IXGBE_ADVTXD_PAYLEN_SHIFT;

	/* enable L4 checksum for TSO and TX checksum offload */
	olinfo_status |= IXGBE_SET_FLAG(tx_flags,
					IXGBE_TX_FLAGS_CSUM,
					IXGBE_ADVTXD_POPTS_TXSM);

	/* enble IPv4 checksum for TSO */
	olinfo_status |= IXGBE_SET_FLAG(tx_flags,
					IXGBE_TX_FLAGS_IPV4,
					IXGBE_ADVTXD_POPTS_IXSM);

	/*
	 * Check Context must be set if Tx switch is enabled, which it
	 * always is for case where virtual functions are running
	 */
	olinfo_status |= IXGBE_SET_FLAG(tx_flags,
					IXGBE_TX_FLAGS_CC,
					IXGBE_ADVTXD_CC);

	tx_desc->read.olinfo_status = cpu_to_le32(olinfo_status);
}

static int __ixgbe_maybe_stop_tx(struct ixgbe_ring *tx_ring, u16 size)
{
	netif_stop_subqueue(tx_ring->netdev, tx_ring->queue_index);

	/* Herbert's original patch had:
	 *  smp_mb__after_netif_stop_queue();
	 * but since that doesn't exist yet, just open code it.
	 */
	smp_mb();

	/* We need to check again in a case another CPU has just
	 * made room available.
	 */
	if (likely(ixgbe_desc_unused(tx_ring) < size))
		return -EBUSY;

	/* A reprieve! - use start_queue because it doesn't call schedule */
	netif_start_subqueue(tx_ring->netdev, tx_ring->queue_index);
	++tx_ring->tx_stats.restart_queue;
	return 0;
}

static inline int ixgbe_maybe_stop_tx(struct ixgbe_ring *tx_ring, u16 size)
{
	if (likely(ixgbe_desc_unused(tx_ring) >= size))
		return 0;

	return __ixgbe_maybe_stop_tx(tx_ring, size);
}

#define IXGBE_TXD_CMD (IXGBE_TXD_CMD_EOP | \
		       IXGBE_TXD_CMD_RS)

static void ixgbe_tx_map(struct ixgbe_ring *tx_ring,
			 struct ixgbe_tx_buffer *first,
			 const u8 hdr_len)
{
	struct sk_buff *skb = first->skb;
	struct ixgbe_tx_buffer *tx_buffer;
	union ixgbe_adv_tx_desc *tx_desc;
	struct skb_frag_struct *frag;
	dma_addr_t dma;
	unsigned int data_len, size;
	u32 tx_flags = first->tx_flags;
	u32 cmd_type = ixgbe_tx_cmd_type(skb, tx_flags);
	u16 i = tx_ring->next_to_use;

	tx_desc = IXGBE_TX_DESC(tx_ring, i);

	ixgbe_tx_olinfo_status(tx_desc, tx_flags, skb->len - hdr_len);

	size = skb_headlen(skb);
	data_len = skb->data_len;

#ifdef IXGBE_FCOE
	if (tx_flags & IXGBE_TX_FLAGS_FCOE) {
		if (data_len < sizeof(struct fcoe_crc_eof)) {
			size -= sizeof(struct fcoe_crc_eof) - data_len;
			data_len = 0;
		} else {
			data_len -= sizeof(struct fcoe_crc_eof);
		}
	}

#endif
	dma = dma_map_single(tx_ring->dev, skb->data, size, DMA_TO_DEVICE);

	tx_buffer = first;

	for (frag = &skb_shinfo(skb)->frags[0];; frag++) {
		if (dma_mapping_error(tx_ring->dev, dma))
			goto dma_error;

		/* record length, and DMA address */
		dma_unmap_len_set(tx_buffer, len, size);
		dma_unmap_addr_set(tx_buffer, dma, dma);

		tx_desc->read.buffer_addr = cpu_to_le64(dma);

		while (unlikely(size > IXGBE_MAX_DATA_PER_TXD)) {
			tx_desc->read.cmd_type_len =
				cpu_to_le32(cmd_type ^ IXGBE_MAX_DATA_PER_TXD);

			i++;
			tx_desc++;
			if (i == tx_ring->count) {
				tx_desc = IXGBE_TX_DESC(tx_ring, 0);
				i = 0;
			}
			tx_desc->read.olinfo_status = 0;

			dma += IXGBE_MAX_DATA_PER_TXD;
			size -= IXGBE_MAX_DATA_PER_TXD;

			tx_desc->read.buffer_addr = cpu_to_le64(dma);
		}

		if (likely(!data_len))
			break;

		tx_desc->read.cmd_type_len = cpu_to_le32(cmd_type ^ size);

		i++;
		tx_desc++;
		if (i == tx_ring->count) {
			tx_desc = IXGBE_TX_DESC(tx_ring, 0);
			i = 0;
		}
		tx_desc->read.olinfo_status = 0;

#ifdef IXGBE_FCOE
		size = min_t(unsigned int, data_len, skb_frag_size(frag));
#else
		size = skb_frag_size(frag);
#endif
		data_len -= size;

		dma = skb_frag_dma_map(tx_ring->dev, frag, 0, size,
				       DMA_TO_DEVICE);

		tx_buffer = &tx_ring->tx_buffer_info[i];
	}

	/* write last descriptor with RS and EOP bits */
	cmd_type |= size | IXGBE_TXD_CMD;
	tx_desc->read.cmd_type_len = cpu_to_le32(cmd_type);

	netdev_tx_sent_queue(txring_txq(tx_ring), first->bytecount);

	/* set the timestamp */
	first->time_stamp = jiffies;

	/*
	 * Force memory writes to complete before letting h/w know there
	 * are new descriptors to fetch.  (Only applicable for weak-ordered
	 * memory model archs, such as IA-64).
	 *
	 * We also need this memory barrier to make certain all of the
	 * status bits have been updated before next_to_watch is written.
	 */
	wmb();

	/* set next_to_watch value indicating a packet is present */
	first->next_to_watch = tx_desc;

	i++;
	if (i == tx_ring->count)
		i = 0;

	tx_ring->next_to_use = i;

	ixgbe_maybe_stop_tx(tx_ring, DESC_NEEDED);

	if (netif_xmit_stopped(txring_txq(tx_ring)) || !skb->xmit_more) {
		writel(i, tx_ring->tail);

		/* we need this if more than one processor can write to our tail
		 * at a time, it synchronizes IO on IA64/Altix systems
		 */
		mmiowb();
	}

	return;
dma_error:
	dev_err(tx_ring->dev, "TX DMA map failed\n");

	/* clear dma mappings for failed tx_buffer_info map */
	for (;;) {
		tx_buffer = &tx_ring->tx_buffer_info[i];
		ixgbe_unmap_and_free_tx_resource(tx_ring, tx_buffer);
		if (tx_buffer == first)
			break;
		if (i == 0)
			i = tx_ring->count;
		i--;
	}

	tx_ring->next_to_use = i;
}

static void ixgbe_atr(struct ixgbe_ring *ring,
		      struct ixgbe_tx_buffer *first)
{
	struct ixgbe_q_vector *q_vector = ring->q_vector;
	union ixgbe_atr_hash_dword input = { .dword = 0 };
	union ixgbe_atr_hash_dword common = { .dword = 0 };
	union {
		unsigned char *network;
		struct iphdr *ipv4;
		struct ipv6hdr *ipv6;
	} hdr;
	struct tcphdr *th;
	struct sk_buff *skb;
#ifdef CONFIG_IXGBE_VXLAN
	u8 encap = false;
#endif /* CONFIG_IXGBE_VXLAN */
	__be16 vlan_id;

	/* if ring doesn't have a interrupt vector, cannot perform ATR */
	if (!q_vector)
		return;

	/* do nothing if sampling is disabled */
	if (!ring->atr_sample_rate)
		return;

	ring->atr_count++;

	/* snag network header to get L4 type and address */
	skb = first->skb;
	hdr.network = skb_network_header(skb);
	if (!skb->encapsulation) {
		th = tcp_hdr(skb);
	} else {
#ifdef CONFIG_IXGBE_VXLAN
		struct ixgbe_adapter *adapter = q_vector->adapter;

		if (!adapter->vxlan_port)
			return;
		if (first->protocol != htons(ETH_P_IP) ||
		    hdr.ipv4->version != IPVERSION ||
		    hdr.ipv4->protocol != IPPROTO_UDP) {
			return;
		}
		if (ntohs(udp_hdr(skb)->dest) != adapter->vxlan_port)
			return;
		encap = true;
		hdr.network = skb_inner_network_header(skb);
		th = inner_tcp_hdr(skb);
#else
		return;
#endif /* CONFIG_IXGBE_VXLAN */
	}

	/* Currently only IPv4/IPv6 with TCP is supported */
	switch (hdr.ipv4->version) {
	case IPVERSION:
		if (hdr.ipv4->protocol != IPPROTO_TCP)
			return;
		break;
	case 6:
		if (likely((unsigned char *)th - hdr.network ==
			   sizeof(struct ipv6hdr))) {
			if (hdr.ipv6->nexthdr != IPPROTO_TCP)
				return;
		} else {
			__be16 frag_off;
			u8 l4_hdr;

			ipv6_skip_exthdr(skb, hdr.network - skb->data +
					      sizeof(struct ipv6hdr),
					 &l4_hdr, &frag_off);
			if (unlikely(frag_off))
				return;
			if (l4_hdr != IPPROTO_TCP)
				return;
		}
		break;
	default:
		return;
	}

	/* skip this packet since it is invalid or the socket is closing */
	if (!th || th->fin)
		return;

	/* sample on all syn packets or once every atr sample count */
	if (!th->syn && (ring->atr_count < ring->atr_sample_rate))
		return;

	/* reset sample count */
	ring->atr_count = 0;

	vlan_id = htons(first->tx_flags >> IXGBE_TX_FLAGS_VLAN_SHIFT);

	/*
	 * src and dst are inverted, think how the receiver sees them
	 *
	 * The input is broken into two sections, a non-compressed section
	 * containing vm_pool, vlan_id, and flow_type.  The rest of the data
	 * is XORed together and stored in the compressed dword.
	 */
	input.formatted.vlan_id = vlan_id;

	/*
	 * since src port and flex bytes occupy the same word XOR them together
	 * and write the value to source port portion of compressed dword
	 */
	if (first->tx_flags & (IXGBE_TX_FLAGS_SW_VLAN | IXGBE_TX_FLAGS_HW_VLAN))
		common.port.src ^= th->dest ^ htons(ETH_P_8021Q);
	else
		common.port.src ^= th->dest ^ first->protocol;
	common.port.dst ^= th->source;

	switch (hdr.ipv4->version) {
	case IPVERSION:
		input.formatted.flow_type = IXGBE_ATR_FLOW_TYPE_TCPV4;
		common.ip ^= hdr.ipv4->saddr ^ hdr.ipv4->daddr;
		break;
	case 6:
		input.formatted.flow_type = IXGBE_ATR_FLOW_TYPE_TCPV6;
		common.ip ^= hdr.ipv6->saddr.s6_addr32[0] ^
			     hdr.ipv6->saddr.s6_addr32[1] ^
			     hdr.ipv6->saddr.s6_addr32[2] ^
			     hdr.ipv6->saddr.s6_addr32[3] ^
			     hdr.ipv6->daddr.s6_addr32[0] ^
			     hdr.ipv6->daddr.s6_addr32[1] ^
			     hdr.ipv6->daddr.s6_addr32[2] ^
			     hdr.ipv6->daddr.s6_addr32[3];
		break;
	default:
		break;
	}

#ifdef CONFIG_IXGBE_VXLAN
	if (encap)
		input.formatted.flow_type |= IXGBE_ATR_L4TYPE_TUNNEL_MASK;
#endif /* CONFIG_IXGBE_VXLAN */

	/* This assumes the Rx queue and Tx queue are bound to the same CPU */
	ixgbe_fdir_add_signature_filter_82599(&q_vector->adapter->hw,
					      input, common, ring->queue_index);
}

static u16 ixgbe_select_queue(struct net_device *dev, struct sk_buff *skb,
			      void *accel_priv, select_queue_fallback_t fallback)
{
	struct ixgbe_fwd_adapter *fwd_adapter = accel_priv;
#ifdef IXGBE_FCOE
	struct ixgbe_adapter *adapter;
	struct ixgbe_ring_feature *f;
	int txq;
#endif

	if (fwd_adapter)
		return skb->queue_mapping + fwd_adapter->tx_base_queue;

#ifdef IXGBE_FCOE

	/*
	 * only execute the code below if protocol is FCoE
	 * or FIP and we have FCoE enabled on the adapter
	 */
	switch (vlan_get_protocol(skb)) {
	case htons(ETH_P_FCOE):
	case htons(ETH_P_FIP):
		adapter = netdev_priv(dev);

		if (adapter->flags & IXGBE_FLAG_FCOE_ENABLED)
			break;
	default:
		return fallback(dev, skb);
	}

	f = &adapter->ring_feature[RING_F_FCOE];

	txq = skb_rx_queue_recorded(skb) ? skb_get_rx_queue(skb) :
					   smp_processor_id();

	while (txq >= f->indices)
		txq -= f->indices;

	return txq + f->offset;
#else
	return fallback(dev, skb);
#endif
}

netdev_tx_t ixgbe_xmit_frame_ring(struct sk_buff *skb,
			  struct ixgbe_adapter *adapter,
			  struct ixgbe_ring *tx_ring)
{
	struct ixgbe_tx_buffer *first;
	int tso;
	u32 tx_flags = 0;
	unsigned short f;
	u16 count = TXD_USE_COUNT(skb_headlen(skb));
	__be16 protocol = skb->protocol;
	u8 hdr_len = 0;

	/*
	 * need: 1 descriptor per page * PAGE_SIZE/IXGBE_MAX_DATA_PER_TXD,
	 *       + 1 desc for skb_headlen/IXGBE_MAX_DATA_PER_TXD,
	 *       + 2 desc gap to keep tail from touching head,
	 *       + 1 desc for context descriptor,
	 * otherwise try next time
	 */
	for (f = 0; f < skb_shinfo(skb)->nr_frags; f++)
		count += TXD_USE_COUNT(skb_shinfo(skb)->frags[f].size);

	if (ixgbe_maybe_stop_tx(tx_ring, count + 3)) {
		tx_ring->tx_stats.tx_busy++;
		return NETDEV_TX_BUSY;
	}

	/* record the location of the first descriptor for this packet */
	first = &tx_ring->tx_buffer_info[tx_ring->next_to_use];
	first->skb = skb;
	first->bytecount = skb->len;
	first->gso_segs = 1;

	/* if we have a HW VLAN tag being added default to the HW one */
	if (skb_vlan_tag_present(skb)) {
		tx_flags |= skb_vlan_tag_get(skb) << IXGBE_TX_FLAGS_VLAN_SHIFT;
		tx_flags |= IXGBE_TX_FLAGS_HW_VLAN;
	/* else if it is a SW VLAN check the next protocol and store the tag */
	} else if (protocol == htons(ETH_P_8021Q)) {
		struct vlan_hdr *vhdr, _vhdr;
		vhdr = skb_header_pointer(skb, ETH_HLEN, sizeof(_vhdr), &_vhdr);
		if (!vhdr)
			goto out_drop;

		tx_flags |= ntohs(vhdr->h_vlan_TCI) <<
				  IXGBE_TX_FLAGS_VLAN_SHIFT;
		tx_flags |= IXGBE_TX_FLAGS_SW_VLAN;
	}
	protocol = vlan_get_protocol(skb);

	if (unlikely(skb_shinfo(skb)->tx_flags & SKBTX_HW_TSTAMP) &&
	    adapter->ptp_clock &&
	    !test_and_set_bit_lock(__IXGBE_PTP_TX_IN_PROGRESS,
				   &adapter->state)) {
		skb_shinfo(skb)->tx_flags |= SKBTX_IN_PROGRESS;
		tx_flags |= IXGBE_TX_FLAGS_TSTAMP;

		/* schedule check for Tx timestamp */
		adapter->ptp_tx_skb = skb_get(skb);
		adapter->ptp_tx_start = jiffies;
		schedule_work(&adapter->ptp_tx_work);
	}

	skb_tx_timestamp(skb);

#ifdef CONFIG_PCI_IOV
	/*
	 * Use the l2switch_enable flag - would be false if the DMA
	 * Tx switch had been disabled.
	 */
	if (adapter->flags & IXGBE_FLAG_SRIOV_ENABLED)
		tx_flags |= IXGBE_TX_FLAGS_CC;

#endif
	/* DCB maps skb priorities 0-7 onto 3 bit PCP of VLAN tag. */
	if ((adapter->flags & IXGBE_FLAG_DCB_ENABLED) &&
	    ((tx_flags & (IXGBE_TX_FLAGS_HW_VLAN | IXGBE_TX_FLAGS_SW_VLAN)) ||
	     (skb->priority != TC_PRIO_CONTROL))) {
		tx_flags &= ~IXGBE_TX_FLAGS_VLAN_PRIO_MASK;
		tx_flags |= (skb->priority & 0x7) <<
					IXGBE_TX_FLAGS_VLAN_PRIO_SHIFT;
		if (tx_flags & IXGBE_TX_FLAGS_SW_VLAN) {
			struct vlan_ethhdr *vhdr;

			if (skb_cow_head(skb, 0))
				goto out_drop;
			vhdr = (struct vlan_ethhdr *)skb->data;
			vhdr->h_vlan_TCI = htons(tx_flags >>
						 IXGBE_TX_FLAGS_VLAN_SHIFT);
		} else {
			tx_flags |= IXGBE_TX_FLAGS_HW_VLAN;
		}
	}

	/* record initial flags and protocol */
	first->tx_flags = tx_flags;
	first->protocol = protocol;

#ifdef IXGBE_FCOE
	/* setup tx offload for FCoE */
	if ((protocol == htons(ETH_P_FCOE)) &&
	    (tx_ring->netdev->features & (NETIF_F_FSO | NETIF_F_FCOE_CRC))) {
		tso = ixgbe_fso(tx_ring, first, &hdr_len);
		if (tso < 0)
			goto out_drop;

		goto xmit_fcoe;
	}

#endif /* IXGBE_FCOE */
	tso = ixgbe_tso(tx_ring, first, &hdr_len);
	if (tso < 0)
		goto out_drop;
	else if (!tso)
		ixgbe_tx_csum(tx_ring, first);

	/* add the ATR filter if ATR is on */
	if (test_bit(__IXGBE_TX_FDIR_INIT_DONE, &tx_ring->state))
		ixgbe_atr(tx_ring, first);

#ifdef IXGBE_FCOE
xmit_fcoe:
#endif /* IXGBE_FCOE */
	ixgbe_tx_map(tx_ring, first, hdr_len);

	return NETDEV_TX_OK;

out_drop:
	dev_kfree_skb_any(first->skb);
	first->skb = NULL;

	return NETDEV_TX_OK;
}

static netdev_tx_t __ixgbe_xmit_frame(struct sk_buff *skb,
				      struct net_device *netdev,
				      struct ixgbe_ring *ring)
{
	struct ixgbe_adapter *adapter = netdev_priv(netdev);
	struct ixgbe_ring *tx_ring;

	/*
	 * The minimum packet size for olinfo paylen is 17 so pad the skb
	 * in order to meet this minimum size requirement.
	 */
	if (skb_put_padto(skb, 17))
		return NETDEV_TX_OK;

	tx_ring = ring ? ring : adapter->tx_ring[skb->queue_mapping];

	return ixgbe_xmit_frame_ring(skb, adapter, tx_ring);
}

static netdev_tx_t ixgbe_xmit_frame(struct sk_buff *skb,
				    struct net_device *netdev)
{
	return __ixgbe_xmit_frame(skb, netdev, NULL);
}

/**
 * ixgbe_set_mac - Change the Ethernet Address of the NIC
 * @netdev: network interface device structure
 * @p: pointer to an address structure
 *
 * Returns 0 on success, negative on failure
 **/
static int ixgbe_set_mac(struct net_device *netdev, void *p)
{
	struct ixgbe_adapter *adapter = netdev_priv(netdev);
	struct ixgbe_hw *hw = &adapter->hw;
	struct sockaddr *addr = p;

	if (!is_valid_ether_addr(addr->sa_data))
		return -EADDRNOTAVAIL;

	memcpy(netdev->dev_addr, addr->sa_data, netdev->addr_len);
	memcpy(hw->mac.addr, addr->sa_data, netdev->addr_len);

	ixgbe_mac_set_default_filter(adapter);

	return 0;
}

static int
ixgbe_mdio_read(struct net_device *netdev, int prtad, int devad, u16 addr)
{
	struct ixgbe_adapter *adapter = netdev_priv(netdev);
	struct ixgbe_hw *hw = &adapter->hw;
	u16 value;
	int rc;

	if (prtad != hw->phy.mdio.prtad)
		return -EINVAL;
	rc = hw->phy.ops.read_reg(hw, addr, devad, &value);
	if (!rc)
		rc = value;
	return rc;
}

static int ixgbe_mdio_write(struct net_device *netdev, int prtad, int devad,
			    u16 addr, u16 value)
{
	struct ixgbe_adapter *adapter = netdev_priv(netdev);
	struct ixgbe_hw *hw = &adapter->hw;

	if (prtad != hw->phy.mdio.prtad)
		return -EINVAL;
	return hw->phy.ops.write_reg(hw, addr, devad, value);
}

static int ixgbe_ioctl(struct net_device *netdev, struct ifreq *req, int cmd)
{
	struct ixgbe_adapter *adapter = netdev_priv(netdev);

	switch (cmd) {
	case SIOCSHWTSTAMP:
		return ixgbe_ptp_set_ts_config(adapter, req);
	case SIOCGHWTSTAMP:
		return ixgbe_ptp_get_ts_config(adapter, req);
	default:
		return mdio_mii_ioctl(&adapter->hw.phy.mdio, if_mii(req), cmd);
	}
}

/**
 * ixgbe_add_sanmac_netdev - Add the SAN MAC address to the corresponding
 * netdev->dev_addrs
 * @netdev: network interface device structure
 *
 * Returns non-zero on failure
 **/
static int ixgbe_add_sanmac_netdev(struct net_device *dev)
{
	int err = 0;
	struct ixgbe_adapter *adapter = netdev_priv(dev);
	struct ixgbe_hw *hw = &adapter->hw;

	if (is_valid_ether_addr(hw->mac.san_addr)) {
		rtnl_lock();
		err = dev_addr_add(dev, hw->mac.san_addr, NETDEV_HW_ADDR_T_SAN);
		rtnl_unlock();

		/* update SAN MAC vmdq pool selection */
		hw->mac.ops.set_vmdq_san_mac(hw, VMDQ_P(0));
	}
	return err;
}

/**
 * ixgbe_del_sanmac_netdev - Removes the SAN MAC address to the corresponding
 * netdev->dev_addrs
 * @netdev: network interface device structure
 *
 * Returns non-zero on failure
 **/
static int ixgbe_del_sanmac_netdev(struct net_device *dev)
{
	int err = 0;
	struct ixgbe_adapter *adapter = netdev_priv(dev);
	struct ixgbe_mac_info *mac = &adapter->hw.mac;

	if (is_valid_ether_addr(mac->san_addr)) {
		rtnl_lock();
		err = dev_addr_del(dev, mac->san_addr, NETDEV_HW_ADDR_T_SAN);
		rtnl_unlock();
	}
	return err;
}

#ifdef CONFIG_NET_POLL_CONTROLLER
/*
 * Polling 'interrupt' - used by things like netconsole to send skbs
 * without having to re-enable interrupts. It's not called while
 * the interrupt routine is executing.
 */
static void ixgbe_netpoll(struct net_device *netdev)
{
	struct ixgbe_adapter *adapter = netdev_priv(netdev);
	int i;

	/* if interface is down do nothing */
	if (test_bit(__IXGBE_DOWN, &adapter->state))
		return;

	/* loop through and schedule all active queues */
	for (i = 0; i < adapter->num_q_vectors; i++)
		ixgbe_msix_clean_rings(0, adapter->q_vector[i]);
}

#endif
static struct rtnl_link_stats64 *ixgbe_get_stats64(struct net_device *netdev,
						   struct rtnl_link_stats64 *stats)
{
	struct ixgbe_adapter *adapter = netdev_priv(netdev);
	int i;

	rcu_read_lock();
	for (i = 0; i < adapter->num_rx_queues; i++) {
		struct ixgbe_ring *ring = ACCESS_ONCE(adapter->rx_ring[i]);
		u64 bytes, packets;
		unsigned int start;

		if (ring) {
			do {
				start = u64_stats_fetch_begin_irq(&ring->syncp);
				packets = ring->stats.packets;
				bytes   = ring->stats.bytes;
			} while (u64_stats_fetch_retry_irq(&ring->syncp, start));
			stats->rx_packets += packets;
			stats->rx_bytes   += bytes;
		}
	}

	for (i = 0; i < adapter->num_tx_queues; i++) {
		struct ixgbe_ring *ring = ACCESS_ONCE(adapter->tx_ring[i]);
		u64 bytes, packets;
		unsigned int start;

		if (ring) {
			do {
				start = u64_stats_fetch_begin_irq(&ring->syncp);
				packets = ring->stats.packets;
				bytes   = ring->stats.bytes;
			} while (u64_stats_fetch_retry_irq(&ring->syncp, start));
			stats->tx_packets += packets;
			stats->tx_bytes   += bytes;
		}
	}
	rcu_read_unlock();
	/* following stats updated by ixgbe_watchdog_task() */
	stats->multicast	= netdev->stats.multicast;
	stats->rx_errors	= netdev->stats.rx_errors;
	stats->rx_length_errors	= netdev->stats.rx_length_errors;
	stats->rx_crc_errors	= netdev->stats.rx_crc_errors;
	stats->rx_missed_errors	= netdev->stats.rx_missed_errors;
	return stats;
}

#ifdef CONFIG_IXGBE_DCB
/**
 * ixgbe_validate_rtr - verify 802.1Qp to Rx packet buffer mapping is valid.
 * @adapter: pointer to ixgbe_adapter
 * @tc: number of traffic classes currently enabled
 *
 * Configure a valid 802.1Qp to Rx packet buffer mapping ie confirm
 * 802.1Q priority maps to a packet buffer that exists.
 */
static void ixgbe_validate_rtr(struct ixgbe_adapter *adapter, u8 tc)
{
	struct ixgbe_hw *hw = &adapter->hw;
	u32 reg, rsave;
	int i;

	/* 82598 have a static priority to TC mapping that can not
	 * be changed so no validation is needed.
	 */
	if (hw->mac.type == ixgbe_mac_82598EB)
		return;

	reg = IXGBE_READ_REG(hw, IXGBE_RTRUP2TC);
	rsave = reg;

	for (i = 0; i < MAX_TRAFFIC_CLASS; i++) {
		u8 up2tc = reg >> (i * IXGBE_RTRUP2TC_UP_SHIFT);

		/* If up2tc is out of bounds default to zero */
		if (up2tc > tc)
			reg &= ~(0x7 << IXGBE_RTRUP2TC_UP_SHIFT);
	}

	if (reg != rsave)
		IXGBE_WRITE_REG(hw, IXGBE_RTRUP2TC, reg);

	return;
}

/**
 * ixgbe_set_prio_tc_map - Configure netdev prio tc map
 * @adapter: Pointer to adapter struct
 *
 * Populate the netdev user priority to tc map
 */
static void ixgbe_set_prio_tc_map(struct ixgbe_adapter *adapter)
{
	struct net_device *dev = adapter->netdev;
	struct ixgbe_dcb_config *dcb_cfg = &adapter->dcb_cfg;
	struct ieee_ets *ets = adapter->ixgbe_ieee_ets;
	u8 prio;

	for (prio = 0; prio < MAX_USER_PRIORITY; prio++) {
		u8 tc = 0;

		if (adapter->dcbx_cap & DCB_CAP_DCBX_VER_CEE)
			tc = ixgbe_dcb_get_tc_from_up(dcb_cfg, 0, prio);
		else if (ets)
			tc = ets->prio_tc[prio];

		netdev_set_prio_tc_map(dev, prio, tc);
	}
}

#endif /* CONFIG_IXGBE_DCB */
/**
 * ixgbe_setup_tc - configure net_device for multiple traffic classes
 *
 * @netdev: net device to configure
 * @tc: number of traffic classes to enable
 */
int ixgbe_setup_tc(struct net_device *dev, u8 tc)
{
	struct ixgbe_adapter *adapter = netdev_priv(dev);
	struct ixgbe_hw *hw = &adapter->hw;
	bool pools;

	/* Hardware supports up to 8 traffic classes */
	if (tc > adapter->dcb_cfg.num_tcs.pg_tcs)
		return -EINVAL;

	if (hw->mac.type == ixgbe_mac_82598EB && tc && tc < MAX_TRAFFIC_CLASS)
		return -EINVAL;

	pools = (find_first_zero_bit(&adapter->fwd_bitmask, 32) > 1);
	if (tc && pools && adapter->num_rx_pools > IXGBE_MAX_DCBMACVLANS)
		return -EBUSY;

	/* Hardware has to reinitialize queues and interrupts to
	 * match packet buffer alignment. Unfortunately, the
	 * hardware is not flexible enough to do this dynamically.
	 */
	if (netif_running(dev))
		ixgbe_close(dev);
	else
		ixgbe_reset(adapter);

	ixgbe_clear_interrupt_scheme(adapter);

#ifdef CONFIG_IXGBE_DCB
	if (tc) {
		netdev_set_num_tc(dev, tc);
		ixgbe_set_prio_tc_map(adapter);

		adapter->flags |= IXGBE_FLAG_DCB_ENABLED;

		if (adapter->hw.mac.type == ixgbe_mac_82598EB) {
			adapter->last_lfc_mode = adapter->hw.fc.requested_mode;
			adapter->hw.fc.requested_mode = ixgbe_fc_none;
		}
	} else {
		netdev_reset_tc(dev);

		if (adapter->hw.mac.type == ixgbe_mac_82598EB)
			adapter->hw.fc.requested_mode = adapter->last_lfc_mode;

		adapter->flags &= ~IXGBE_FLAG_DCB_ENABLED;

		adapter->temp_dcb_cfg.pfc_mode_enable = false;
		adapter->dcb_cfg.pfc_mode_enable = false;
	}

	ixgbe_validate_rtr(adapter, tc);

#endif /* CONFIG_IXGBE_DCB */
	ixgbe_init_interrupt_scheme(adapter);

	if (netif_running(dev))
		return ixgbe_open(dev);

	return 0;
}

static int ixgbe_delete_clsu32(struct ixgbe_adapter *adapter,
			       struct tc_cls_u32_offload *cls)
{
	int err;

	spin_lock(&adapter->fdir_perfect_lock);
	err = ixgbe_update_ethtool_fdir_entry(adapter, NULL, cls->knode.handle);
	spin_unlock(&adapter->fdir_perfect_lock);
	return err;
}

static int ixgbe_configure_clsu32_add_hnode(struct ixgbe_adapter *adapter,
					    __be16 protocol,
					    struct tc_cls_u32_offload *cls)
{
	/* This ixgbe devices do not support hash tables at the moment
	 * so abort when given hash tables.
	 */
	if (cls->hnode.divisor > 0)
		return -EINVAL;

	set_bit(TC_U32_USERHTID(cls->hnode.handle), &adapter->tables);
	return 0;
}

static int ixgbe_configure_clsu32_del_hnode(struct ixgbe_adapter *adapter,
					    struct tc_cls_u32_offload *cls)
{
	clear_bit(TC_U32_USERHTID(cls->hnode.handle), &adapter->tables);
	return 0;
}

static int ixgbe_configure_clsu32(struct ixgbe_adapter *adapter,
				  __be16 protocol,
				  struct tc_cls_u32_offload *cls)
{
	u32 loc = cls->knode.handle & 0xfffff;
	struct ixgbe_hw *hw = &adapter->hw;
	struct ixgbe_mat_field *field_ptr;
	struct ixgbe_fdir_filter *input;
	union ixgbe_atr_input mask;
#ifdef CONFIG_NET_CLS_ACT
	const struct tc_action *a;
#endif
	int i, err = 0;
	u8 queue;
	u32 handle;

	memset(&mask, 0, sizeof(union ixgbe_atr_input));
	handle = cls->knode.handle;

	/* At the moment cls_u32 jumps to transport layer and skips past
	 * L2 headers. The canonical method to match L2 frames is to use
	 * negative values. However this is error prone at best but really
	 * just broken because there is no way to "know" what sort of hdr
	 * is in front of the transport layer. Fix cls_u32 to support L2
	 * headers when needed.
	 */
	if (protocol != htons(ETH_P_IP))
		return -EINVAL;

	if (cls->knode.link_handle ||
	    cls->knode.link_handle >= IXGBE_MAX_LINK_HANDLE) {
		struct ixgbe_nexthdr *nexthdr = ixgbe_ipv4_jumps;
		u32 uhtid = TC_U32_USERHTID(cls->knode.link_handle);

		if (!test_bit(uhtid, &adapter->tables))
			return -EINVAL;

		for (i = 0; nexthdr[i].jump; i++) {
			if (nexthdr->o != cls->knode.sel->offoff ||
			    nexthdr->s != cls->knode.sel->offshift ||
			    nexthdr->m != cls->knode.sel->offmask ||
			    /* do not support multiple key jumps its just mad */
			    cls->knode.sel->nkeys > 1)
				return -EINVAL;

			if (nexthdr->off != cls->knode.sel->keys[0].off ||
			    nexthdr->val != cls->knode.sel->keys[0].val ||
			    nexthdr->mask != cls->knode.sel->keys[0].mask)
				return -EINVAL;

			if (uhtid >= IXGBE_MAX_LINK_HANDLE)
				return -EINVAL;

			adapter->jump_tables[uhtid] = nexthdr->jump;
		}
		return 0;
	}

	if (loc >= ((1024 << adapter->fdir_pballoc) - 2)) {
		e_err(drv, "Location out of range\n");
		return -EINVAL;
	}

	/* cls u32 is a graph starting at root node 0x800. The driver tracks
	 * links and also the fields used to advance the parser across each
	 * link (e.g. nexthdr/eat parameters from 'tc'). This way we can map
	 * the u32 graph onto the hardware parse graph denoted in ixgbe_model.h
	 * To add support for new nodes update ixgbe_model.h parse structures
	 * this function _should_ be generic try not to hardcode values here.
	 */
	if (TC_U32_USERHTID(handle) == 0x800) {
		field_ptr = adapter->jump_tables[0];
	} else {
		if (TC_U32_USERHTID(handle) >= ARRAY_SIZE(adapter->jump_tables))
			return -EINVAL;

		field_ptr = adapter->jump_tables[TC_U32_USERHTID(handle)];
	}

	if (!field_ptr)
		return -EINVAL;

	input = kzalloc(sizeof(*input), GFP_KERNEL);
	if (!input)
		return -ENOMEM;

	for (i = 0; i < cls->knode.sel->nkeys; i++) {
		int off = cls->knode.sel->keys[i].off;
		__be32 val = cls->knode.sel->keys[i].val;
		__be32 m = cls->knode.sel->keys[i].mask;
		bool found_entry = false;
		int j;

		for (j = 0; field_ptr[j].val; j++) {
			if (field_ptr[j].off == off &&
			    field_ptr[j].mask == m) {
				field_ptr[j].val(input, &mask, val, m);
				input->filter.formatted.flow_type |=
					field_ptr[j].type;
				found_entry = true;
				break;
			}
		}

		if (!found_entry)
			goto err_out;
	}

	mask.formatted.flow_type = IXGBE_ATR_L4TYPE_IPV6_MASK |
				   IXGBE_ATR_L4TYPE_MASK;

	if (input->filter.formatted.flow_type == IXGBE_ATR_FLOW_TYPE_IPV4)
		mask.formatted.flow_type &= IXGBE_ATR_L4TYPE_IPV6_MASK;

#ifdef CONFIG_NET_CLS_ACT
	if (list_empty(&cls->knode.exts->actions))
		goto err_out;

	list_for_each_entry(a, &cls->knode.exts->actions, list) {
		if (!is_tcf_gact_shot(a))
			goto err_out;
	}
#endif

	input->action = IXGBE_FDIR_DROP_QUEUE;
	queue = IXGBE_FDIR_DROP_QUEUE;
	input->sw_idx = loc;

	spin_lock(&adapter->fdir_perfect_lock);

	if (hlist_empty(&adapter->fdir_filter_list)) {
		memcpy(&adapter->fdir_mask, &mask, sizeof(mask));
		err = ixgbe_fdir_set_input_mask_82599(hw, &mask);
		if (err)
			goto err_out_w_lock;
	} else if (memcmp(&adapter->fdir_mask, &mask, sizeof(mask))) {
		err = -EINVAL;
		goto err_out_w_lock;
	}

	ixgbe_atr_compute_perfect_hash_82599(&input->filter, &mask);
	err = ixgbe_fdir_write_perfect_filter_82599(hw, &input->filter,
						    input->sw_idx, queue);
	if (!err)
		ixgbe_update_ethtool_fdir_entry(adapter, input, input->sw_idx);
	spin_unlock(&adapter->fdir_perfect_lock);

	return err;
err_out_w_lock:
	spin_unlock(&adapter->fdir_perfect_lock);
err_out:
	kfree(input);
	return -EINVAL;
}

int __ixgbe_setup_tc(struct net_device *dev, u32 handle, __be16 proto,
		     struct tc_to_netdev *tc)
{
	struct ixgbe_adapter *adapter = netdev_priv(dev);

	if (TC_H_MAJ(handle) == TC_H_MAJ(TC_H_INGRESS) &&
	    tc->type == TC_SETUP_CLSU32) {
<<<<<<< HEAD
		if (!(dev->features & NETIF_F_HW_TC))
			return -EINVAL;

=======
>>>>>>> 0a87cadb
		switch (tc->cls_u32->command) {
		case TC_CLSU32_NEW_KNODE:
		case TC_CLSU32_REPLACE_KNODE:
			return ixgbe_configure_clsu32(adapter,
						      proto, tc->cls_u32);
		case TC_CLSU32_DELETE_KNODE:
			return ixgbe_delete_clsu32(adapter, tc->cls_u32);
		case TC_CLSU32_NEW_HNODE:
		case TC_CLSU32_REPLACE_HNODE:
			return ixgbe_configure_clsu32_add_hnode(adapter, proto,
								tc->cls_u32);
		case TC_CLSU32_DELETE_HNODE:
			return ixgbe_configure_clsu32_del_hnode(adapter,
								tc->cls_u32);
		default:
			return -EINVAL;
		}
	}

	if (handle != TC_H_ROOT || tc->type != TC_SETUP_MQPRIO)
		return -EINVAL;

	return ixgbe_setup_tc(dev, tc->tc);
}

#ifdef CONFIG_PCI_IOV
void ixgbe_sriov_reinit(struct ixgbe_adapter *adapter)
{
	struct net_device *netdev = adapter->netdev;

	rtnl_lock();
	ixgbe_setup_tc(netdev, netdev_get_num_tc(netdev));
	rtnl_unlock();
}

#endif
void ixgbe_do_reset(struct net_device *netdev)
{
	struct ixgbe_adapter *adapter = netdev_priv(netdev);

	if (netif_running(netdev))
		ixgbe_reinit_locked(adapter);
	else
		ixgbe_reset(adapter);
}

static netdev_features_t ixgbe_fix_features(struct net_device *netdev,
					    netdev_features_t features)
{
	struct ixgbe_adapter *adapter = netdev_priv(netdev);

	/* If Rx checksum is disabled, then RSC/LRO should also be disabled */
	if (!(features & NETIF_F_RXCSUM))
		features &= ~NETIF_F_LRO;

	/* Turn off LRO if not RSC capable */
	if (!(adapter->flags2 & IXGBE_FLAG2_RSC_CAPABLE))
		features &= ~NETIF_F_LRO;

	return features;
}

static int ixgbe_set_features(struct net_device *netdev,
			      netdev_features_t features)
{
	struct ixgbe_adapter *adapter = netdev_priv(netdev);
	netdev_features_t changed = netdev->features ^ features;
	bool need_reset = false;

	/* Make sure RSC matches LRO, reset if change */
	if (!(features & NETIF_F_LRO)) {
		if (adapter->flags2 & IXGBE_FLAG2_RSC_ENABLED)
			need_reset = true;
		adapter->flags2 &= ~IXGBE_FLAG2_RSC_ENABLED;
	} else if ((adapter->flags2 & IXGBE_FLAG2_RSC_CAPABLE) &&
		   !(adapter->flags2 & IXGBE_FLAG2_RSC_ENABLED)) {
		if (adapter->rx_itr_setting == 1 ||
		    adapter->rx_itr_setting > IXGBE_MIN_RSC_ITR) {
			adapter->flags2 |= IXGBE_FLAG2_RSC_ENABLED;
			need_reset = true;
		} else if ((changed ^ features) & NETIF_F_LRO) {
			e_info(probe, "rx-usecs set too low, "
			       "disabling RSC\n");
		}
	}

	/*
	 * Check if Flow Director n-tuple support or hw_tc support was
	 * enabled or disabled.  If the state changed, we need to reset.
	 */
	if ((features & NETIF_F_NTUPLE) || (features & NETIF_F_HW_TC)) {
		/* turn off ATR, enable perfect filters and reset */
		if (!(adapter->flags & IXGBE_FLAG_FDIR_PERFECT_CAPABLE))
			need_reset = true;

		adapter->flags &= ~IXGBE_FLAG_FDIR_HASH_CAPABLE;
		adapter->flags |= IXGBE_FLAG_FDIR_PERFECT_CAPABLE;
	} else {
		/* turn off perfect filters, enable ATR and reset */
		if (adapter->flags & IXGBE_FLAG_FDIR_PERFECT_CAPABLE)
			need_reset = true;

		adapter->flags &= ~IXGBE_FLAG_FDIR_PERFECT_CAPABLE;

		/* We cannot enable ATR if SR-IOV is enabled */
		if (adapter->flags & IXGBE_FLAG_SRIOV_ENABLED ||
		    /* We cannot enable ATR if we have 2 or more tcs */
		    (netdev_get_num_tc(netdev) > 1) ||
		    /* We cannot enable ATR if RSS is disabled */
		    (adapter->ring_feature[RING_F_RSS].limit <= 1) ||
		    /* A sample rate of 0 indicates ATR disabled */
		    (!adapter->atr_sample_rate))
			; /* do nothing not supported */
		else /* otherwise supported and set the flag */
			adapter->flags |= IXGBE_FLAG_FDIR_HASH_CAPABLE;
	}

	if (features & NETIF_F_HW_VLAN_CTAG_RX)
		ixgbe_vlan_strip_enable(adapter);
	else
		ixgbe_vlan_strip_disable(adapter);

	if (changed & NETIF_F_RXALL)
		need_reset = true;

	netdev->features = features;

#ifdef CONFIG_IXGBE_VXLAN
	if ((adapter->flags & IXGBE_FLAG_VXLAN_OFFLOAD_CAPABLE)) {
		if (features & NETIF_F_RXCSUM)
			adapter->flags2 |= IXGBE_FLAG2_VXLAN_REREG_NEEDED;
		else
			ixgbe_clear_vxlan_port(adapter);
	}
#endif /* CONFIG_IXGBE_VXLAN */

	if (need_reset)
		ixgbe_do_reset(netdev);

	return 0;
}

#ifdef CONFIG_IXGBE_VXLAN
/**
 * ixgbe_add_vxlan_port - Get notifications about VXLAN ports that come up
 * @dev: The port's netdev
 * @sa_family: Socket Family that VXLAN is notifiying us about
 * @port: New UDP port number that VXLAN started listening to
 **/
static void ixgbe_add_vxlan_port(struct net_device *dev, sa_family_t sa_family,
				 __be16 port)
{
	struct ixgbe_adapter *adapter = netdev_priv(dev);
	struct ixgbe_hw *hw = &adapter->hw;
	u16 new_port = ntohs(port);

	if (!(adapter->flags & IXGBE_FLAG_VXLAN_OFFLOAD_CAPABLE))
		return;

	if (sa_family == AF_INET6)
		return;

	if (adapter->vxlan_port == new_port)
		return;

	if (adapter->vxlan_port) {
		netdev_info(dev,
			    "Hit Max num of VXLAN ports, not adding port %d\n",
			    new_port);
		return;
	}

	adapter->vxlan_port = new_port;
	IXGBE_WRITE_REG(hw, IXGBE_VXLANCTRL, new_port);
}

/**
 * ixgbe_del_vxlan_port - Get notifications about VXLAN ports that go away
 * @dev: The port's netdev
 * @sa_family: Socket Family that VXLAN is notifying us about
 * @port: UDP port number that VXLAN stopped listening to
 **/
static void ixgbe_del_vxlan_port(struct net_device *dev, sa_family_t sa_family,
				 __be16 port)
{
	struct ixgbe_adapter *adapter = netdev_priv(dev);
	u16 new_port = ntohs(port);

	if (!(adapter->flags & IXGBE_FLAG_VXLAN_OFFLOAD_CAPABLE))
		return;

	if (sa_family == AF_INET6)
		return;

	if (adapter->vxlan_port != new_port) {
		netdev_info(dev, "Port %d was not found, not deleting\n",
			    new_port);
		return;
	}

	ixgbe_clear_vxlan_port(adapter);
	adapter->flags2 |= IXGBE_FLAG2_VXLAN_REREG_NEEDED;
}
#endif /* CONFIG_IXGBE_VXLAN */

static int ixgbe_ndo_fdb_add(struct ndmsg *ndm, struct nlattr *tb[],
			     struct net_device *dev,
			     const unsigned char *addr, u16 vid,
			     u16 flags)
{
	/* guarantee we can provide a unique filter for the unicast address */
	if (is_unicast_ether_addr(addr) || is_link_local_ether_addr(addr)) {
		struct ixgbe_adapter *adapter = netdev_priv(dev);
		u16 pool = VMDQ_P(0);

		if (netdev_uc_count(dev) >= ixgbe_available_rars(adapter, pool))
			return -ENOMEM;
	}

	return ndo_dflt_fdb_add(ndm, tb, dev, addr, vid, flags);
}

/**
 * ixgbe_configure_bridge_mode - set various bridge modes
 * @adapter - the private structure
 * @mode - requested bridge mode
 *
 * Configure some settings require for various bridge modes.
 **/
static int ixgbe_configure_bridge_mode(struct ixgbe_adapter *adapter,
				       __u16 mode)
{
	struct ixgbe_hw *hw = &adapter->hw;
	unsigned int p, num_pools;
	u32 vmdctl;

	switch (mode) {
	case BRIDGE_MODE_VEPA:
		/* disable Tx loopback, rely on switch hairpin mode */
		IXGBE_WRITE_REG(&adapter->hw, IXGBE_PFDTXGSWC, 0);

		/* must enable Rx switching replication to allow multicast
		 * packet reception on all VFs, and to enable source address
		 * pruning.
		 */
		vmdctl = IXGBE_READ_REG(hw, IXGBE_VMD_CTL);
		vmdctl |= IXGBE_VT_CTL_REPLEN;
		IXGBE_WRITE_REG(hw, IXGBE_VMD_CTL, vmdctl);

		/* enable Rx source address pruning. Note, this requires
		 * replication to be enabled or else it does nothing.
		 */
		num_pools = adapter->num_vfs + adapter->num_rx_pools;
		for (p = 0; p < num_pools; p++) {
			if (hw->mac.ops.set_source_address_pruning)
				hw->mac.ops.set_source_address_pruning(hw,
								       true,
								       p);
		}
		break;
	case BRIDGE_MODE_VEB:
		/* enable Tx loopback for internal VF/PF communication */
		IXGBE_WRITE_REG(&adapter->hw, IXGBE_PFDTXGSWC,
				IXGBE_PFDTXGSWC_VT_LBEN);

		/* disable Rx switching replication unless we have SR-IOV
		 * virtual functions
		 */
		vmdctl = IXGBE_READ_REG(hw, IXGBE_VMD_CTL);
		if (!adapter->num_vfs)
			vmdctl &= ~IXGBE_VT_CTL_REPLEN;
		IXGBE_WRITE_REG(hw, IXGBE_VMD_CTL, vmdctl);

		/* disable Rx source address pruning, since we don't expect to
		 * be receiving external loopback of our transmitted frames.
		 */
		num_pools = adapter->num_vfs + adapter->num_rx_pools;
		for (p = 0; p < num_pools; p++) {
			if (hw->mac.ops.set_source_address_pruning)
				hw->mac.ops.set_source_address_pruning(hw,
								       false,
								       p);
		}
		break;
	default:
		return -EINVAL;
	}

	adapter->bridge_mode = mode;

	e_info(drv, "enabling bridge mode: %s\n",
	       mode == BRIDGE_MODE_VEPA ? "VEPA" : "VEB");

	return 0;
}

static int ixgbe_ndo_bridge_setlink(struct net_device *dev,
				    struct nlmsghdr *nlh, u16 flags)
{
	struct ixgbe_adapter *adapter = netdev_priv(dev);
	struct nlattr *attr, *br_spec;
	int rem;

	if (!(adapter->flags & IXGBE_FLAG_SRIOV_ENABLED))
		return -EOPNOTSUPP;

	br_spec = nlmsg_find_attr(nlh, sizeof(struct ifinfomsg), IFLA_AF_SPEC);
	if (!br_spec)
		return -EINVAL;

	nla_for_each_nested(attr, br_spec, rem) {
		int status;
		__u16 mode;

		if (nla_type(attr) != IFLA_BRIDGE_MODE)
			continue;

		if (nla_len(attr) < sizeof(mode))
			return -EINVAL;

		mode = nla_get_u16(attr);
		status = ixgbe_configure_bridge_mode(adapter, mode);
		if (status)
			return status;

		break;
	}

	return 0;
}

static int ixgbe_ndo_bridge_getlink(struct sk_buff *skb, u32 pid, u32 seq,
				    struct net_device *dev,
				    u32 filter_mask, int nlflags)
{
	struct ixgbe_adapter *adapter = netdev_priv(dev);

	if (!(adapter->flags & IXGBE_FLAG_SRIOV_ENABLED))
		return 0;

	return ndo_dflt_bridge_getlink(skb, pid, seq, dev,
				       adapter->bridge_mode, 0, 0, nlflags,
				       filter_mask, NULL);
}

static void *ixgbe_fwd_add(struct net_device *pdev, struct net_device *vdev)
{
	struct ixgbe_fwd_adapter *fwd_adapter = NULL;
	struct ixgbe_adapter *adapter = netdev_priv(pdev);
	int used_pools = adapter->num_vfs + adapter->num_rx_pools;
	unsigned int limit;
	int pool, err;

	/* Hardware has a limited number of available pools. Each VF, and the
	 * PF require a pool. Check to ensure we don't attempt to use more
	 * then the available number of pools.
	 */
	if (used_pools >= IXGBE_MAX_VF_FUNCTIONS)
		return ERR_PTR(-EINVAL);

#ifdef CONFIG_RPS
	if (vdev->num_rx_queues != vdev->num_tx_queues) {
		netdev_info(pdev, "%s: Only supports a single queue count for TX and RX\n",
			    vdev->name);
		return ERR_PTR(-EINVAL);
	}
#endif
	/* Check for hardware restriction on number of rx/tx queues */
	if (vdev->num_tx_queues > IXGBE_MAX_L2A_QUEUES ||
	    vdev->num_tx_queues == IXGBE_BAD_L2A_QUEUE) {
		netdev_info(pdev,
			    "%s: Supports RX/TX Queue counts 1,2, and 4\n",
			    pdev->name);
		return ERR_PTR(-EINVAL);
	}

	if (((adapter->flags & IXGBE_FLAG_DCB_ENABLED) &&
	      adapter->num_rx_pools > IXGBE_MAX_DCBMACVLANS - 1) ||
	    (adapter->num_rx_pools > IXGBE_MAX_MACVLANS))
		return ERR_PTR(-EBUSY);

	fwd_adapter = kzalloc(sizeof(*fwd_adapter), GFP_KERNEL);
	if (!fwd_adapter)
		return ERR_PTR(-ENOMEM);

	pool = find_first_zero_bit(&adapter->fwd_bitmask, 32);
	adapter->num_rx_pools++;
	set_bit(pool, &adapter->fwd_bitmask);
	limit = find_last_bit(&adapter->fwd_bitmask, 32);

	/* Enable VMDq flag so device will be set in VM mode */
	adapter->flags |= IXGBE_FLAG_VMDQ_ENABLED | IXGBE_FLAG_SRIOV_ENABLED;
	adapter->ring_feature[RING_F_VMDQ].limit = limit + 1;
	adapter->ring_feature[RING_F_RSS].limit = vdev->num_tx_queues;

	/* Force reinit of ring allocation with VMDQ enabled */
	err = ixgbe_setup_tc(pdev, netdev_get_num_tc(pdev));
	if (err)
		goto fwd_add_err;
	fwd_adapter->pool = pool;
	fwd_adapter->real_adapter = adapter;
	err = ixgbe_fwd_ring_up(vdev, fwd_adapter);
	if (err)
		goto fwd_add_err;
	netif_tx_start_all_queues(vdev);
	return fwd_adapter;
fwd_add_err:
	/* unwind counter and free adapter struct */
	netdev_info(pdev,
		    "%s: dfwd hardware acceleration failed\n", vdev->name);
	clear_bit(pool, &adapter->fwd_bitmask);
	adapter->num_rx_pools--;
	kfree(fwd_adapter);
	return ERR_PTR(err);
}

static void ixgbe_fwd_del(struct net_device *pdev, void *priv)
{
	struct ixgbe_fwd_adapter *fwd_adapter = priv;
	struct ixgbe_adapter *adapter = fwd_adapter->real_adapter;
	unsigned int limit;

	clear_bit(fwd_adapter->pool, &adapter->fwd_bitmask);
	adapter->num_rx_pools--;

	limit = find_last_bit(&adapter->fwd_bitmask, 32);
	adapter->ring_feature[RING_F_VMDQ].limit = limit + 1;
	ixgbe_fwd_ring_down(fwd_adapter->netdev, fwd_adapter);
	ixgbe_setup_tc(pdev, netdev_get_num_tc(pdev));
	netdev_dbg(pdev, "pool %i:%i queues %i:%i VSI bitmask %lx\n",
		   fwd_adapter->pool, adapter->num_rx_pools,
		   fwd_adapter->rx_base_queue,
		   fwd_adapter->rx_base_queue + adapter->num_rx_queues_per_pool,
		   adapter->fwd_bitmask);
	kfree(fwd_adapter);
}

#define IXGBE_MAX_TUNNEL_HDR_LEN 80
static netdev_features_t
ixgbe_features_check(struct sk_buff *skb, struct net_device *dev,
		     netdev_features_t features)
{
	if (!skb->encapsulation)
		return features;

	if (unlikely(skb_inner_mac_header(skb) - skb_transport_header(skb) >
		     IXGBE_MAX_TUNNEL_HDR_LEN))
		return features & ~NETIF_F_CSUM_MASK;

	return features;
}

static const struct net_device_ops ixgbe_netdev_ops = {
	.ndo_open		= ixgbe_open,
	.ndo_stop		= ixgbe_close,
	.ndo_start_xmit		= ixgbe_xmit_frame,
	.ndo_select_queue	= ixgbe_select_queue,
	.ndo_set_rx_mode	= ixgbe_set_rx_mode,
	.ndo_validate_addr	= eth_validate_addr,
	.ndo_set_mac_address	= ixgbe_set_mac,
	.ndo_change_mtu		= ixgbe_change_mtu,
	.ndo_tx_timeout		= ixgbe_tx_timeout,
	.ndo_vlan_rx_add_vid	= ixgbe_vlan_rx_add_vid,
	.ndo_vlan_rx_kill_vid	= ixgbe_vlan_rx_kill_vid,
	.ndo_do_ioctl		= ixgbe_ioctl,
	.ndo_set_vf_mac		= ixgbe_ndo_set_vf_mac,
	.ndo_set_vf_vlan	= ixgbe_ndo_set_vf_vlan,
	.ndo_set_vf_rate	= ixgbe_ndo_set_vf_bw,
	.ndo_set_vf_spoofchk	= ixgbe_ndo_set_vf_spoofchk,
	.ndo_set_vf_rss_query_en = ixgbe_ndo_set_vf_rss_query_en,
	.ndo_set_vf_trust	= ixgbe_ndo_set_vf_trust,
	.ndo_get_vf_config	= ixgbe_ndo_get_vf_config,
	.ndo_get_stats64	= ixgbe_get_stats64,
	.ndo_setup_tc		= __ixgbe_setup_tc,
#ifdef CONFIG_NET_POLL_CONTROLLER
	.ndo_poll_controller	= ixgbe_netpoll,
#endif
#ifdef CONFIG_NET_RX_BUSY_POLL
	.ndo_busy_poll		= ixgbe_low_latency_recv,
#endif
#ifdef IXGBE_FCOE
	.ndo_fcoe_ddp_setup = ixgbe_fcoe_ddp_get,
	.ndo_fcoe_ddp_target = ixgbe_fcoe_ddp_target,
	.ndo_fcoe_ddp_done = ixgbe_fcoe_ddp_put,
	.ndo_fcoe_enable = ixgbe_fcoe_enable,
	.ndo_fcoe_disable = ixgbe_fcoe_disable,
	.ndo_fcoe_get_wwn = ixgbe_fcoe_get_wwn,
	.ndo_fcoe_get_hbainfo = ixgbe_fcoe_get_hbainfo,
#endif /* IXGBE_FCOE */
	.ndo_set_features = ixgbe_set_features,
	.ndo_fix_features = ixgbe_fix_features,
	.ndo_fdb_add		= ixgbe_ndo_fdb_add,
	.ndo_bridge_setlink	= ixgbe_ndo_bridge_setlink,
	.ndo_bridge_getlink	= ixgbe_ndo_bridge_getlink,
	.ndo_dfwd_add_station	= ixgbe_fwd_add,
	.ndo_dfwd_del_station	= ixgbe_fwd_del,
#ifdef CONFIG_IXGBE_VXLAN
	.ndo_add_vxlan_port	= ixgbe_add_vxlan_port,
	.ndo_del_vxlan_port	= ixgbe_del_vxlan_port,
#endif /* CONFIG_IXGBE_VXLAN */
	.ndo_features_check	= ixgbe_features_check,
};

/**
 * ixgbe_enumerate_functions - Get the number of ports this device has
 * @adapter: adapter structure
 *
 * This function enumerates the phsyical functions co-located on a single slot,
 * in order to determine how many ports a device has. This is most useful in
 * determining the required GT/s of PCIe bandwidth necessary for optimal
 * performance.
 **/
static inline int ixgbe_enumerate_functions(struct ixgbe_adapter *adapter)
{
	struct pci_dev *entry, *pdev = adapter->pdev;
	int physfns = 0;

	/* Some cards can not use the generic count PCIe functions method,
	 * because they are behind a parent switch, so we hardcode these with
	 * the correct number of functions.
	 */
	if (ixgbe_pcie_from_parent(&adapter->hw))
		physfns = 4;

	list_for_each_entry(entry, &adapter->pdev->bus->devices, bus_list) {
		/* don't count virtual functions */
		if (entry->is_virtfn)
			continue;

		/* When the devices on the bus don't all match our device ID,
		 * we can't reliably determine the correct number of
		 * functions. This can occur if a function has been direct
		 * attached to a virtual machine using VT-d, for example. In
		 * this case, simply return -1 to indicate this.
		 */
		if ((entry->vendor != pdev->vendor) ||
		    (entry->device != pdev->device))
			return -1;

		physfns++;
	}

	return physfns;
}

/**
 * ixgbe_wol_supported - Check whether device supports WoL
 * @hw: hw specific details
 * @device_id: the device ID
 * @subdev_id: the subsystem device ID
 *
 * This function is used by probe and ethtool to determine
 * which devices have WoL support
 *
 **/
int ixgbe_wol_supported(struct ixgbe_adapter *adapter, u16 device_id,
			u16 subdevice_id)
{
	struct ixgbe_hw *hw = &adapter->hw;
	u16 wol_cap = adapter->eeprom_cap & IXGBE_DEVICE_CAPS_WOL_MASK;
	int is_wol_supported = 0;

	switch (device_id) {
	case IXGBE_DEV_ID_82599_SFP:
		/* Only these subdevices could supports WOL */
		switch (subdevice_id) {
		case IXGBE_SUBDEV_ID_82599_SFP_WOL0:
		case IXGBE_SUBDEV_ID_82599_560FLR:
			/* only support first port */
			if (hw->bus.func != 0)
				break;
		case IXGBE_SUBDEV_ID_82599_SP_560FLR:
		case IXGBE_SUBDEV_ID_82599_SFP:
		case IXGBE_SUBDEV_ID_82599_RNDC:
		case IXGBE_SUBDEV_ID_82599_ECNA_DP:
		case IXGBE_SUBDEV_ID_82599_LOM_SFP:
			is_wol_supported = 1;
			break;
		}
		break;
	case IXGBE_DEV_ID_82599EN_SFP:
		/* Only this subdevice supports WOL */
		switch (subdevice_id) {
		case IXGBE_SUBDEV_ID_82599EN_SFP_OCP1:
			is_wol_supported = 1;
			break;
		}
		break;
	case IXGBE_DEV_ID_82599_COMBO_BACKPLANE:
		/* All except this subdevice support WOL */
		if (subdevice_id != IXGBE_SUBDEV_ID_82599_KX4_KR_MEZZ)
			is_wol_supported = 1;
		break;
	case IXGBE_DEV_ID_82599_KX4:
		is_wol_supported = 1;
		break;
	case IXGBE_DEV_ID_X540T:
	case IXGBE_DEV_ID_X540T1:
	case IXGBE_DEV_ID_X550T:
	case IXGBE_DEV_ID_X550EM_X_KX4:
	case IXGBE_DEV_ID_X550EM_X_KR:
	case IXGBE_DEV_ID_X550EM_X_10G_T:
		/* check eeprom to see if enabled wol */
		if ((wol_cap == IXGBE_DEVICE_CAPS_WOL_PORT0_1) ||
		    ((wol_cap == IXGBE_DEVICE_CAPS_WOL_PORT0) &&
		     (hw->bus.func == 0))) {
			is_wol_supported = 1;
		}
		break;
	}

	return is_wol_supported;
}

/**
 * ixgbe_get_platform_mac_addr - Look up MAC address in Open Firmware / IDPROM
 * @adapter: Pointer to adapter struct
 */
static void ixgbe_get_platform_mac_addr(struct ixgbe_adapter *adapter)
{
#ifdef CONFIG_OF
	struct device_node *dp = pci_device_to_OF_node(adapter->pdev);
	struct ixgbe_hw *hw = &adapter->hw;
	const unsigned char *addr;

	addr = of_get_mac_address(dp);
	if (addr) {
		ether_addr_copy(hw->mac.perm_addr, addr);
		return;
	}
#endif /* CONFIG_OF */

#ifdef CONFIG_SPARC
	ether_addr_copy(hw->mac.perm_addr, idprom->id_ethaddr);
#endif /* CONFIG_SPARC */
}

/**
 * ixgbe_probe - Device Initialization Routine
 * @pdev: PCI device information struct
 * @ent: entry in ixgbe_pci_tbl
 *
 * Returns 0 on success, negative on failure
 *
 * ixgbe_probe initializes an adapter identified by a pci_dev structure.
 * The OS initialization, configuring of the adapter private structure,
 * and a hardware reset occur.
 **/
static int ixgbe_probe(struct pci_dev *pdev, const struct pci_device_id *ent)
{
	struct net_device *netdev;
	struct ixgbe_adapter *adapter = NULL;
	struct ixgbe_hw *hw;
	const struct ixgbe_info *ii = ixgbe_info_tbl[ent->driver_data];
	int i, err, pci_using_dac, expected_gts;
	unsigned int indices = MAX_TX_QUEUES;
	u8 part_str[IXGBE_PBANUM_LENGTH];
	bool disable_dev = false;
#ifdef IXGBE_FCOE
	u16 device_caps;
#endif
	u32 eec;

	/* Catch broken hardware that put the wrong VF device ID in
	 * the PCIe SR-IOV capability.
	 */
	if (pdev->is_virtfn) {
		WARN(1, KERN_ERR "%s (%hx:%hx) should not be a VF!\n",
		     pci_name(pdev), pdev->vendor, pdev->device);
		return -EINVAL;
	}

	err = pci_enable_device_mem(pdev);
	if (err)
		return err;

	if (!dma_set_mask_and_coherent(&pdev->dev, DMA_BIT_MASK(64))) {
		pci_using_dac = 1;
	} else {
		err = dma_set_mask_and_coherent(&pdev->dev, DMA_BIT_MASK(32));
		if (err) {
			dev_err(&pdev->dev,
				"No usable DMA configuration, aborting\n");
			goto err_dma;
		}
		pci_using_dac = 0;
	}

	err = pci_request_selected_regions(pdev, pci_select_bars(pdev,
					   IORESOURCE_MEM), ixgbe_driver_name);
	if (err) {
		dev_err(&pdev->dev,
			"pci_request_selected_regions failed 0x%x\n", err);
		goto err_pci_reg;
	}

	pci_enable_pcie_error_reporting(pdev);

	pci_set_master(pdev);
	pci_save_state(pdev);

	if (ii->mac == ixgbe_mac_82598EB) {
#ifdef CONFIG_IXGBE_DCB
		/* 8 TC w/ 4 queues per TC */
		indices = 4 * MAX_TRAFFIC_CLASS;
#else
		indices = IXGBE_MAX_RSS_INDICES;
#endif
	}

	netdev = alloc_etherdev_mq(sizeof(struct ixgbe_adapter), indices);
	if (!netdev) {
		err = -ENOMEM;
		goto err_alloc_etherdev;
	}

	SET_NETDEV_DEV(netdev, &pdev->dev);

	adapter = netdev_priv(netdev);

	adapter->netdev = netdev;
	adapter->pdev = pdev;
	hw = &adapter->hw;
	hw->back = adapter;
	adapter->msg_enable = netif_msg_init(debug, DEFAULT_MSG_ENABLE);

	hw->hw_addr = ioremap(pci_resource_start(pdev, 0),
			      pci_resource_len(pdev, 0));
	adapter->io_addr = hw->hw_addr;
	if (!hw->hw_addr) {
		err = -EIO;
		goto err_ioremap;
	}

	netdev->netdev_ops = &ixgbe_netdev_ops;
	ixgbe_set_ethtool_ops(netdev);
	netdev->watchdog_timeo = 5 * HZ;
	strlcpy(netdev->name, pci_name(pdev), sizeof(netdev->name));

	/* Setup hw api */
	memcpy(&hw->mac.ops, ii->mac_ops, sizeof(hw->mac.ops));
	hw->mac.type  = ii->mac;
	hw->mvals     = ii->mvals;

	/* EEPROM */
	memcpy(&hw->eeprom.ops, ii->eeprom_ops, sizeof(hw->eeprom.ops));
	eec = IXGBE_READ_REG(hw, IXGBE_EEC(hw));
	if (ixgbe_removed(hw->hw_addr)) {
		err = -EIO;
		goto err_ioremap;
	}
	/* If EEPROM is valid (bit 8 = 1), use default otherwise use bit bang */
	if (!(eec & (1 << 8)))
		hw->eeprom.ops.read = &ixgbe_read_eeprom_bit_bang_generic;

	/* PHY */
	memcpy(&hw->phy.ops, ii->phy_ops, sizeof(hw->phy.ops));
	hw->phy.sfp_type = ixgbe_sfp_type_unknown;
	/* ixgbe_identify_phy_generic will set prtad and mmds properly */
	hw->phy.mdio.prtad = MDIO_PRTAD_NONE;
	hw->phy.mdio.mmds = 0;
	hw->phy.mdio.mode_support = MDIO_SUPPORTS_C45 | MDIO_EMULATE_C22;
	hw->phy.mdio.dev = netdev;
	hw->phy.mdio.mdio_read = ixgbe_mdio_read;
	hw->phy.mdio.mdio_write = ixgbe_mdio_write;

	ii->get_invariants(hw);

	/* setup the private structure */
	err = ixgbe_sw_init(adapter);
	if (err)
		goto err_sw_init;

	/* Make it possible the adapter to be woken up via WOL */
	switch (adapter->hw.mac.type) {
	case ixgbe_mac_82599EB:
	case ixgbe_mac_X540:
	case ixgbe_mac_X550:
	case ixgbe_mac_X550EM_x:
		IXGBE_WRITE_REG(&adapter->hw, IXGBE_WUS, ~0);
		break;
	default:
		break;
	}

	/*
	 * If there is a fan on this device and it has failed log the
	 * failure.
	 */
	if (adapter->flags & IXGBE_FLAG_FAN_FAIL_CAPABLE) {
		u32 esdp = IXGBE_READ_REG(hw, IXGBE_ESDP);
		if (esdp & IXGBE_ESDP_SDP1)
			e_crit(probe, "Fan has stopped, replace the adapter\n");
	}

	if (allow_unsupported_sfp)
		hw->allow_unsupported_sfp = allow_unsupported_sfp;

	/* reset_hw fills in the perm_addr as well */
	hw->phy.reset_if_overtemp = true;
	err = hw->mac.ops.reset_hw(hw);
	hw->phy.reset_if_overtemp = false;
	if (err == IXGBE_ERR_SFP_NOT_PRESENT) {
		err = 0;
	} else if (err == IXGBE_ERR_SFP_NOT_SUPPORTED) {
		e_dev_err("failed to load because an unsupported SFP+ or QSFP module type was detected.\n");
		e_dev_err("Reload the driver after installing a supported module.\n");
		goto err_sw_init;
	} else if (err) {
		e_dev_err("HW Init failed: %d\n", err);
		goto err_sw_init;
	}

#ifdef CONFIG_PCI_IOV
	/* SR-IOV not supported on the 82598 */
	if (adapter->hw.mac.type == ixgbe_mac_82598EB)
		goto skip_sriov;
	/* Mailbox */
	ixgbe_init_mbx_params_pf(hw);
	memcpy(&hw->mbx.ops, ii->mbx_ops, sizeof(hw->mbx.ops));
	pci_sriov_set_totalvfs(pdev, IXGBE_MAX_VFS_DRV_LIMIT);
	ixgbe_enable_sriov(adapter);
skip_sriov:

#endif
	netdev->features = NETIF_F_SG |
			   NETIF_F_IP_CSUM |
			   NETIF_F_IPV6_CSUM |
			   NETIF_F_HW_VLAN_CTAG_TX |
			   NETIF_F_HW_VLAN_CTAG_RX |
			   NETIF_F_TSO |
			   NETIF_F_TSO6 |
			   NETIF_F_RXHASH |
			   NETIF_F_RXCSUM;

	netdev->hw_features = netdev->features | NETIF_F_HW_L2FW_DOFFLOAD;

	switch (adapter->hw.mac.type) {
	case ixgbe_mac_82599EB:
	case ixgbe_mac_X540:
	case ixgbe_mac_X550:
	case ixgbe_mac_X550EM_x:
		netdev->features |= NETIF_F_SCTP_CRC;
		netdev->hw_features |= NETIF_F_SCTP_CRC |
				       NETIF_F_NTUPLE |
				       NETIF_F_HW_TC;
		break;
	default:
		break;
	}

	netdev->hw_features |= NETIF_F_RXALL;
	netdev->features |= NETIF_F_HW_VLAN_CTAG_FILTER;

	netdev->vlan_features |= NETIF_F_TSO;
	netdev->vlan_features |= NETIF_F_TSO6;
	netdev->vlan_features |= NETIF_F_IP_CSUM;
	netdev->vlan_features |= NETIF_F_IPV6_CSUM;
	netdev->vlan_features |= NETIF_F_SG;

	netdev->hw_enc_features |= NETIF_F_IP_CSUM | NETIF_F_IPV6_CSUM;

	netdev->priv_flags |= IFF_UNICAST_FLT;
	netdev->priv_flags |= IFF_SUPP_NOFCS;

#ifdef CONFIG_IXGBE_VXLAN
	switch (adapter->hw.mac.type) {
	case ixgbe_mac_X550:
	case ixgbe_mac_X550EM_x:
		netdev->hw_enc_features |= NETIF_F_RXCSUM;
		break;
	default:
		break;
	}
#endif /* CONFIG_IXGBE_VXLAN */

#ifdef CONFIG_IXGBE_DCB
	netdev->dcbnl_ops = &dcbnl_ops;
#endif

#ifdef IXGBE_FCOE
	if (adapter->flags & IXGBE_FLAG_FCOE_CAPABLE) {
		unsigned int fcoe_l;

		if (hw->mac.ops.get_device_caps) {
			hw->mac.ops.get_device_caps(hw, &device_caps);
			if (device_caps & IXGBE_DEVICE_CAPS_FCOE_OFFLOADS)
				adapter->flags &= ~IXGBE_FLAG_FCOE_CAPABLE;
		}


		fcoe_l = min_t(int, IXGBE_FCRETA_SIZE, num_online_cpus());
		adapter->ring_feature[RING_F_FCOE].limit = fcoe_l;

		netdev->features |= NETIF_F_FSO |
				    NETIF_F_FCOE_CRC;

		netdev->vlan_features |= NETIF_F_FSO |
					 NETIF_F_FCOE_CRC |
					 NETIF_F_FCOE_MTU;
	}
#endif /* IXGBE_FCOE */
	if (pci_using_dac) {
		netdev->features |= NETIF_F_HIGHDMA;
		netdev->vlan_features |= NETIF_F_HIGHDMA;
	}

	if (adapter->flags2 & IXGBE_FLAG2_RSC_CAPABLE)
		netdev->hw_features |= NETIF_F_LRO;
	if (adapter->flags2 & IXGBE_FLAG2_RSC_ENABLED)
		netdev->features |= NETIF_F_LRO;

	/* make sure the EEPROM is good */
	if (hw->eeprom.ops.validate_checksum(hw, NULL) < 0) {
		e_dev_err("The EEPROM Checksum Is Not Valid\n");
		err = -EIO;
		goto err_sw_init;
	}

	ixgbe_get_platform_mac_addr(adapter);

	memcpy(netdev->dev_addr, hw->mac.perm_addr, netdev->addr_len);

	if (!is_valid_ether_addr(netdev->dev_addr)) {
		e_dev_err("invalid MAC address\n");
		err = -EIO;
		goto err_sw_init;
	}

	ixgbe_mac_set_default_filter(adapter);

	setup_timer(&adapter->service_timer, &ixgbe_service_timer,
		    (unsigned long) adapter);

	if (ixgbe_removed(hw->hw_addr)) {
		err = -EIO;
		goto err_sw_init;
	}
	INIT_WORK(&adapter->service_task, ixgbe_service_task);
	set_bit(__IXGBE_SERVICE_INITED, &adapter->state);
	clear_bit(__IXGBE_SERVICE_SCHED, &adapter->state);

	err = ixgbe_init_interrupt_scheme(adapter);
	if (err)
		goto err_sw_init;

	/* WOL not supported for all devices */
	adapter->wol = 0;
	hw->eeprom.ops.read(hw, 0x2c, &adapter->eeprom_cap);
	hw->wol_enabled = ixgbe_wol_supported(adapter, pdev->device,
						pdev->subsystem_device);
	if (hw->wol_enabled)
		adapter->wol = IXGBE_WUFC_MAG;

	device_set_wakeup_enable(&adapter->pdev->dev, adapter->wol);

	/* save off EEPROM version number */
	hw->eeprom.ops.read(hw, 0x2e, &adapter->eeprom_verh);
	hw->eeprom.ops.read(hw, 0x2d, &adapter->eeprom_verl);

	/* pick up the PCI bus settings for reporting later */
	if (ixgbe_pcie_from_parent(hw))
		ixgbe_get_parent_bus_info(adapter);
	else
		 hw->mac.ops.get_bus_info(hw);

	/* calculate the expected PCIe bandwidth required for optimal
	 * performance. Note that some older parts will never have enough
	 * bandwidth due to being older generation PCIe parts. We clamp these
	 * parts to ensure no warning is displayed if it can't be fixed.
	 */
	switch (hw->mac.type) {
	case ixgbe_mac_82598EB:
		expected_gts = min(ixgbe_enumerate_functions(adapter) * 10, 16);
		break;
	default:
		expected_gts = ixgbe_enumerate_functions(adapter) * 10;
		break;
	}

	/* don't check link if we failed to enumerate functions */
	if (expected_gts > 0)
		ixgbe_check_minimum_link(adapter, expected_gts);

	err = ixgbe_read_pba_string_generic(hw, part_str, sizeof(part_str));
	if (err)
		strlcpy(part_str, "Unknown", sizeof(part_str));
	if (ixgbe_is_sfp(hw) && hw->phy.sfp_type != ixgbe_sfp_type_not_present)
		e_dev_info("MAC: %d, PHY: %d, SFP+: %d, PBA No: %s\n",
			   hw->mac.type, hw->phy.type, hw->phy.sfp_type,
			   part_str);
	else
		e_dev_info("MAC: %d, PHY: %d, PBA No: %s\n",
			   hw->mac.type, hw->phy.type, part_str);

	e_dev_info("%pM\n", netdev->dev_addr);

	/* reset the hardware with the new settings */
	err = hw->mac.ops.start_hw(hw);
	if (err == IXGBE_ERR_EEPROM_VERSION) {
		/* We are running on a pre-production device, log a warning */
		e_dev_warn("This device is a pre-production adapter/LOM. "
			   "Please be aware there may be issues associated "
			   "with your hardware.  If you are experiencing "
			   "problems please contact your Intel or hardware "
			   "representative who provided you with this "
			   "hardware.\n");
	}
	strcpy(netdev->name, "eth%d");
	err = register_netdev(netdev);
	if (err)
		goto err_register;

	pci_set_drvdata(pdev, adapter);

	/* power down the optics for 82599 SFP+ fiber */
	if (hw->mac.ops.disable_tx_laser)
		hw->mac.ops.disable_tx_laser(hw);

	/* carrier off reporting is important to ethtool even BEFORE open */
	netif_carrier_off(netdev);

#ifdef CONFIG_IXGBE_DCA
	if (dca_add_requester(&pdev->dev) == 0) {
		adapter->flags |= IXGBE_FLAG_DCA_ENABLED;
		ixgbe_setup_dca(adapter);
	}
#endif
	if (adapter->flags & IXGBE_FLAG_SRIOV_ENABLED) {
		e_info(probe, "IOV is enabled with %d VFs\n", adapter->num_vfs);
		for (i = 0; i < adapter->num_vfs; i++)
			ixgbe_vf_configuration(pdev, (i | 0x10000000));
	}

	/* firmware requires driver version to be 0xFFFFFFFF
	 * since os does not support feature
	 */
	if (hw->mac.ops.set_fw_drv_ver)
		hw->mac.ops.set_fw_drv_ver(hw, 0xFF, 0xFF, 0xFF,
					   0xFF);

	/* add san mac addr to netdev */
	ixgbe_add_sanmac_netdev(netdev);

	e_dev_info("%s\n", ixgbe_default_device_descr);

#ifdef CONFIG_IXGBE_HWMON
	if (ixgbe_sysfs_init(adapter))
		e_err(probe, "failed to allocate sysfs resources\n");
#endif /* CONFIG_IXGBE_HWMON */

	ixgbe_dbg_adapter_init(adapter);

	/* setup link for SFP devices with MNG FW, else wait for IXGBE_UP */
	if (ixgbe_mng_enabled(hw) && ixgbe_is_sfp(hw) && hw->mac.ops.setup_link)
		hw->mac.ops.setup_link(hw,
			IXGBE_LINK_SPEED_10GB_FULL | IXGBE_LINK_SPEED_1GB_FULL,
			true);

	return 0;

err_register:
	ixgbe_release_hw_control(adapter);
	ixgbe_clear_interrupt_scheme(adapter);
err_sw_init:
	ixgbe_disable_sriov(adapter);
	adapter->flags2 &= ~IXGBE_FLAG2_SEARCH_FOR_SFP;
	iounmap(adapter->io_addr);
	kfree(adapter->mac_table);
err_ioremap:
	disable_dev = !test_and_set_bit(__IXGBE_DISABLED, &adapter->state);
	free_netdev(netdev);
err_alloc_etherdev:
	pci_release_selected_regions(pdev,
				     pci_select_bars(pdev, IORESOURCE_MEM));
err_pci_reg:
err_dma:
	if (!adapter || disable_dev)
		pci_disable_device(pdev);
	return err;
}

/**
 * ixgbe_remove - Device Removal Routine
 * @pdev: PCI device information struct
 *
 * ixgbe_remove is called by the PCI subsystem to alert the driver
 * that it should release a PCI device.  The could be caused by a
 * Hot-Plug event, or because the driver is going to be removed from
 * memory.
 **/
static void ixgbe_remove(struct pci_dev *pdev)
{
	struct ixgbe_adapter *adapter = pci_get_drvdata(pdev);
	struct net_device *netdev;
	bool disable_dev;

	/* if !adapter then we already cleaned up in probe */
	if (!adapter)
		return;

	netdev  = adapter->netdev;
	ixgbe_dbg_adapter_exit(adapter);

	set_bit(__IXGBE_REMOVING, &adapter->state);
	cancel_work_sync(&adapter->service_task);


#ifdef CONFIG_IXGBE_DCA
	if (adapter->flags & IXGBE_FLAG_DCA_ENABLED) {
		adapter->flags &= ~IXGBE_FLAG_DCA_ENABLED;
		dca_remove_requester(&pdev->dev);
		IXGBE_WRITE_REG(&adapter->hw, IXGBE_DCA_CTRL,
				IXGBE_DCA_CTRL_DCA_DISABLE);
	}

#endif
#ifdef CONFIG_IXGBE_HWMON
	ixgbe_sysfs_exit(adapter);
#endif /* CONFIG_IXGBE_HWMON */

	/* remove the added san mac */
	ixgbe_del_sanmac_netdev(netdev);

#ifdef CONFIG_PCI_IOV
	ixgbe_disable_sriov(adapter);
#endif
	if (netdev->reg_state == NETREG_REGISTERED)
		unregister_netdev(netdev);

	ixgbe_clear_interrupt_scheme(adapter);

	ixgbe_release_hw_control(adapter);

#ifdef CONFIG_DCB
	kfree(adapter->ixgbe_ieee_pfc);
	kfree(adapter->ixgbe_ieee_ets);

#endif
	iounmap(adapter->io_addr);
	pci_release_selected_regions(pdev, pci_select_bars(pdev,
				     IORESOURCE_MEM));

	e_dev_info("complete\n");

	kfree(adapter->mac_table);
	disable_dev = !test_and_set_bit(__IXGBE_DISABLED, &adapter->state);
	free_netdev(netdev);

	pci_disable_pcie_error_reporting(pdev);

	if (disable_dev)
		pci_disable_device(pdev);
}

/**
 * ixgbe_io_error_detected - called when PCI error is detected
 * @pdev: Pointer to PCI device
 * @state: The current pci connection state
 *
 * This function is called after a PCI bus error affecting
 * this device has been detected.
 */
static pci_ers_result_t ixgbe_io_error_detected(struct pci_dev *pdev,
						pci_channel_state_t state)
{
	struct ixgbe_adapter *adapter = pci_get_drvdata(pdev);
	struct net_device *netdev = adapter->netdev;

#ifdef CONFIG_PCI_IOV
	struct ixgbe_hw *hw = &adapter->hw;
	struct pci_dev *bdev, *vfdev;
	u32 dw0, dw1, dw2, dw3;
	int vf, pos;
	u16 req_id, pf_func;

	if (adapter->hw.mac.type == ixgbe_mac_82598EB ||
	    adapter->num_vfs == 0)
		goto skip_bad_vf_detection;

	bdev = pdev->bus->self;
	while (bdev && (pci_pcie_type(bdev) != PCI_EXP_TYPE_ROOT_PORT))
		bdev = bdev->bus->self;

	if (!bdev)
		goto skip_bad_vf_detection;

	pos = pci_find_ext_capability(bdev, PCI_EXT_CAP_ID_ERR);
	if (!pos)
		goto skip_bad_vf_detection;

	dw0 = ixgbe_read_pci_cfg_dword(hw, pos + PCI_ERR_HEADER_LOG);
	dw1 = ixgbe_read_pci_cfg_dword(hw, pos + PCI_ERR_HEADER_LOG + 4);
	dw2 = ixgbe_read_pci_cfg_dword(hw, pos + PCI_ERR_HEADER_LOG + 8);
	dw3 = ixgbe_read_pci_cfg_dword(hw, pos + PCI_ERR_HEADER_LOG + 12);
	if (ixgbe_removed(hw->hw_addr))
		goto skip_bad_vf_detection;

	req_id = dw1 >> 16;
	/* On the 82599 if bit 7 of the requestor ID is set then it's a VF */
	if (!(req_id & 0x0080))
		goto skip_bad_vf_detection;

	pf_func = req_id & 0x01;
	if ((pf_func & 1) == (pdev->devfn & 1)) {
		unsigned int device_id;

		vf = (req_id & 0x7F) >> 1;
		e_dev_err("VF %d has caused a PCIe error\n", vf);
		e_dev_err("TLP: dw0: %8.8x\tdw1: %8.8x\tdw2: "
				"%8.8x\tdw3: %8.8x\n",
		dw0, dw1, dw2, dw3);
		switch (adapter->hw.mac.type) {
		case ixgbe_mac_82599EB:
			device_id = IXGBE_82599_VF_DEVICE_ID;
			break;
		case ixgbe_mac_X540:
			device_id = IXGBE_X540_VF_DEVICE_ID;
			break;
		case ixgbe_mac_X550:
			device_id = IXGBE_DEV_ID_X550_VF;
			break;
		case ixgbe_mac_X550EM_x:
			device_id = IXGBE_DEV_ID_X550EM_X_VF;
			break;
		default:
			device_id = 0;
			break;
		}

		/* Find the pci device of the offending VF */
		vfdev = pci_get_device(PCI_VENDOR_ID_INTEL, device_id, NULL);
		while (vfdev) {
			if (vfdev->devfn == (req_id & 0xFF))
				break;
			vfdev = pci_get_device(PCI_VENDOR_ID_INTEL,
					       device_id, vfdev);
		}
		/*
		 * There's a slim chance the VF could have been hot plugged,
		 * so if it is no longer present we don't need to issue the
		 * VFLR.  Just clean up the AER in that case.
		 */
		if (vfdev) {
			ixgbe_issue_vf_flr(adapter, vfdev);
			/* Free device reference count */
			pci_dev_put(vfdev);
		}

		pci_cleanup_aer_uncorrect_error_status(pdev);
	}

	/*
	 * Even though the error may have occurred on the other port
	 * we still need to increment the vf error reference count for
	 * both ports because the I/O resume function will be called
	 * for both of them.
	 */
	adapter->vferr_refcount++;

	return PCI_ERS_RESULT_RECOVERED;

skip_bad_vf_detection:
#endif /* CONFIG_PCI_IOV */
	if (!test_bit(__IXGBE_SERVICE_INITED, &adapter->state))
		return PCI_ERS_RESULT_DISCONNECT;

	rtnl_lock();
	netif_device_detach(netdev);

	if (state == pci_channel_io_perm_failure) {
		rtnl_unlock();
		return PCI_ERS_RESULT_DISCONNECT;
	}

	if (netif_running(netdev))
		ixgbe_down(adapter);

	if (!test_and_set_bit(__IXGBE_DISABLED, &adapter->state))
		pci_disable_device(pdev);
	rtnl_unlock();

	/* Request a slot reset. */
	return PCI_ERS_RESULT_NEED_RESET;
}

/**
 * ixgbe_io_slot_reset - called after the pci bus has been reset.
 * @pdev: Pointer to PCI device
 *
 * Restart the card from scratch, as if from a cold-boot.
 */
static pci_ers_result_t ixgbe_io_slot_reset(struct pci_dev *pdev)
{
	struct ixgbe_adapter *adapter = pci_get_drvdata(pdev);
	pci_ers_result_t result;
	int err;

	if (pci_enable_device_mem(pdev)) {
		e_err(probe, "Cannot re-enable PCI device after reset.\n");
		result = PCI_ERS_RESULT_DISCONNECT;
	} else {
		smp_mb__before_atomic();
		clear_bit(__IXGBE_DISABLED, &adapter->state);
		adapter->hw.hw_addr = adapter->io_addr;
		pci_set_master(pdev);
		pci_restore_state(pdev);
		pci_save_state(pdev);

		pci_wake_from_d3(pdev, false);

		ixgbe_reset(adapter);
		IXGBE_WRITE_REG(&adapter->hw, IXGBE_WUS, ~0);
		result = PCI_ERS_RESULT_RECOVERED;
	}

	err = pci_cleanup_aer_uncorrect_error_status(pdev);
	if (err) {
		e_dev_err("pci_cleanup_aer_uncorrect_error_status "
			  "failed 0x%0x\n", err);
		/* non-fatal, continue */
	}

	return result;
}

/**
 * ixgbe_io_resume - called when traffic can start flowing again.
 * @pdev: Pointer to PCI device
 *
 * This callback is called when the error recovery driver tells us that
 * its OK to resume normal operation.
 */
static void ixgbe_io_resume(struct pci_dev *pdev)
{
	struct ixgbe_adapter *adapter = pci_get_drvdata(pdev);
	struct net_device *netdev = adapter->netdev;

#ifdef CONFIG_PCI_IOV
	if (adapter->vferr_refcount) {
		e_info(drv, "Resuming after VF err\n");
		adapter->vferr_refcount--;
		return;
	}

#endif
	if (netif_running(netdev))
		ixgbe_up(adapter);

	netif_device_attach(netdev);
}

static const struct pci_error_handlers ixgbe_err_handler = {
	.error_detected = ixgbe_io_error_detected,
	.slot_reset = ixgbe_io_slot_reset,
	.resume = ixgbe_io_resume,
};

static struct pci_driver ixgbe_driver = {
	.name     = ixgbe_driver_name,
	.id_table = ixgbe_pci_tbl,
	.probe    = ixgbe_probe,
	.remove   = ixgbe_remove,
#ifdef CONFIG_PM
	.suspend  = ixgbe_suspend,
	.resume   = ixgbe_resume,
#endif
	.shutdown = ixgbe_shutdown,
	.sriov_configure = ixgbe_pci_sriov_configure,
	.err_handler = &ixgbe_err_handler
};

/**
 * ixgbe_init_module - Driver Registration Routine
 *
 * ixgbe_init_module is the first routine called when the driver is
 * loaded. All it does is register with the PCI subsystem.
 **/
static int __init ixgbe_init_module(void)
{
	int ret;
	pr_info("%s - version %s\n", ixgbe_driver_string, ixgbe_driver_version);
	pr_info("%s\n", ixgbe_copyright);

	ixgbe_wq = create_singlethread_workqueue(ixgbe_driver_name);
	if (!ixgbe_wq) {
		pr_err("%s: Failed to create workqueue\n", ixgbe_driver_name);
		return -ENOMEM;
	}

	ixgbe_dbg_init();

	ret = pci_register_driver(&ixgbe_driver);
	if (ret) {
		ixgbe_dbg_exit();
		return ret;
	}

#ifdef CONFIG_IXGBE_DCA
	dca_register_notify(&dca_notifier);
#endif

	return 0;
}

module_init(ixgbe_init_module);

/**
 * ixgbe_exit_module - Driver Exit Cleanup Routine
 *
 * ixgbe_exit_module is called just before the driver is removed
 * from memory.
 **/
static void __exit ixgbe_exit_module(void)
{
#ifdef CONFIG_IXGBE_DCA
	dca_unregister_notify(&dca_notifier);
#endif
	pci_unregister_driver(&ixgbe_driver);

	ixgbe_dbg_exit();
	if (ixgbe_wq) {
		destroy_workqueue(ixgbe_wq);
		ixgbe_wq = NULL;
	}
}

#ifdef CONFIG_IXGBE_DCA
static int ixgbe_notify_dca(struct notifier_block *nb, unsigned long event,
			    void *p)
{
	int ret_val;

	ret_val = driver_for_each_device(&ixgbe_driver.driver, NULL, &event,
					 __ixgbe_notify_dca);

	return ret_val ? NOTIFY_BAD : NOTIFY_DONE;
}

#endif /* CONFIG_IXGBE_DCA */

module_exit(ixgbe_exit_module);

/* ixgbe_main.c */<|MERGE_RESOLUTION|>--- conflicted
+++ resolved
@@ -8400,12 +8400,6 @@
 
 	if (TC_H_MAJ(handle) == TC_H_MAJ(TC_H_INGRESS) &&
 	    tc->type == TC_SETUP_CLSU32) {
-<<<<<<< HEAD
-		if (!(dev->features & NETIF_F_HW_TC))
-			return -EINVAL;
-
-=======
->>>>>>> 0a87cadb
 		switch (tc->cls_u32->command) {
 		case TC_CLSU32_NEW_KNODE:
 		case TC_CLSU32_REPLACE_KNODE:
