/*
 * Copyright (C) 2005 - 2015 Emulex
 * All rights reserved.
 *
 * This program is free software; you can redistribute it and/or
 * modify it under the terms of the GNU General Public License version 2
 * as published by the Free Software Foundation.  The full GNU General
 * Public License is included in this distribution in the file called COPYING.
 *
 * Contact Information:
 * linux-drivers@emulex.com
 *
 * Emulex
 * 3333 Susan Street
 * Costa Mesa, CA 92626
 */

#include <linux/prefetch.h>
#include <linux/module.h>
#include "be.h"
#include "be_cmds.h"
#include <asm/div64.h>
#include <linux/aer.h>
#include <linux/if_bridge.h>
#include <net/busy_poll.h>
#include <net/vxlan.h>

MODULE_VERSION(DRV_VER);
MODULE_DESCRIPTION(DRV_DESC " " DRV_VER);
MODULE_AUTHOR("Emulex Corporation");
MODULE_LICENSE("GPL");

/* num_vfs module param is obsolete.
 * Use sysfs method to enable/disable VFs.
 */
static unsigned int num_vfs;
module_param(num_vfs, uint, S_IRUGO);
MODULE_PARM_DESC(num_vfs, "Number of PCI VFs to initialize");

static ushort rx_frag_size = 2048;
module_param(rx_frag_size, ushort, S_IRUGO);
MODULE_PARM_DESC(rx_frag_size, "Size of a fragment that holds rcvd data.");

static const struct pci_device_id be_dev_ids[] = {
	{ PCI_DEVICE(BE_VENDOR_ID, BE_DEVICE_ID1) },
	{ PCI_DEVICE(BE_VENDOR_ID, BE_DEVICE_ID2) },
	{ PCI_DEVICE(BE_VENDOR_ID, OC_DEVICE_ID1) },
	{ PCI_DEVICE(BE_VENDOR_ID, OC_DEVICE_ID2) },
	{ PCI_DEVICE(EMULEX_VENDOR_ID, OC_DEVICE_ID3)},
	{ PCI_DEVICE(EMULEX_VENDOR_ID, OC_DEVICE_ID4)},
	{ PCI_DEVICE(EMULEX_VENDOR_ID, OC_DEVICE_ID5)},
	{ PCI_DEVICE(EMULEX_VENDOR_ID, OC_DEVICE_ID6)},
	{ 0 }
};
MODULE_DEVICE_TABLE(pci, be_dev_ids);
/* UE Status Low CSR */
static const char * const ue_status_low_desc[] = {
	"CEV",
	"CTX",
	"DBUF",
	"ERX",
	"Host",
	"MPU",
	"NDMA",
	"PTC ",
	"RDMA ",
	"RXF ",
	"RXIPS ",
	"RXULP0 ",
	"RXULP1 ",
	"RXULP2 ",
	"TIM ",
	"TPOST ",
	"TPRE ",
	"TXIPS ",
	"TXULP0 ",
	"TXULP1 ",
	"UC ",
	"WDMA ",
	"TXULP2 ",
	"HOST1 ",
	"P0_OB_LINK ",
	"P1_OB_LINK ",
	"HOST_GPIO ",
	"MBOX ",
	"ERX2 ",
	"SPARE ",
	"JTAG ",
	"MPU_INTPEND "
};

/* UE Status High CSR */
static const char * const ue_status_hi_desc[] = {
	"LPCMEMHOST",
	"MGMT_MAC",
	"PCS0ONLINE",
	"MPU_IRAM",
	"PCS1ONLINE",
	"PCTL0",
	"PCTL1",
	"PMEM",
	"RR",
	"TXPB",
	"RXPP",
	"XAUI",
	"TXP",
	"ARM",
	"IPC",
	"HOST2",
	"HOST3",
	"HOST4",
	"HOST5",
	"HOST6",
	"HOST7",
	"ECRC",
	"Poison TLP",
	"NETC",
	"PERIPH",
	"LLTXULP",
	"D2P",
	"RCON",
	"LDMA",
	"LLTXP",
	"LLTXPB",
	"Unknown"
};

static void be_queue_free(struct be_adapter *adapter, struct be_queue_info *q)
{
	struct be_dma_mem *mem = &q->dma_mem;

	if (mem->va) {
		dma_free_coherent(&adapter->pdev->dev, mem->size, mem->va,
				  mem->dma);
		mem->va = NULL;
	}
}

static int be_queue_alloc(struct be_adapter *adapter, struct be_queue_info *q,
			  u16 len, u16 entry_size)
{
	struct be_dma_mem *mem = &q->dma_mem;

	memset(q, 0, sizeof(*q));
	q->len = len;
	q->entry_size = entry_size;
	mem->size = len * entry_size;
	mem->va = dma_zalloc_coherent(&adapter->pdev->dev, mem->size, &mem->dma,
				      GFP_KERNEL);
	if (!mem->va)
		return -ENOMEM;
	return 0;
}

static void be_reg_intr_set(struct be_adapter *adapter, bool enable)
{
	u32 reg, enabled;

	pci_read_config_dword(adapter->pdev, PCICFG_MEMBAR_CTRL_INT_CTRL_OFFSET,
			      &reg);
	enabled = reg & MEMBAR_CTRL_INT_CTRL_HOSTINTR_MASK;

	if (!enabled && enable)
		reg |= MEMBAR_CTRL_INT_CTRL_HOSTINTR_MASK;
	else if (enabled && !enable)
		reg &= ~MEMBAR_CTRL_INT_CTRL_HOSTINTR_MASK;
	else
		return;

	pci_write_config_dword(adapter->pdev,
			       PCICFG_MEMBAR_CTRL_INT_CTRL_OFFSET, reg);
}

static void be_intr_set(struct be_adapter *adapter, bool enable)
{
	int status = 0;

	/* On lancer interrupts can't be controlled via this register */
	if (lancer_chip(adapter))
		return;

	if (be_check_error(adapter, BE_ERROR_EEH))
		return;

	status = be_cmd_intr_set(adapter, enable);
	if (status)
		be_reg_intr_set(adapter, enable);
}

static void be_rxq_notify(struct be_adapter *adapter, u16 qid, u16 posted)
{
	u32 val = 0;

	if (be_check_error(adapter, BE_ERROR_HW))
		return;

	val |= qid & DB_RQ_RING_ID_MASK;
	val |= posted << DB_RQ_NUM_POSTED_SHIFT;

	wmb();
	iowrite32(val, adapter->db + DB_RQ_OFFSET);
}

static void be_txq_notify(struct be_adapter *adapter, struct be_tx_obj *txo,
			  u16 posted)
{
	u32 val = 0;

	if (be_check_error(adapter, BE_ERROR_HW))
		return;

	val |= txo->q.id & DB_TXULP_RING_ID_MASK;
	val |= (posted & DB_TXULP_NUM_POSTED_MASK) << DB_TXULP_NUM_POSTED_SHIFT;

	wmb();
	iowrite32(val, adapter->db + txo->db_offset);
}

static void be_eq_notify(struct be_adapter *adapter, u16 qid,
			 bool arm, bool clear_int, u16 num_popped,
			 u32 eq_delay_mult_enc)
{
	u32 val = 0;

	val |= qid & DB_EQ_RING_ID_MASK;
	val |= ((qid & DB_EQ_RING_ID_EXT_MASK) << DB_EQ_RING_ID_EXT_MASK_SHIFT);

	if (be_check_error(adapter, BE_ERROR_HW))
		return;

	if (arm)
		val |= 1 << DB_EQ_REARM_SHIFT;
	if (clear_int)
		val |= 1 << DB_EQ_CLR_SHIFT;
	val |= 1 << DB_EQ_EVNT_SHIFT;
	val |= num_popped << DB_EQ_NUM_POPPED_SHIFT;
	val |= eq_delay_mult_enc << DB_EQ_R2I_DLY_SHIFT;
	iowrite32(val, adapter->db + DB_EQ_OFFSET);
}

void be_cq_notify(struct be_adapter *adapter, u16 qid, bool arm, u16 num_popped)
{
	u32 val = 0;

	val |= qid & DB_CQ_RING_ID_MASK;
	val |= ((qid & DB_CQ_RING_ID_EXT_MASK) <<
			DB_CQ_RING_ID_EXT_MASK_SHIFT);

	if (be_check_error(adapter, BE_ERROR_HW))
		return;

	if (arm)
		val |= 1 << DB_CQ_REARM_SHIFT;
	val |= num_popped << DB_CQ_NUM_POPPED_SHIFT;
	iowrite32(val, adapter->db + DB_CQ_OFFSET);
}

static int be_mac_addr_set(struct net_device *netdev, void *p)
{
	struct be_adapter *adapter = netdev_priv(netdev);
	struct device *dev = &adapter->pdev->dev;
	struct sockaddr *addr = p;
	int status;
	u8 mac[ETH_ALEN];
	u32 old_pmac_id = adapter->pmac_id[0], curr_pmac_id = 0;

	if (!is_valid_ether_addr(addr->sa_data))
		return -EADDRNOTAVAIL;

	/* Proceed further only if, User provided MAC is different
	 * from active MAC
	 */
	if (ether_addr_equal(addr->sa_data, netdev->dev_addr))
		return 0;

	/* if device is not running, copy MAC to netdev->dev_addr */
	if (!netif_running(netdev))
		goto done;

	/* The PMAC_ADD cmd may fail if the VF doesn't have FILTMGMT
	 * privilege or if PF did not provision the new MAC address.
	 * On BE3, this cmd will always fail if the VF doesn't have the
	 * FILTMGMT privilege. This failure is OK, only if the PF programmed
	 * the MAC for the VF.
	 */
	status = be_cmd_pmac_add(adapter, (u8 *)addr->sa_data,
				 adapter->if_handle, &adapter->pmac_id[0], 0);
	if (!status) {
		curr_pmac_id = adapter->pmac_id[0];

		/* Delete the old programmed MAC. This call may fail if the
		 * old MAC was already deleted by the PF driver.
		 */
		if (adapter->pmac_id[0] != old_pmac_id)
			be_cmd_pmac_del(adapter, adapter->if_handle,
					old_pmac_id, 0);
	}

	/* Decide if the new MAC is successfully activated only after
	 * querying the FW
	 */
	status = be_cmd_get_active_mac(adapter, curr_pmac_id, mac,
				       adapter->if_handle, true, 0);
	if (status)
		goto err;

	/* The MAC change did not happen, either due to lack of privilege
	 * or PF didn't pre-provision.
	 */
	if (!ether_addr_equal(addr->sa_data, mac)) {
		status = -EPERM;
		goto err;
	}
done:
	ether_addr_copy(netdev->dev_addr, addr->sa_data);
	dev_info(dev, "MAC address changed to %pM\n", addr->sa_data);
	return 0;
err:
	dev_warn(dev, "MAC address change to %pM failed\n", addr->sa_data);
	return status;
}

/* BE2 supports only v0 cmd */
static void *hw_stats_from_cmd(struct be_adapter *adapter)
{
	if (BE2_chip(adapter)) {
		struct be_cmd_resp_get_stats_v0 *cmd = adapter->stats_cmd.va;

		return &cmd->hw_stats;
	} else if (BE3_chip(adapter)) {
		struct be_cmd_resp_get_stats_v1 *cmd = adapter->stats_cmd.va;

		return &cmd->hw_stats;
	} else {
		struct be_cmd_resp_get_stats_v2 *cmd = adapter->stats_cmd.va;

		return &cmd->hw_stats;
	}
}

/* BE2 supports only v0 cmd */
static void *be_erx_stats_from_cmd(struct be_adapter *adapter)
{
	if (BE2_chip(adapter)) {
		struct be_hw_stats_v0 *hw_stats = hw_stats_from_cmd(adapter);

		return &hw_stats->erx;
	} else if (BE3_chip(adapter)) {
		struct be_hw_stats_v1 *hw_stats = hw_stats_from_cmd(adapter);

		return &hw_stats->erx;
	} else {
		struct be_hw_stats_v2 *hw_stats = hw_stats_from_cmd(adapter);

		return &hw_stats->erx;
	}
}

static void populate_be_v0_stats(struct be_adapter *adapter)
{
	struct be_hw_stats_v0 *hw_stats = hw_stats_from_cmd(adapter);
	struct be_pmem_stats *pmem_sts = &hw_stats->pmem;
	struct be_rxf_stats_v0 *rxf_stats = &hw_stats->rxf;
	struct be_port_rxf_stats_v0 *port_stats =
					&rxf_stats->port[adapter->port_num];
	struct be_drv_stats *drvs = &adapter->drv_stats;

	be_dws_le_to_cpu(hw_stats, sizeof(*hw_stats));
	drvs->rx_pause_frames = port_stats->rx_pause_frames;
	drvs->rx_crc_errors = port_stats->rx_crc_errors;
	drvs->rx_control_frames = port_stats->rx_control_frames;
	drvs->rx_in_range_errors = port_stats->rx_in_range_errors;
	drvs->rx_frame_too_long = port_stats->rx_frame_too_long;
	drvs->rx_dropped_runt = port_stats->rx_dropped_runt;
	drvs->rx_ip_checksum_errs = port_stats->rx_ip_checksum_errs;
	drvs->rx_tcp_checksum_errs = port_stats->rx_tcp_checksum_errs;
	drvs->rx_udp_checksum_errs = port_stats->rx_udp_checksum_errs;
	drvs->rxpp_fifo_overflow_drop = port_stats->rx_fifo_overflow;
	drvs->rx_dropped_tcp_length = port_stats->rx_dropped_tcp_length;
	drvs->rx_dropped_too_small = port_stats->rx_dropped_too_small;
	drvs->rx_dropped_too_short = port_stats->rx_dropped_too_short;
	drvs->rx_out_range_errors = port_stats->rx_out_range_errors;
	drvs->rx_input_fifo_overflow_drop = port_stats->rx_input_fifo_overflow;
	drvs->rx_dropped_header_too_small =
		port_stats->rx_dropped_header_too_small;
	drvs->rx_address_filtered =
					port_stats->rx_address_filtered +
					port_stats->rx_vlan_filtered;
	drvs->rx_alignment_symbol_errors =
		port_stats->rx_alignment_symbol_errors;

	drvs->tx_pauseframes = port_stats->tx_pauseframes;
	drvs->tx_controlframes = port_stats->tx_controlframes;

	if (adapter->port_num)
		drvs->jabber_events = rxf_stats->port1_jabber_events;
	else
		drvs->jabber_events = rxf_stats->port0_jabber_events;
	drvs->rx_drops_no_pbuf = rxf_stats->rx_drops_no_pbuf;
	drvs->rx_drops_no_erx_descr = rxf_stats->rx_drops_no_erx_descr;
	drvs->forwarded_packets = rxf_stats->forwarded_packets;
	drvs->rx_drops_mtu = rxf_stats->rx_drops_mtu;
	drvs->rx_drops_no_tpre_descr = rxf_stats->rx_drops_no_tpre_descr;
	drvs->rx_drops_too_many_frags = rxf_stats->rx_drops_too_many_frags;
	adapter->drv_stats.eth_red_drops = pmem_sts->eth_red_drops;
}

static void populate_be_v1_stats(struct be_adapter *adapter)
{
	struct be_hw_stats_v1 *hw_stats = hw_stats_from_cmd(adapter);
	struct be_pmem_stats *pmem_sts = &hw_stats->pmem;
	struct be_rxf_stats_v1 *rxf_stats = &hw_stats->rxf;
	struct be_port_rxf_stats_v1 *port_stats =
					&rxf_stats->port[adapter->port_num];
	struct be_drv_stats *drvs = &adapter->drv_stats;

	be_dws_le_to_cpu(hw_stats, sizeof(*hw_stats));
	drvs->pmem_fifo_overflow_drop = port_stats->pmem_fifo_overflow_drop;
	drvs->rx_priority_pause_frames = port_stats->rx_priority_pause_frames;
	drvs->rx_pause_frames = port_stats->rx_pause_frames;
	drvs->rx_crc_errors = port_stats->rx_crc_errors;
	drvs->rx_control_frames = port_stats->rx_control_frames;
	drvs->rx_in_range_errors = port_stats->rx_in_range_errors;
	drvs->rx_frame_too_long = port_stats->rx_frame_too_long;
	drvs->rx_dropped_runt = port_stats->rx_dropped_runt;
	drvs->rx_ip_checksum_errs = port_stats->rx_ip_checksum_errs;
	drvs->rx_tcp_checksum_errs = port_stats->rx_tcp_checksum_errs;
	drvs->rx_udp_checksum_errs = port_stats->rx_udp_checksum_errs;
	drvs->rx_dropped_tcp_length = port_stats->rx_dropped_tcp_length;
	drvs->rx_dropped_too_small = port_stats->rx_dropped_too_small;
	drvs->rx_dropped_too_short = port_stats->rx_dropped_too_short;
	drvs->rx_out_range_errors = port_stats->rx_out_range_errors;
	drvs->rx_dropped_header_too_small =
		port_stats->rx_dropped_header_too_small;
	drvs->rx_input_fifo_overflow_drop =
		port_stats->rx_input_fifo_overflow_drop;
	drvs->rx_address_filtered = port_stats->rx_address_filtered;
	drvs->rx_alignment_symbol_errors =
		port_stats->rx_alignment_symbol_errors;
	drvs->rxpp_fifo_overflow_drop = port_stats->rxpp_fifo_overflow_drop;
	drvs->tx_pauseframes = port_stats->tx_pauseframes;
	drvs->tx_controlframes = port_stats->tx_controlframes;
	drvs->tx_priority_pauseframes = port_stats->tx_priority_pauseframes;
	drvs->jabber_events = port_stats->jabber_events;
	drvs->rx_drops_no_pbuf = rxf_stats->rx_drops_no_pbuf;
	drvs->rx_drops_no_erx_descr = rxf_stats->rx_drops_no_erx_descr;
	drvs->forwarded_packets = rxf_stats->forwarded_packets;
	drvs->rx_drops_mtu = rxf_stats->rx_drops_mtu;
	drvs->rx_drops_no_tpre_descr = rxf_stats->rx_drops_no_tpre_descr;
	drvs->rx_drops_too_many_frags = rxf_stats->rx_drops_too_many_frags;
	adapter->drv_stats.eth_red_drops = pmem_sts->eth_red_drops;
}

static void populate_be_v2_stats(struct be_adapter *adapter)
{
	struct be_hw_stats_v2 *hw_stats = hw_stats_from_cmd(adapter);
	struct be_pmem_stats *pmem_sts = &hw_stats->pmem;
	struct be_rxf_stats_v2 *rxf_stats = &hw_stats->rxf;
	struct be_port_rxf_stats_v2 *port_stats =
					&rxf_stats->port[adapter->port_num];
	struct be_drv_stats *drvs = &adapter->drv_stats;

	be_dws_le_to_cpu(hw_stats, sizeof(*hw_stats));
	drvs->pmem_fifo_overflow_drop = port_stats->pmem_fifo_overflow_drop;
	drvs->rx_priority_pause_frames = port_stats->rx_priority_pause_frames;
	drvs->rx_pause_frames = port_stats->rx_pause_frames;
	drvs->rx_crc_errors = port_stats->rx_crc_errors;
	drvs->rx_control_frames = port_stats->rx_control_frames;
	drvs->rx_in_range_errors = port_stats->rx_in_range_errors;
	drvs->rx_frame_too_long = port_stats->rx_frame_too_long;
	drvs->rx_dropped_runt = port_stats->rx_dropped_runt;
	drvs->rx_ip_checksum_errs = port_stats->rx_ip_checksum_errs;
	drvs->rx_tcp_checksum_errs = port_stats->rx_tcp_checksum_errs;
	drvs->rx_udp_checksum_errs = port_stats->rx_udp_checksum_errs;
	drvs->rx_dropped_tcp_length = port_stats->rx_dropped_tcp_length;
	drvs->rx_dropped_too_small = port_stats->rx_dropped_too_small;
	drvs->rx_dropped_too_short = port_stats->rx_dropped_too_short;
	drvs->rx_out_range_errors = port_stats->rx_out_range_errors;
	drvs->rx_dropped_header_too_small =
		port_stats->rx_dropped_header_too_small;
	drvs->rx_input_fifo_overflow_drop =
		port_stats->rx_input_fifo_overflow_drop;
	drvs->rx_address_filtered = port_stats->rx_address_filtered;
	drvs->rx_alignment_symbol_errors =
		port_stats->rx_alignment_symbol_errors;
	drvs->rxpp_fifo_overflow_drop = port_stats->rxpp_fifo_overflow_drop;
	drvs->tx_pauseframes = port_stats->tx_pauseframes;
	drvs->tx_controlframes = port_stats->tx_controlframes;
	drvs->tx_priority_pauseframes = port_stats->tx_priority_pauseframes;
	drvs->jabber_events = port_stats->jabber_events;
	drvs->rx_drops_no_pbuf = rxf_stats->rx_drops_no_pbuf;
	drvs->rx_drops_no_erx_descr = rxf_stats->rx_drops_no_erx_descr;
	drvs->forwarded_packets = rxf_stats->forwarded_packets;
	drvs->rx_drops_mtu = rxf_stats->rx_drops_mtu;
	drvs->rx_drops_no_tpre_descr = rxf_stats->rx_drops_no_tpre_descr;
	drvs->rx_drops_too_many_frags = rxf_stats->rx_drops_too_many_frags;
	adapter->drv_stats.eth_red_drops = pmem_sts->eth_red_drops;
	if (be_roce_supported(adapter)) {
		drvs->rx_roce_bytes_lsd = port_stats->roce_bytes_received_lsd;
		drvs->rx_roce_bytes_msd = port_stats->roce_bytes_received_msd;
		drvs->rx_roce_frames = port_stats->roce_frames_received;
		drvs->roce_drops_crc = port_stats->roce_drops_crc;
		drvs->roce_drops_payload_len =
			port_stats->roce_drops_payload_len;
	}
}

static void populate_lancer_stats(struct be_adapter *adapter)
{
	struct be_drv_stats *drvs = &adapter->drv_stats;
	struct lancer_pport_stats *pport_stats = pport_stats_from_cmd(adapter);

	be_dws_le_to_cpu(pport_stats, sizeof(*pport_stats));
	drvs->rx_pause_frames = pport_stats->rx_pause_frames_lo;
	drvs->rx_crc_errors = pport_stats->rx_crc_errors_lo;
	drvs->rx_control_frames = pport_stats->rx_control_frames_lo;
	drvs->rx_in_range_errors = pport_stats->rx_in_range_errors;
	drvs->rx_frame_too_long = pport_stats->rx_frames_too_long_lo;
	drvs->rx_dropped_runt = pport_stats->rx_dropped_runt;
	drvs->rx_ip_checksum_errs = pport_stats->rx_ip_checksum_errors;
	drvs->rx_tcp_checksum_errs = pport_stats->rx_tcp_checksum_errors;
	drvs->rx_udp_checksum_errs = pport_stats->rx_udp_checksum_errors;
	drvs->rx_dropped_tcp_length =
				pport_stats->rx_dropped_invalid_tcp_length;
	drvs->rx_dropped_too_small = pport_stats->rx_dropped_too_small;
	drvs->rx_dropped_too_short = pport_stats->rx_dropped_too_short;
	drvs->rx_out_range_errors = pport_stats->rx_out_of_range_errors;
	drvs->rx_dropped_header_too_small =
				pport_stats->rx_dropped_header_too_small;
	drvs->rx_input_fifo_overflow_drop = pport_stats->rx_fifo_overflow;
	drvs->rx_address_filtered =
					pport_stats->rx_address_filtered +
					pport_stats->rx_vlan_filtered;
	drvs->rx_alignment_symbol_errors = pport_stats->rx_symbol_errors_lo;
	drvs->rxpp_fifo_overflow_drop = pport_stats->rx_fifo_overflow;
	drvs->tx_pauseframes = pport_stats->tx_pause_frames_lo;
	drvs->tx_controlframes = pport_stats->tx_control_frames_lo;
	drvs->jabber_events = pport_stats->rx_jabbers;
	drvs->forwarded_packets = pport_stats->num_forwards_lo;
	drvs->rx_drops_mtu = pport_stats->rx_drops_mtu_lo;
	drvs->rx_drops_too_many_frags =
				pport_stats->rx_drops_too_many_frags_lo;
}

static void accumulate_16bit_val(u32 *acc, u16 val)
{
#define lo(x)			(x & 0xFFFF)
#define hi(x)			(x & 0xFFFF0000)
	bool wrapped = val < lo(*acc);
	u32 newacc = hi(*acc) + val;

	if (wrapped)
		newacc += 65536;
	ACCESS_ONCE(*acc) = newacc;
}

static void populate_erx_stats(struct be_adapter *adapter,
			       struct be_rx_obj *rxo, u32 erx_stat)
{
	if (!BEx_chip(adapter))
		rx_stats(rxo)->rx_drops_no_frags = erx_stat;
	else
		/* below erx HW counter can actually wrap around after
		 * 65535. Driver accumulates a 32-bit value
		 */
		accumulate_16bit_val(&rx_stats(rxo)->rx_drops_no_frags,
				     (u16)erx_stat);
}

void be_parse_stats(struct be_adapter *adapter)
{
	struct be_erx_stats_v2 *erx = be_erx_stats_from_cmd(adapter);
	struct be_rx_obj *rxo;
	int i;
	u32 erx_stat;

	if (lancer_chip(adapter)) {
		populate_lancer_stats(adapter);
	} else {
		if (BE2_chip(adapter))
			populate_be_v0_stats(adapter);
		else if (BE3_chip(adapter))
			/* for BE3 */
			populate_be_v1_stats(adapter);
		else
			populate_be_v2_stats(adapter);

		/* erx_v2 is longer than v0, v1. use v2 for v0, v1 access */
		for_all_rx_queues(adapter, rxo, i) {
			erx_stat = erx->rx_drops_no_fragments[rxo->q.id];
			populate_erx_stats(adapter, rxo, erx_stat);
		}
	}
}

static struct rtnl_link_stats64 *be_get_stats64(struct net_device *netdev,
						struct rtnl_link_stats64 *stats)
{
	struct be_adapter *adapter = netdev_priv(netdev);
	struct be_drv_stats *drvs = &adapter->drv_stats;
	struct be_rx_obj *rxo;
	struct be_tx_obj *txo;
	u64 pkts, bytes;
	unsigned int start;
	int i;

	for_all_rx_queues(adapter, rxo, i) {
		const struct be_rx_stats *rx_stats = rx_stats(rxo);

		do {
			start = u64_stats_fetch_begin_irq(&rx_stats->sync);
			pkts = rx_stats(rxo)->rx_pkts;
			bytes = rx_stats(rxo)->rx_bytes;
		} while (u64_stats_fetch_retry_irq(&rx_stats->sync, start));
		stats->rx_packets += pkts;
		stats->rx_bytes += bytes;
		stats->multicast += rx_stats(rxo)->rx_mcast_pkts;
		stats->rx_dropped += rx_stats(rxo)->rx_drops_no_skbs +
					rx_stats(rxo)->rx_drops_no_frags;
	}

	for_all_tx_queues(adapter, txo, i) {
		const struct be_tx_stats *tx_stats = tx_stats(txo);

		do {
			start = u64_stats_fetch_begin_irq(&tx_stats->sync);
			pkts = tx_stats(txo)->tx_pkts;
			bytes = tx_stats(txo)->tx_bytes;
		} while (u64_stats_fetch_retry_irq(&tx_stats->sync, start));
		stats->tx_packets += pkts;
		stats->tx_bytes += bytes;
	}

	/* bad pkts received */
	stats->rx_errors = drvs->rx_crc_errors +
		drvs->rx_alignment_symbol_errors +
		drvs->rx_in_range_errors +
		drvs->rx_out_range_errors +
		drvs->rx_frame_too_long +
		drvs->rx_dropped_too_small +
		drvs->rx_dropped_too_short +
		drvs->rx_dropped_header_too_small +
		drvs->rx_dropped_tcp_length +
		drvs->rx_dropped_runt;

	/* detailed rx errors */
	stats->rx_length_errors = drvs->rx_in_range_errors +
		drvs->rx_out_range_errors +
		drvs->rx_frame_too_long;

	stats->rx_crc_errors = drvs->rx_crc_errors;

	/* frame alignment errors */
	stats->rx_frame_errors = drvs->rx_alignment_symbol_errors;

	/* receiver fifo overrun */
	/* drops_no_pbuf is no per i/f, it's per BE card */
	stats->rx_fifo_errors = drvs->rxpp_fifo_overflow_drop +
				drvs->rx_input_fifo_overflow_drop +
				drvs->rx_drops_no_pbuf;
	return stats;
}

void be_link_status_update(struct be_adapter *adapter, u8 link_status)
{
	struct net_device *netdev = adapter->netdev;

	if (!(adapter->flags & BE_FLAGS_LINK_STATUS_INIT)) {
		netif_carrier_off(netdev);
		adapter->flags |= BE_FLAGS_LINK_STATUS_INIT;
	}

	if (link_status)
		netif_carrier_on(netdev);
	else
		netif_carrier_off(netdev);

	netdev_info(netdev, "Link is %s\n", link_status ? "Up" : "Down");
}

static void be_tx_stats_update(struct be_tx_obj *txo, struct sk_buff *skb)
{
	struct be_tx_stats *stats = tx_stats(txo);
	u64 tx_pkts = skb_shinfo(skb)->gso_segs ? : 1;

	u64_stats_update_begin(&stats->sync);
	stats->tx_reqs++;
	stats->tx_bytes += skb->len;
	stats->tx_pkts += tx_pkts;
	if (skb->encapsulation && skb->ip_summed == CHECKSUM_PARTIAL)
		stats->tx_vxlan_offload_pkts += tx_pkts;
	u64_stats_update_end(&stats->sync);
}

/* Returns number of WRBs needed for the skb */
static u32 skb_wrb_cnt(struct sk_buff *skb)
{
	/* +1 for the header wrb */
	return 1 + (skb_headlen(skb) ? 1 : 0) + skb_shinfo(skb)->nr_frags;
}

static inline void wrb_fill(struct be_eth_wrb *wrb, u64 addr, int len)
{
	wrb->frag_pa_hi = cpu_to_le32(upper_32_bits(addr));
	wrb->frag_pa_lo = cpu_to_le32(lower_32_bits(addr));
	wrb->frag_len = cpu_to_le32(len & ETH_WRB_FRAG_LEN_MASK);
	wrb->rsvd0 = 0;
}

/* A dummy wrb is just all zeros. Using a separate routine for dummy-wrb
 * to avoid the swap and shift/mask operations in wrb_fill().
 */
static inline void wrb_fill_dummy(struct be_eth_wrb *wrb)
{
	wrb->frag_pa_hi = 0;
	wrb->frag_pa_lo = 0;
	wrb->frag_len = 0;
	wrb->rsvd0 = 0;
}

static inline u16 be_get_tx_vlan_tag(struct be_adapter *adapter,
				     struct sk_buff *skb)
{
	u8 vlan_prio;
	u16 vlan_tag;

	vlan_tag = skb_vlan_tag_get(skb);
	vlan_prio = (vlan_tag & VLAN_PRIO_MASK) >> VLAN_PRIO_SHIFT;
	/* If vlan priority provided by OS is NOT in available bmap */
	if (!(adapter->vlan_prio_bmap & (1 << vlan_prio)))
		vlan_tag = (vlan_tag & ~VLAN_PRIO_MASK) |
				adapter->recommended_prio_bits;

	return vlan_tag;
}

/* Used only for IP tunnel packets */
static u16 skb_inner_ip_proto(struct sk_buff *skb)
{
	return (inner_ip_hdr(skb)->version == 4) ?
		inner_ip_hdr(skb)->protocol : inner_ipv6_hdr(skb)->nexthdr;
}

static u16 skb_ip_proto(struct sk_buff *skb)
{
	return (ip_hdr(skb)->version == 4) ?
		ip_hdr(skb)->protocol : ipv6_hdr(skb)->nexthdr;
}

static inline bool be_is_txq_full(struct be_tx_obj *txo)
{
	return atomic_read(&txo->q.used) + BE_MAX_TX_FRAG_COUNT >= txo->q.len;
}

static inline bool be_can_txq_wake(struct be_tx_obj *txo)
{
	return atomic_read(&txo->q.used) < txo->q.len / 2;
}

static inline bool be_is_tx_compl_pending(struct be_tx_obj *txo)
{
	return atomic_read(&txo->q.used) > txo->pend_wrb_cnt;
}

static void be_get_wrb_params_from_skb(struct be_adapter *adapter,
				       struct sk_buff *skb,
				       struct be_wrb_params *wrb_params)
{
	u16 proto;

	if (skb_is_gso(skb)) {
		BE_WRB_F_SET(wrb_params->features, LSO, 1);
		wrb_params->lso_mss = skb_shinfo(skb)->gso_size;
		if (skb_is_gso_v6(skb) && !lancer_chip(adapter))
			BE_WRB_F_SET(wrb_params->features, LSO6, 1);
	} else if (skb->ip_summed == CHECKSUM_PARTIAL) {
		if (skb->encapsulation) {
			BE_WRB_F_SET(wrb_params->features, IPCS, 1);
			proto = skb_inner_ip_proto(skb);
		} else {
			proto = skb_ip_proto(skb);
		}
		if (proto == IPPROTO_TCP)
			BE_WRB_F_SET(wrb_params->features, TCPCS, 1);
		else if (proto == IPPROTO_UDP)
			BE_WRB_F_SET(wrb_params->features, UDPCS, 1);
	}

	if (skb_vlan_tag_present(skb)) {
		BE_WRB_F_SET(wrb_params->features, VLAN, 1);
		wrb_params->vlan_tag = be_get_tx_vlan_tag(adapter, skb);
	}

	BE_WRB_F_SET(wrb_params->features, CRC, 1);
}

static void wrb_fill_hdr(struct be_adapter *adapter,
			 struct be_eth_hdr_wrb *hdr,
			 struct be_wrb_params *wrb_params,
			 struct sk_buff *skb)
{
	memset(hdr, 0, sizeof(*hdr));

	SET_TX_WRB_HDR_BITS(crc, hdr,
			    BE_WRB_F_GET(wrb_params->features, CRC));
	SET_TX_WRB_HDR_BITS(ipcs, hdr,
			    BE_WRB_F_GET(wrb_params->features, IPCS));
	SET_TX_WRB_HDR_BITS(tcpcs, hdr,
			    BE_WRB_F_GET(wrb_params->features, TCPCS));
	SET_TX_WRB_HDR_BITS(udpcs, hdr,
			    BE_WRB_F_GET(wrb_params->features, UDPCS));

	SET_TX_WRB_HDR_BITS(lso, hdr,
			    BE_WRB_F_GET(wrb_params->features, LSO));
	SET_TX_WRB_HDR_BITS(lso6, hdr,
			    BE_WRB_F_GET(wrb_params->features, LSO6));
	SET_TX_WRB_HDR_BITS(lso_mss, hdr, wrb_params->lso_mss);

	/* Hack to skip HW VLAN tagging needs evt = 1, compl = 0. When this
	 * hack is not needed, the evt bit is set while ringing DB.
	 */
	SET_TX_WRB_HDR_BITS(event, hdr,
			    BE_WRB_F_GET(wrb_params->features, VLAN_SKIP_HW));
	SET_TX_WRB_HDR_BITS(vlan, hdr,
			    BE_WRB_F_GET(wrb_params->features, VLAN));
	SET_TX_WRB_HDR_BITS(vlan_tag, hdr, wrb_params->vlan_tag);

	SET_TX_WRB_HDR_BITS(num_wrb, hdr, skb_wrb_cnt(skb));
	SET_TX_WRB_HDR_BITS(len, hdr, skb->len);
	SET_TX_WRB_HDR_BITS(mgmt, hdr,
			    BE_WRB_F_GET(wrb_params->features, OS2BMC));
}

static void unmap_tx_frag(struct device *dev, struct be_eth_wrb *wrb,
			  bool unmap_single)
{
	dma_addr_t dma;
	u32 frag_len = le32_to_cpu(wrb->frag_len);


	dma = (u64)le32_to_cpu(wrb->frag_pa_hi) << 32 |
		(u64)le32_to_cpu(wrb->frag_pa_lo);
	if (frag_len) {
		if (unmap_single)
			dma_unmap_single(dev, dma, frag_len, DMA_TO_DEVICE);
		else
			dma_unmap_page(dev, dma, frag_len, DMA_TO_DEVICE);
	}
}

/* Grab a WRB header for xmit */
static u32 be_tx_get_wrb_hdr(struct be_tx_obj *txo)
{
	u32 head = txo->q.head;

	queue_head_inc(&txo->q);
	return head;
}

/* Set up the WRB header for xmit */
static void be_tx_setup_wrb_hdr(struct be_adapter *adapter,
				struct be_tx_obj *txo,
				struct be_wrb_params *wrb_params,
				struct sk_buff *skb, u16 head)
{
	u32 num_frags = skb_wrb_cnt(skb);
	struct be_queue_info *txq = &txo->q;
	struct be_eth_hdr_wrb *hdr = queue_index_node(txq, head);

	wrb_fill_hdr(adapter, hdr, wrb_params, skb);
	be_dws_cpu_to_le(hdr, sizeof(*hdr));

	BUG_ON(txo->sent_skb_list[head]);
	txo->sent_skb_list[head] = skb;
	txo->last_req_hdr = head;
	atomic_add(num_frags, &txq->used);
	txo->last_req_wrb_cnt = num_frags;
	txo->pend_wrb_cnt += num_frags;
}

/* Setup a WRB fragment (buffer descriptor) for xmit */
static void be_tx_setup_wrb_frag(struct be_tx_obj *txo, dma_addr_t busaddr,
				 int len)
{
	struct be_eth_wrb *wrb;
	struct be_queue_info *txq = &txo->q;

	wrb = queue_head_node(txq);
	wrb_fill(wrb, busaddr, len);
	queue_head_inc(txq);
}

/* Bring the queue back to the state it was in before be_xmit_enqueue() routine
 * was invoked. The producer index is restored to the previous packet and the
 * WRBs of the current packet are unmapped. Invoked to handle tx setup errors.
 */
static void be_xmit_restore(struct be_adapter *adapter,
			    struct be_tx_obj *txo, u32 head, bool map_single,
			    u32 copied)
{
	struct device *dev;
	struct be_eth_wrb *wrb;
	struct be_queue_info *txq = &txo->q;

	dev = &adapter->pdev->dev;
	txq->head = head;

	/* skip the first wrb (hdr); it's not mapped */
	queue_head_inc(txq);
	while (copied) {
		wrb = queue_head_node(txq);
		unmap_tx_frag(dev, wrb, map_single);
		map_single = false;
		copied -= le32_to_cpu(wrb->frag_len);
		queue_head_inc(txq);
	}

	txq->head = head;
}

/* Enqueue the given packet for transmit. This routine allocates WRBs for the
 * packet, dma maps the packet buffers and sets up the WRBs. Returns the number
 * of WRBs used up by the packet.
 */
static u32 be_xmit_enqueue(struct be_adapter *adapter, struct be_tx_obj *txo,
			   struct sk_buff *skb,
			   struct be_wrb_params *wrb_params)
{
	u32 i, copied = 0, wrb_cnt = skb_wrb_cnt(skb);
	struct device *dev = &adapter->pdev->dev;
	struct be_queue_info *txq = &txo->q;
	bool map_single = false;
	u32 head = txq->head;
	dma_addr_t busaddr;
	int len;

	head = be_tx_get_wrb_hdr(txo);

	if (skb->len > skb->data_len) {
		len = skb_headlen(skb);

		busaddr = dma_map_single(dev, skb->data, len, DMA_TO_DEVICE);
		if (dma_mapping_error(dev, busaddr))
			goto dma_err;
		map_single = true;
		be_tx_setup_wrb_frag(txo, busaddr, len);
		copied += len;
	}

	for (i = 0; i < skb_shinfo(skb)->nr_frags; i++) {
		const struct skb_frag_struct *frag = &skb_shinfo(skb)->frags[i];
		len = skb_frag_size(frag);

		busaddr = skb_frag_dma_map(dev, frag, 0, len, DMA_TO_DEVICE);
		if (dma_mapping_error(dev, busaddr))
			goto dma_err;
		be_tx_setup_wrb_frag(txo, busaddr, len);
		copied += len;
	}

	be_tx_setup_wrb_hdr(adapter, txo, wrb_params, skb, head);

	be_tx_stats_update(txo, skb);
	return wrb_cnt;

dma_err:
	adapter->drv_stats.dma_map_errors++;
	be_xmit_restore(adapter, txo, head, map_single, copied);
	return 0;
}

static inline int qnq_async_evt_rcvd(struct be_adapter *adapter)
{
	return adapter->flags & BE_FLAGS_QNQ_ASYNC_EVT_RCVD;
}

static struct sk_buff *be_insert_vlan_in_pkt(struct be_adapter *adapter,
					     struct sk_buff *skb,
					     struct be_wrb_params
					     *wrb_params)
{
	u16 vlan_tag = 0;

	skb = skb_share_check(skb, GFP_ATOMIC);
	if (unlikely(!skb))
		return skb;

	if (skb_vlan_tag_present(skb))
		vlan_tag = be_get_tx_vlan_tag(adapter, skb);

	if (qnq_async_evt_rcvd(adapter) && adapter->pvid) {
		if (!vlan_tag)
			vlan_tag = adapter->pvid;
		/* f/w workaround to set skip_hw_vlan = 1, informs the F/W to
		 * skip VLAN insertion
		 */
		BE_WRB_F_SET(wrb_params->features, VLAN_SKIP_HW, 1);
	}

	if (vlan_tag) {
		skb = vlan_insert_tag_set_proto(skb, htons(ETH_P_8021Q),
						vlan_tag);
		if (unlikely(!skb))
			return skb;
		skb->vlan_tci = 0;
	}

	/* Insert the outer VLAN, if any */
	if (adapter->qnq_vid) {
		vlan_tag = adapter->qnq_vid;
		skb = vlan_insert_tag_set_proto(skb, htons(ETH_P_8021Q),
						vlan_tag);
		if (unlikely(!skb))
			return skb;
		BE_WRB_F_SET(wrb_params->features, VLAN_SKIP_HW, 1);
	}

	return skb;
}

static bool be_ipv6_exthdr_check(struct sk_buff *skb)
{
	struct ethhdr *eh = (struct ethhdr *)skb->data;
	u16 offset = ETH_HLEN;

	if (eh->h_proto == htons(ETH_P_IPV6)) {
		struct ipv6hdr *ip6h = (struct ipv6hdr *)(skb->data + offset);

		offset += sizeof(struct ipv6hdr);
		if (ip6h->nexthdr != NEXTHDR_TCP &&
		    ip6h->nexthdr != NEXTHDR_UDP) {
			struct ipv6_opt_hdr *ehdr =
				(struct ipv6_opt_hdr *)(skb->data + offset);

			/* offending pkt: 2nd byte following IPv6 hdr is 0xff */
			if (ehdr->hdrlen == 0xff)
				return true;
		}
	}
	return false;
}

static int be_vlan_tag_tx_chk(struct be_adapter *adapter, struct sk_buff *skb)
{
	return skb_vlan_tag_present(skb) || adapter->pvid || adapter->qnq_vid;
}

static int be_ipv6_tx_stall_chk(struct be_adapter *adapter, struct sk_buff *skb)
{
	return BE3_chip(adapter) && be_ipv6_exthdr_check(skb);
}

static struct sk_buff *be_lancer_xmit_workarounds(struct be_adapter *adapter,
						  struct sk_buff *skb,
						  struct be_wrb_params
						  *wrb_params)
{
	struct vlan_ethhdr *veh = (struct vlan_ethhdr *)skb->data;
	unsigned int eth_hdr_len;
	struct iphdr *ip;

	/* For padded packets, BE HW modifies tot_len field in IP header
	 * incorrecly when VLAN tag is inserted by HW.
	 * For padded packets, Lancer computes incorrect checksum.
	 */
	eth_hdr_len = ntohs(skb->protocol) == ETH_P_8021Q ?
						VLAN_ETH_HLEN : ETH_HLEN;
	if (skb->len <= 60 &&
	    (lancer_chip(adapter) || skb_vlan_tag_present(skb)) &&
	    is_ipv4_pkt(skb)) {
		ip = (struct iphdr *)ip_hdr(skb);
		pskb_trim(skb, eth_hdr_len + ntohs(ip->tot_len));
	}

	/* If vlan tag is already inlined in the packet, skip HW VLAN
	 * tagging in pvid-tagging mode
	 */
	if (be_pvid_tagging_enabled(adapter) &&
	    veh->h_vlan_proto == htons(ETH_P_8021Q))
		BE_WRB_F_SET(wrb_params->features, VLAN_SKIP_HW, 1);

	/* HW has a bug wherein it will calculate CSUM for VLAN
	 * pkts even though it is disabled.
	 * Manually insert VLAN in pkt.
	 */
	if (skb->ip_summed != CHECKSUM_PARTIAL &&
	    skb_vlan_tag_present(skb)) {
		skb = be_insert_vlan_in_pkt(adapter, skb, wrb_params);
		if (unlikely(!skb))
			goto err;
	}

	/* HW may lockup when VLAN HW tagging is requested on
	 * certain ipv6 packets. Drop such pkts if the HW workaround to
	 * skip HW tagging is not enabled by FW.
	 */
	if (unlikely(be_ipv6_tx_stall_chk(adapter, skb) &&
		     (adapter->pvid || adapter->qnq_vid) &&
		     !qnq_async_evt_rcvd(adapter)))
		goto tx_drop;

	/* Manual VLAN tag insertion to prevent:
	 * ASIC lockup when the ASIC inserts VLAN tag into
	 * certain ipv6 packets. Insert VLAN tags in driver,
	 * and set event, completion, vlan bits accordingly
	 * in the Tx WRB.
	 */
	if (be_ipv6_tx_stall_chk(adapter, skb) &&
	    be_vlan_tag_tx_chk(adapter, skb)) {
		skb = be_insert_vlan_in_pkt(adapter, skb, wrb_params);
		if (unlikely(!skb))
			goto err;
	}

	return skb;
tx_drop:
	dev_kfree_skb_any(skb);
err:
	return NULL;
}

static struct sk_buff *be_xmit_workarounds(struct be_adapter *adapter,
					   struct sk_buff *skb,
					   struct be_wrb_params *wrb_params)
{
	int err;

	/* Lancer, SH and BE3 in SRIOV mode have a bug wherein
	 * packets that are 32b or less may cause a transmit stall
	 * on that port. The workaround is to pad such packets
	 * (len <= 32 bytes) to a minimum length of 36b.
	 */
	if (skb->len <= 32) {
		if (skb_put_padto(skb, 36))
			return NULL;
	}

	if (BEx_chip(adapter) || lancer_chip(adapter)) {
		skb = be_lancer_xmit_workarounds(adapter, skb, wrb_params);
		if (!skb)
			return NULL;
	}

	/* The stack can send us skbs with length greater than
	 * what the HW can handle. Trim the extra bytes.
	 */
	WARN_ON_ONCE(skb->len > BE_MAX_GSO_SIZE);
	err = pskb_trim(skb, BE_MAX_GSO_SIZE);
	WARN_ON(err);

	return skb;
}

static void be_xmit_flush(struct be_adapter *adapter, struct be_tx_obj *txo)
{
	struct be_queue_info *txq = &txo->q;
	struct be_eth_hdr_wrb *hdr = queue_index_node(txq, txo->last_req_hdr);

	/* Mark the last request eventable if it hasn't been marked already */
	if (!(hdr->dw[2] & cpu_to_le32(TX_HDR_WRB_EVT)))
		hdr->dw[2] |= cpu_to_le32(TX_HDR_WRB_EVT | TX_HDR_WRB_COMPL);

	/* compose a dummy wrb if there are odd set of wrbs to notify */
	if (!lancer_chip(adapter) && (txo->pend_wrb_cnt & 1)) {
		wrb_fill_dummy(queue_head_node(txq));
		queue_head_inc(txq);
		atomic_inc(&txq->used);
		txo->pend_wrb_cnt++;
		hdr->dw[2] &= ~cpu_to_le32(TX_HDR_WRB_NUM_MASK <<
					   TX_HDR_WRB_NUM_SHIFT);
		hdr->dw[2] |= cpu_to_le32((txo->last_req_wrb_cnt + 1) <<
					  TX_HDR_WRB_NUM_SHIFT);
	}
	be_txq_notify(adapter, txo, txo->pend_wrb_cnt);
	txo->pend_wrb_cnt = 0;
}

/* OS2BMC related */

#define DHCP_CLIENT_PORT	68
#define DHCP_SERVER_PORT	67
#define NET_BIOS_PORT1		137
#define NET_BIOS_PORT2		138
#define DHCPV6_RAS_PORT		547

#define is_mc_allowed_on_bmc(adapter, eh)	\
	(!is_multicast_filt_enabled(adapter) &&	\
	 is_multicast_ether_addr(eh->h_dest) &&	\
	 !is_broadcast_ether_addr(eh->h_dest))

#define is_bc_allowed_on_bmc(adapter, eh)	\
	(!is_broadcast_filt_enabled(adapter) &&	\
	 is_broadcast_ether_addr(eh->h_dest))

#define is_arp_allowed_on_bmc(adapter, skb)	\
	(is_arp(skb) && is_arp_filt_enabled(adapter))

#define is_broadcast_packet(eh, adapter)	\
		(is_multicast_ether_addr(eh->h_dest) && \
		!compare_ether_addr(eh->h_dest, adapter->netdev->broadcast))

#define is_arp(skb)	(skb->protocol == htons(ETH_P_ARP))

#define is_arp_filt_enabled(adapter)	\
		(adapter->bmc_filt_mask & (BMC_FILT_BROADCAST_ARP))

#define is_dhcp_client_filt_enabled(adapter)	\
		(adapter->bmc_filt_mask & BMC_FILT_BROADCAST_DHCP_CLIENT)

#define is_dhcp_srvr_filt_enabled(adapter)	\
		(adapter->bmc_filt_mask & BMC_FILT_BROADCAST_DHCP_SERVER)

#define is_nbios_filt_enabled(adapter)	\
		(adapter->bmc_filt_mask & BMC_FILT_BROADCAST_NET_BIOS)

#define is_ipv6_na_filt_enabled(adapter)	\
		(adapter->bmc_filt_mask &	\
			BMC_FILT_MULTICAST_IPV6_NEIGH_ADVER)

#define is_ipv6_ra_filt_enabled(adapter)	\
		(adapter->bmc_filt_mask & BMC_FILT_MULTICAST_IPV6_RA)

#define is_ipv6_ras_filt_enabled(adapter)	\
		(adapter->bmc_filt_mask & BMC_FILT_MULTICAST_IPV6_RAS)

#define is_broadcast_filt_enabled(adapter)	\
		(adapter->bmc_filt_mask & BMC_FILT_BROADCAST)

#define is_multicast_filt_enabled(adapter)	\
		(adapter->bmc_filt_mask & BMC_FILT_MULTICAST)

static bool be_send_pkt_to_bmc(struct be_adapter *adapter,
			       struct sk_buff **skb)
{
	struct ethhdr *eh = (struct ethhdr *)(*skb)->data;
	bool os2bmc = false;

	if (!be_is_os2bmc_enabled(adapter))
		goto done;

	if (!is_multicast_ether_addr(eh->h_dest))
		goto done;

	if (is_mc_allowed_on_bmc(adapter, eh) ||
	    is_bc_allowed_on_bmc(adapter, eh) ||
	    is_arp_allowed_on_bmc(adapter, (*skb))) {
		os2bmc = true;
		goto done;
	}

	if ((*skb)->protocol == htons(ETH_P_IPV6)) {
		struct ipv6hdr *hdr = ipv6_hdr((*skb));
		u8 nexthdr = hdr->nexthdr;

		if (nexthdr == IPPROTO_ICMPV6) {
			struct icmp6hdr *icmp6 = icmp6_hdr((*skb));

			switch (icmp6->icmp6_type) {
			case NDISC_ROUTER_ADVERTISEMENT:
				os2bmc = is_ipv6_ra_filt_enabled(adapter);
				goto done;
			case NDISC_NEIGHBOUR_ADVERTISEMENT:
				os2bmc = is_ipv6_na_filt_enabled(adapter);
				goto done;
			default:
				break;
			}
		}
	}

	if (is_udp_pkt((*skb))) {
		struct udphdr *udp = udp_hdr((*skb));

		switch (ntohs(udp->dest)) {
		case DHCP_CLIENT_PORT:
			os2bmc = is_dhcp_client_filt_enabled(adapter);
			goto done;
		case DHCP_SERVER_PORT:
			os2bmc = is_dhcp_srvr_filt_enabled(adapter);
			goto done;
		case NET_BIOS_PORT1:
		case NET_BIOS_PORT2:
			os2bmc = is_nbios_filt_enabled(adapter);
			goto done;
		case DHCPV6_RAS_PORT:
			os2bmc = is_ipv6_ras_filt_enabled(adapter);
			goto done;
		default:
			break;
		}
	}
done:
	/* For packets over a vlan, which are destined
	 * to BMC, asic expects the vlan to be inline in the packet.
	 */
	if (os2bmc)
		*skb = be_insert_vlan_in_pkt(adapter, *skb, NULL);

	return os2bmc;
}

static netdev_tx_t be_xmit(struct sk_buff *skb, struct net_device *netdev)
{
	struct be_adapter *adapter = netdev_priv(netdev);
	u16 q_idx = skb_get_queue_mapping(skb);
	struct be_tx_obj *txo = &adapter->tx_obj[q_idx];
	struct be_wrb_params wrb_params = { 0 };
	bool flush = !skb->xmit_more;
	u16 wrb_cnt;

	skb = be_xmit_workarounds(adapter, skb, &wrb_params);
	if (unlikely(!skb))
		goto drop;

	be_get_wrb_params_from_skb(adapter, skb, &wrb_params);

	wrb_cnt = be_xmit_enqueue(adapter, txo, skb, &wrb_params);
	if (unlikely(!wrb_cnt)) {
		dev_kfree_skb_any(skb);
		goto drop;
	}

	/* if os2bmc is enabled and if the pkt is destined to bmc,
	 * enqueue the pkt a 2nd time with mgmt bit set.
	 */
	if (be_send_pkt_to_bmc(adapter, &skb)) {
		BE_WRB_F_SET(wrb_params.features, OS2BMC, 1);
		wrb_cnt = be_xmit_enqueue(adapter, txo, skb, &wrb_params);
		if (unlikely(!wrb_cnt))
			goto drop;
		else
			skb_get(skb);
	}

	if (be_is_txq_full(txo)) {
		netif_stop_subqueue(netdev, q_idx);
		tx_stats(txo)->tx_stops++;
	}

	if (flush || __netif_subqueue_stopped(netdev, q_idx))
		be_xmit_flush(adapter, txo);

	return NETDEV_TX_OK;
drop:
	tx_stats(txo)->tx_drv_drops++;
	/* Flush the already enqueued tx requests */
	if (flush && txo->pend_wrb_cnt)
		be_xmit_flush(adapter, txo);

	return NETDEV_TX_OK;
}

static int be_change_mtu(struct net_device *netdev, int new_mtu)
{
	struct be_adapter *adapter = netdev_priv(netdev);
	struct device *dev = &adapter->pdev->dev;

	if (new_mtu < BE_MIN_MTU || new_mtu > BE_MAX_MTU) {
		dev_info(dev, "MTU must be between %d and %d bytes\n",
			 BE_MIN_MTU, BE_MAX_MTU);
		return -EINVAL;
	}

	dev_info(dev, "MTU changed from %d to %d bytes\n",
		 netdev->mtu, new_mtu);
	netdev->mtu = new_mtu;
	return 0;
}

static inline bool be_in_all_promisc(struct be_adapter *adapter)
{
	return (adapter->if_flags & BE_IF_FLAGS_ALL_PROMISCUOUS) ==
			BE_IF_FLAGS_ALL_PROMISCUOUS;
}

static int be_set_vlan_promisc(struct be_adapter *adapter)
{
	struct device *dev = &adapter->pdev->dev;
	int status;

	if (adapter->if_flags & BE_IF_FLAGS_VLAN_PROMISCUOUS)
		return 0;

	status = be_cmd_rx_filter(adapter, BE_IF_FLAGS_VLAN_PROMISCUOUS, ON);
	if (!status) {
		dev_info(dev, "Enabled VLAN promiscuous mode\n");
		adapter->if_flags |= BE_IF_FLAGS_VLAN_PROMISCUOUS;
	} else {
		dev_err(dev, "Failed to enable VLAN promiscuous mode\n");
	}
	return status;
}

static int be_clear_vlan_promisc(struct be_adapter *adapter)
{
	struct device *dev = &adapter->pdev->dev;
	int status;

	status = be_cmd_rx_filter(adapter, BE_IF_FLAGS_VLAN_PROMISCUOUS, OFF);
	if (!status) {
		dev_info(dev, "Disabling VLAN promiscuous mode\n");
		adapter->if_flags &= ~BE_IF_FLAGS_VLAN_PROMISCUOUS;
	}
	return status;
}

/*
 * A max of 64 (BE_NUM_VLANS_SUPPORTED) vlans can be configured in BE.
 * If the user configures more, place BE in vlan promiscuous mode.
 */
static int be_vid_config(struct be_adapter *adapter)
{
	struct device *dev = &adapter->pdev->dev;
	u16 vids[BE_NUM_VLANS_SUPPORTED];
	u16 num = 0, i = 0;
	int status = 0;

	/* No need to further configure vids if in promiscuous mode */
	if (be_in_all_promisc(adapter))
		return 0;

	if (adapter->vlans_added > be_max_vlans(adapter))
		return be_set_vlan_promisc(adapter);

	/* Construct VLAN Table to give to HW */
	for_each_set_bit(i, adapter->vids, VLAN_N_VID)
		vids[num++] = cpu_to_le16(i);

	status = be_cmd_vlan_config(adapter, adapter->if_handle, vids, num, 0);
	if (status) {
		dev_err(dev, "Setting HW VLAN filtering failed\n");
		/* Set to VLAN promisc mode as setting VLAN filter failed */
		if (addl_status(status) == MCC_ADDL_STATUS_INSUFFICIENT_VLANS ||
		    addl_status(status) ==
				MCC_ADDL_STATUS_INSUFFICIENT_RESOURCES)
			return be_set_vlan_promisc(adapter);
	} else if (adapter->if_flags & BE_IF_FLAGS_VLAN_PROMISCUOUS) {
		status = be_clear_vlan_promisc(adapter);
	}
	return status;
}

static int be_vlan_add_vid(struct net_device *netdev, __be16 proto, u16 vid)
{
	struct be_adapter *adapter = netdev_priv(netdev);
	int status = 0;

	/* Packets with VID 0 are always received by Lancer by default */
	if (lancer_chip(adapter) && vid == 0)
		return status;

	if (test_bit(vid, adapter->vids))
		return status;

	set_bit(vid, adapter->vids);
	adapter->vlans_added++;

	status = be_vid_config(adapter);
	if (status) {
		adapter->vlans_added--;
		clear_bit(vid, adapter->vids);
	}

	return status;
}

static int be_vlan_rem_vid(struct net_device *netdev, __be16 proto, u16 vid)
{
	struct be_adapter *adapter = netdev_priv(netdev);

	/* Packets with VID 0 are always received by Lancer by default */
	if (lancer_chip(adapter) && vid == 0)
		return 0;

	if (!test_bit(vid, adapter->vids))
		return 0;

	clear_bit(vid, adapter->vids);
	adapter->vlans_added--;

	return be_vid_config(adapter);
}

static void be_clear_all_promisc(struct be_adapter *adapter)
{
	be_cmd_rx_filter(adapter, BE_IF_FLAGS_ALL_PROMISCUOUS, OFF);
	adapter->if_flags &= ~BE_IF_FLAGS_ALL_PROMISCUOUS;
}

static void be_set_all_promisc(struct be_adapter *adapter)
{
	be_cmd_rx_filter(adapter, BE_IF_FLAGS_ALL_PROMISCUOUS, ON);
	adapter->if_flags |= BE_IF_FLAGS_ALL_PROMISCUOUS;
}

static void be_set_mc_promisc(struct be_adapter *adapter)
{
	int status;

	if (adapter->if_flags & BE_IF_FLAGS_MCAST_PROMISCUOUS)
		return;

	status = be_cmd_rx_filter(adapter, BE_IF_FLAGS_MCAST_PROMISCUOUS, ON);
	if (!status)
		adapter->if_flags |= BE_IF_FLAGS_MCAST_PROMISCUOUS;
}

static void be_set_mc_list(struct be_adapter *adapter)
{
	int status;

	status = be_cmd_rx_filter(adapter, BE_IF_FLAGS_MULTICAST, ON);
	if (!status)
		adapter->if_flags &= ~BE_IF_FLAGS_MCAST_PROMISCUOUS;
	else
		be_set_mc_promisc(adapter);
}

static void be_set_uc_list(struct be_adapter *adapter)
{
	struct netdev_hw_addr *ha;
	int i = 1; /* First slot is claimed by the Primary MAC */

	for (; adapter->uc_macs > 0; adapter->uc_macs--, i++)
		be_cmd_pmac_del(adapter, adapter->if_handle,
				adapter->pmac_id[i], 0);

	if (netdev_uc_count(adapter->netdev) > be_max_uc(adapter)) {
		be_set_all_promisc(adapter);
		return;
	}

	netdev_for_each_uc_addr(ha, adapter->netdev) {
		adapter->uc_macs++; /* First slot is for Primary MAC */
		be_cmd_pmac_add(adapter, (u8 *)ha->addr, adapter->if_handle,
				&adapter->pmac_id[adapter->uc_macs], 0);
	}
}

static void be_clear_uc_list(struct be_adapter *adapter)
{
	int i;

	for (i = 1; i < (adapter->uc_macs + 1); i++)
		be_cmd_pmac_del(adapter, adapter->if_handle,
				adapter->pmac_id[i], 0);
	adapter->uc_macs = 0;
}

static void be_set_rx_mode(struct net_device *netdev)
{
	struct be_adapter *adapter = netdev_priv(netdev);

	if (netdev->flags & IFF_PROMISC) {
		be_set_all_promisc(adapter);
		return;
	}

	/* Interface was previously in promiscuous mode; disable it */
	if (be_in_all_promisc(adapter)) {
		be_clear_all_promisc(adapter);
		if (adapter->vlans_added)
			be_vid_config(adapter);
	}

	/* Enable multicast promisc if num configured exceeds what we support */
	if (netdev->flags & IFF_ALLMULTI ||
	    netdev_mc_count(netdev) > be_max_mc(adapter)) {
		be_set_mc_promisc(adapter);
		return;
	}

	if (netdev_uc_count(netdev) != adapter->uc_macs)
		be_set_uc_list(adapter);

	be_set_mc_list(adapter);
}

static int be_set_vf_mac(struct net_device *netdev, int vf, u8 *mac)
{
	struct be_adapter *adapter = netdev_priv(netdev);
	struct be_vf_cfg *vf_cfg = &adapter->vf_cfg[vf];
	int status;

	if (!sriov_enabled(adapter))
		return -EPERM;

	if (!is_valid_ether_addr(mac) || vf >= adapter->num_vfs)
		return -EINVAL;

	/* Proceed further only if user provided MAC is different
	 * from active MAC
	 */
	if (ether_addr_equal(mac, vf_cfg->mac_addr))
		return 0;

	if (BEx_chip(adapter)) {
		be_cmd_pmac_del(adapter, vf_cfg->if_handle, vf_cfg->pmac_id,
				vf + 1);

		status = be_cmd_pmac_add(adapter, mac, vf_cfg->if_handle,
					 &vf_cfg->pmac_id, vf + 1);
	} else {
		status = be_cmd_set_mac(adapter, mac, vf_cfg->if_handle,
					vf + 1);
	}

	if (status) {
		dev_err(&adapter->pdev->dev, "MAC %pM set on VF %d Failed: %#x",
			mac, vf, status);
		return be_cmd_status(status);
	}

	ether_addr_copy(vf_cfg->mac_addr, mac);

	return 0;
}

static int be_get_vf_config(struct net_device *netdev, int vf,
			    struct ifla_vf_info *vi)
{
	struct be_adapter *adapter = netdev_priv(netdev);
	struct be_vf_cfg *vf_cfg = &adapter->vf_cfg[vf];

	if (!sriov_enabled(adapter))
		return -EPERM;

	if (vf >= adapter->num_vfs)
		return -EINVAL;

	vi->vf = vf;
	vi->max_tx_rate = vf_cfg->tx_rate;
	vi->min_tx_rate = 0;
	vi->vlan = vf_cfg->vlan_tag & VLAN_VID_MASK;
	vi->qos = vf_cfg->vlan_tag >> VLAN_PRIO_SHIFT;
	memcpy(&vi->mac, vf_cfg->mac_addr, ETH_ALEN);
	vi->linkstate = adapter->vf_cfg[vf].plink_tracking;
	vi->spoofchk = adapter->vf_cfg[vf].spoofchk;

	return 0;
}

static int be_set_vf_tvt(struct be_adapter *adapter, int vf, u16 vlan)
{
	struct be_vf_cfg *vf_cfg = &adapter->vf_cfg[vf];
	u16 vids[BE_NUM_VLANS_SUPPORTED];
	int vf_if_id = vf_cfg->if_handle;
	int status;

	/* Enable Transparent VLAN Tagging */
	status = be_cmd_set_hsw_config(adapter, vlan, vf + 1, vf_if_id, 0, 0);
	if (status)
		return status;

	/* Clear pre-programmed VLAN filters on VF if any, if TVT is enabled */
	vids[0] = 0;
	status = be_cmd_vlan_config(adapter, vf_if_id, vids, 1, vf + 1);
	if (!status)
		dev_info(&adapter->pdev->dev,
			 "Cleared guest VLANs on VF%d", vf);

	/* After TVT is enabled, disallow VFs to program VLAN filters */
	if (vf_cfg->privileges & BE_PRIV_FILTMGMT) {
		status = be_cmd_set_fn_privileges(adapter, vf_cfg->privileges &
						  ~BE_PRIV_FILTMGMT, vf + 1);
		if (!status)
			vf_cfg->privileges &= ~BE_PRIV_FILTMGMT;
	}
	return 0;
}

static int be_clear_vf_tvt(struct be_adapter *adapter, int vf)
{
	struct be_vf_cfg *vf_cfg = &adapter->vf_cfg[vf];
	struct device *dev = &adapter->pdev->dev;
	int status;

	/* Reset Transparent VLAN Tagging. */
	status = be_cmd_set_hsw_config(adapter, BE_RESET_VLAN_TAG_ID, vf + 1,
				       vf_cfg->if_handle, 0, 0);
	if (status)
		return status;

	/* Allow VFs to program VLAN filtering */
	if (!(vf_cfg->privileges & BE_PRIV_FILTMGMT)) {
		status = be_cmd_set_fn_privileges(adapter, vf_cfg->privileges |
						  BE_PRIV_FILTMGMT, vf + 1);
		if (!status) {
			vf_cfg->privileges |= BE_PRIV_FILTMGMT;
			dev_info(dev, "VF%d: FILTMGMT priv enabled", vf);
		}
	}

	dev_info(dev,
		 "Disable/re-enable i/f in VM to clear Transparent VLAN tag");
	return 0;
}

static int be_set_vf_vlan(struct net_device *netdev, int vf, u16 vlan, u8 qos)
{
	struct be_adapter *adapter = netdev_priv(netdev);
	struct be_vf_cfg *vf_cfg = &adapter->vf_cfg[vf];
	int status;

	if (!sriov_enabled(adapter))
		return -EPERM;

	if (vf >= adapter->num_vfs || vlan > 4095 || qos > 7)
		return -EINVAL;

	if (vlan || qos) {
		vlan |= qos << VLAN_PRIO_SHIFT;
		status = be_set_vf_tvt(adapter, vf, vlan);
	} else {
		status = be_clear_vf_tvt(adapter, vf);
	}

	if (status) {
		dev_err(&adapter->pdev->dev,
			"VLAN %d config on VF %d failed : %#x\n", vlan, vf,
			status);
		return be_cmd_status(status);
	}

	vf_cfg->vlan_tag = vlan;
	return 0;
}

static int be_set_vf_tx_rate(struct net_device *netdev, int vf,
			     int min_tx_rate, int max_tx_rate)
{
	struct be_adapter *adapter = netdev_priv(netdev);
	struct device *dev = &adapter->pdev->dev;
	int percent_rate, status = 0;
	u16 link_speed = 0;
	u8 link_status;

	if (!sriov_enabled(adapter))
		return -EPERM;

	if (vf >= adapter->num_vfs)
		return -EINVAL;

	if (min_tx_rate)
		return -EINVAL;

	if (!max_tx_rate)
		goto config_qos;

	status = be_cmd_link_status_query(adapter, &link_speed,
					  &link_status, 0);
	if (status)
		goto err;

	if (!link_status) {
		dev_err(dev, "TX-rate setting not allowed when link is down\n");
		status = -ENETDOWN;
		goto err;
	}

	if (max_tx_rate < 100 || max_tx_rate > link_speed) {
		dev_err(dev, "TX-rate must be between 100 and %d Mbps\n",
			link_speed);
		status = -EINVAL;
		goto err;
	}

	/* On Skyhawk the QOS setting must be done only as a % value */
	percent_rate = link_speed / 100;
	if (skyhawk_chip(adapter) && (max_tx_rate % percent_rate)) {
		dev_err(dev, "TX-rate must be a multiple of %d Mbps\n",
			percent_rate);
		status = -EINVAL;
		goto err;
	}

config_qos:
	status = be_cmd_config_qos(adapter, max_tx_rate, link_speed, vf + 1);
	if (status)
		goto err;

	adapter->vf_cfg[vf].tx_rate = max_tx_rate;
	return 0;

err:
	dev_err(dev, "TX-rate setting of %dMbps on VF%d failed\n",
		max_tx_rate, vf);
	return be_cmd_status(status);
}

static int be_set_vf_link_state(struct net_device *netdev, int vf,
				int link_state)
{
	struct be_adapter *adapter = netdev_priv(netdev);
	int status;

	if (!sriov_enabled(adapter))
		return -EPERM;

	if (vf >= adapter->num_vfs)
		return -EINVAL;

	status = be_cmd_set_logical_link_config(adapter, link_state, vf+1);
	if (status) {
		dev_err(&adapter->pdev->dev,
			"Link state change on VF %d failed: %#x\n", vf, status);
		return be_cmd_status(status);
	}

	adapter->vf_cfg[vf].plink_tracking = link_state;

	return 0;
}

static int be_set_vf_spoofchk(struct net_device *netdev, int vf, bool enable)
{
	struct be_adapter *adapter = netdev_priv(netdev);
	struct be_vf_cfg *vf_cfg = &adapter->vf_cfg[vf];
	u8 spoofchk;
	int status;

	if (!sriov_enabled(adapter))
		return -EPERM;

	if (vf >= adapter->num_vfs)
		return -EINVAL;

	if (BEx_chip(adapter))
		return -EOPNOTSUPP;

	if (enable == vf_cfg->spoofchk)
		return 0;

	spoofchk = enable ? ENABLE_MAC_SPOOFCHK : DISABLE_MAC_SPOOFCHK;

	status = be_cmd_set_hsw_config(adapter, 0, vf + 1, vf_cfg->if_handle,
				       0, spoofchk);
	if (status) {
		dev_err(&adapter->pdev->dev,
			"Spoofchk change on VF %d failed: %#x\n", vf, status);
		return be_cmd_status(status);
	}

	vf_cfg->spoofchk = enable;
	return 0;
}

static void be_aic_update(struct be_aic_obj *aic, u64 rx_pkts, u64 tx_pkts,
			  ulong now)
{
	aic->rx_pkts_prev = rx_pkts;
	aic->tx_reqs_prev = tx_pkts;
	aic->jiffies = now;
}

static int be_get_new_eqd(struct be_eq_obj *eqo)
{
	struct be_adapter *adapter = eqo->adapter;
	int eqd, start;
	struct be_aic_obj *aic;
	struct be_rx_obj *rxo;
	struct be_tx_obj *txo;
	u64 rx_pkts = 0, tx_pkts = 0;
	ulong now;
	u32 pps, delta;
	int i;

	aic = &adapter->aic_obj[eqo->idx];
	if (!aic->enable) {
		if (aic->jiffies)
			aic->jiffies = 0;
		eqd = aic->et_eqd;
		return eqd;
	}

	for_all_rx_queues_on_eq(adapter, eqo, rxo, i) {
		do {
			start = u64_stats_fetch_begin_irq(&rxo->stats.sync);
			rx_pkts += rxo->stats.rx_pkts;
		} while (u64_stats_fetch_retry_irq(&rxo->stats.sync, start));
	}

	for_all_tx_queues_on_eq(adapter, eqo, txo, i) {
		do {
			start = u64_stats_fetch_begin_irq(&txo->stats.sync);
			tx_pkts += txo->stats.tx_reqs;
		} while (u64_stats_fetch_retry_irq(&txo->stats.sync, start));
	}

	/* Skip, if wrapped around or first calculation */
	now = jiffies;
	if (!aic->jiffies || time_before(now, aic->jiffies) ||
	    rx_pkts < aic->rx_pkts_prev ||
	    tx_pkts < aic->tx_reqs_prev) {
		be_aic_update(aic, rx_pkts, tx_pkts, now);
		return aic->prev_eqd;
	}

	delta = jiffies_to_msecs(now - aic->jiffies);
	if (delta == 0)
		return aic->prev_eqd;

	pps = (((u32)(rx_pkts - aic->rx_pkts_prev) * 1000) / delta) +
		(((u32)(tx_pkts - aic->tx_reqs_prev) * 1000) / delta);
	eqd = (pps / 15000) << 2;

	if (eqd < 8)
		eqd = 0;
	eqd = min_t(u32, eqd, aic->max_eqd);
	eqd = max_t(u32, eqd, aic->min_eqd);

	be_aic_update(aic, rx_pkts, tx_pkts, now);

	return eqd;
}

/* For Skyhawk-R only */
static u32 be_get_eq_delay_mult_enc(struct be_eq_obj *eqo)
{
	struct be_adapter *adapter = eqo->adapter;
	struct be_aic_obj *aic = &adapter->aic_obj[eqo->idx];
	ulong now = jiffies;
	int eqd;
	u32 mult_enc;

	if (!aic->enable)
		return 0;

	if (jiffies_to_msecs(now - aic->jiffies) < 1)
		eqd = aic->prev_eqd;
	else
		eqd = be_get_new_eqd(eqo);

	if (eqd > 100)
		mult_enc = R2I_DLY_ENC_1;
	else if (eqd > 60)
		mult_enc = R2I_DLY_ENC_2;
	else if (eqd > 20)
		mult_enc = R2I_DLY_ENC_3;
	else
		mult_enc = R2I_DLY_ENC_0;

	aic->prev_eqd = eqd;

	return mult_enc;
}

void be_eqd_update(struct be_adapter *adapter, bool force_update)
{
	struct be_set_eqd set_eqd[MAX_EVT_QS];
	struct be_aic_obj *aic;
	struct be_eq_obj *eqo;
	int i, num = 0, eqd;

	for_all_evt_queues(adapter, eqo, i) {
		aic = &adapter->aic_obj[eqo->idx];
		eqd = be_get_new_eqd(eqo);
		if (force_update || eqd != aic->prev_eqd) {
			set_eqd[num].delay_multiplier = (eqd * 65)/100;
			set_eqd[num].eq_id = eqo->q.id;
			aic->prev_eqd = eqd;
			num++;
		}
	}

	if (num)
		be_cmd_modify_eqd(adapter, set_eqd, num);
}

static void be_rx_stats_update(struct be_rx_obj *rxo,
			       struct be_rx_compl_info *rxcp)
{
	struct be_rx_stats *stats = rx_stats(rxo);

	u64_stats_update_begin(&stats->sync);
	stats->rx_compl++;
	stats->rx_bytes += rxcp->pkt_size;
	stats->rx_pkts++;
	if (rxcp->tunneled)
		stats->rx_vxlan_offload_pkts++;
	if (rxcp->pkt_type == BE_MULTICAST_PACKET)
		stats->rx_mcast_pkts++;
	if (rxcp->err)
		stats->rx_compl_err++;
	u64_stats_update_end(&stats->sync);
}

static inline bool csum_passed(struct be_rx_compl_info *rxcp)
{
	/* L4 checksum is not reliable for non TCP/UDP packets.
	 * Also ignore ipcksm for ipv6 pkts
	 */
	return (rxcp->tcpf || rxcp->udpf) && rxcp->l4_csum &&
		(rxcp->ip_csum || rxcp->ipv6) && !rxcp->err;
}

static struct be_rx_page_info *get_rx_page_info(struct be_rx_obj *rxo)
{
	struct be_adapter *adapter = rxo->adapter;
	struct be_rx_page_info *rx_page_info;
	struct be_queue_info *rxq = &rxo->q;
	u32 frag_idx = rxq->tail;

	rx_page_info = &rxo->page_info_tbl[frag_idx];
	BUG_ON(!rx_page_info->page);

	if (rx_page_info->last_frag) {
		dma_unmap_page(&adapter->pdev->dev,
			       dma_unmap_addr(rx_page_info, bus),
			       adapter->big_page_size, DMA_FROM_DEVICE);
		rx_page_info->last_frag = false;
	} else {
		dma_sync_single_for_cpu(&adapter->pdev->dev,
					dma_unmap_addr(rx_page_info, bus),
					rx_frag_size, DMA_FROM_DEVICE);
	}

	queue_tail_inc(rxq);
	atomic_dec(&rxq->used);
	return rx_page_info;
}

/* Throwaway the data in the Rx completion */
static void be_rx_compl_discard(struct be_rx_obj *rxo,
				struct be_rx_compl_info *rxcp)
{
	struct be_rx_page_info *page_info;
	u16 i, num_rcvd = rxcp->num_rcvd;

	for (i = 0; i < num_rcvd; i++) {
		page_info = get_rx_page_info(rxo);
		put_page(page_info->page);
		memset(page_info, 0, sizeof(*page_info));
	}
}

/*
 * skb_fill_rx_data forms a complete skb for an ether frame
 * indicated by rxcp.
 */
static void skb_fill_rx_data(struct be_rx_obj *rxo, struct sk_buff *skb,
			     struct be_rx_compl_info *rxcp)
{
	struct be_rx_page_info *page_info;
	u16 i, j;
	u16 hdr_len, curr_frag_len, remaining;
	u8 *start;

	page_info = get_rx_page_info(rxo);
	start = page_address(page_info->page) + page_info->page_offset;
	prefetch(start);

	/* Copy data in the first descriptor of this completion */
	curr_frag_len = min(rxcp->pkt_size, rx_frag_size);

	skb->len = curr_frag_len;
	if (curr_frag_len <= BE_HDR_LEN) { /* tiny packet */
		memcpy(skb->data, start, curr_frag_len);
		/* Complete packet has now been moved to data */
		put_page(page_info->page);
		skb->data_len = 0;
		skb->tail += curr_frag_len;
	} else {
		hdr_len = ETH_HLEN;
		memcpy(skb->data, start, hdr_len);
		skb_shinfo(skb)->nr_frags = 1;
		skb_frag_set_page(skb, 0, page_info->page);
		skb_shinfo(skb)->frags[0].page_offset =
					page_info->page_offset + hdr_len;
		skb_frag_size_set(&skb_shinfo(skb)->frags[0],
				  curr_frag_len - hdr_len);
		skb->data_len = curr_frag_len - hdr_len;
		skb->truesize += rx_frag_size;
		skb->tail += hdr_len;
	}
	page_info->page = NULL;

	if (rxcp->pkt_size <= rx_frag_size) {
		BUG_ON(rxcp->num_rcvd != 1);
		return;
	}

	/* More frags present for this completion */
	remaining = rxcp->pkt_size - curr_frag_len;
	for (i = 1, j = 0; i < rxcp->num_rcvd; i++) {
		page_info = get_rx_page_info(rxo);
		curr_frag_len = min(remaining, rx_frag_size);

		/* Coalesce all frags from the same physical page in one slot */
		if (page_info->page_offset == 0) {
			/* Fresh page */
			j++;
			skb_frag_set_page(skb, j, page_info->page);
			skb_shinfo(skb)->frags[j].page_offset =
							page_info->page_offset;
			skb_frag_size_set(&skb_shinfo(skb)->frags[j], 0);
			skb_shinfo(skb)->nr_frags++;
		} else {
			put_page(page_info->page);
		}

		skb_frag_size_add(&skb_shinfo(skb)->frags[j], curr_frag_len);
		skb->len += curr_frag_len;
		skb->data_len += curr_frag_len;
		skb->truesize += rx_frag_size;
		remaining -= curr_frag_len;
		page_info->page = NULL;
	}
	BUG_ON(j > MAX_SKB_FRAGS);
}

/* Process the RX completion indicated by rxcp when GRO is disabled */
static void be_rx_compl_process(struct be_rx_obj *rxo, struct napi_struct *napi,
				struct be_rx_compl_info *rxcp)
{
	struct be_adapter *adapter = rxo->adapter;
	struct net_device *netdev = adapter->netdev;
	struct sk_buff *skb;

	skb = netdev_alloc_skb_ip_align(netdev, BE_RX_SKB_ALLOC_SIZE);
	if (unlikely(!skb)) {
		rx_stats(rxo)->rx_drops_no_skbs++;
		be_rx_compl_discard(rxo, rxcp);
		return;
	}

	skb_fill_rx_data(rxo, skb, rxcp);

	if (likely((netdev->features & NETIF_F_RXCSUM) && csum_passed(rxcp)))
		skb->ip_summed = CHECKSUM_UNNECESSARY;
	else
		skb_checksum_none_assert(skb);

	skb->protocol = eth_type_trans(skb, netdev);
	skb_record_rx_queue(skb, rxo - &adapter->rx_obj[0]);
	if (netdev->features & NETIF_F_RXHASH)
		skb_set_hash(skb, rxcp->rss_hash, PKT_HASH_TYPE_L3);

	skb->csum_level = rxcp->tunneled;
	skb_mark_napi_id(skb, napi);

	if (rxcp->vlanf)
		__vlan_hwaccel_put_tag(skb, htons(ETH_P_8021Q), rxcp->vlan_tag);

	netif_receive_skb(skb);
}

/* Process the RX completion indicated by rxcp when GRO is enabled */
static void be_rx_compl_process_gro(struct be_rx_obj *rxo,
				    struct napi_struct *napi,
				    struct be_rx_compl_info *rxcp)
{
	struct be_adapter *adapter = rxo->adapter;
	struct be_rx_page_info *page_info;
	struct sk_buff *skb = NULL;
	u16 remaining, curr_frag_len;
	u16 i, j;

	skb = napi_get_frags(napi);
	if (!skb) {
		be_rx_compl_discard(rxo, rxcp);
		return;
	}

	remaining = rxcp->pkt_size;
	for (i = 0, j = -1; i < rxcp->num_rcvd; i++) {
		page_info = get_rx_page_info(rxo);

		curr_frag_len = min(remaining, rx_frag_size);

		/* Coalesce all frags from the same physical page in one slot */
		if (i == 0 || page_info->page_offset == 0) {
			/* First frag or Fresh page */
			j++;
			skb_frag_set_page(skb, j, page_info->page);
			skb_shinfo(skb)->frags[j].page_offset =
							page_info->page_offset;
			skb_frag_size_set(&skb_shinfo(skb)->frags[j], 0);
		} else {
			put_page(page_info->page);
		}
		skb_frag_size_add(&skb_shinfo(skb)->frags[j], curr_frag_len);
		skb->truesize += rx_frag_size;
		remaining -= curr_frag_len;
		memset(page_info, 0, sizeof(*page_info));
	}
	BUG_ON(j > MAX_SKB_FRAGS);

	skb_shinfo(skb)->nr_frags = j + 1;
	skb->len = rxcp->pkt_size;
	skb->data_len = rxcp->pkt_size;
	skb->ip_summed = CHECKSUM_UNNECESSARY;
	skb_record_rx_queue(skb, rxo - &adapter->rx_obj[0]);
	if (adapter->netdev->features & NETIF_F_RXHASH)
		skb_set_hash(skb, rxcp->rss_hash, PKT_HASH_TYPE_L3);

	skb->csum_level = rxcp->tunneled;

	if (rxcp->vlanf)
		__vlan_hwaccel_put_tag(skb, htons(ETH_P_8021Q), rxcp->vlan_tag);

	napi_gro_frags(napi);
}

static void be_parse_rx_compl_v1(struct be_eth_rx_compl *compl,
				 struct be_rx_compl_info *rxcp)
{
	rxcp->pkt_size = GET_RX_COMPL_V1_BITS(pktsize, compl);
	rxcp->vlanf = GET_RX_COMPL_V1_BITS(vtp, compl);
	rxcp->err = GET_RX_COMPL_V1_BITS(err, compl);
	rxcp->tcpf = GET_RX_COMPL_V1_BITS(tcpf, compl);
	rxcp->udpf = GET_RX_COMPL_V1_BITS(udpf, compl);
	rxcp->ip_csum = GET_RX_COMPL_V1_BITS(ipcksm, compl);
	rxcp->l4_csum = GET_RX_COMPL_V1_BITS(l4_cksm, compl);
	rxcp->ipv6 = GET_RX_COMPL_V1_BITS(ip_version, compl);
	rxcp->num_rcvd = GET_RX_COMPL_V1_BITS(numfrags, compl);
	rxcp->pkt_type = GET_RX_COMPL_V1_BITS(cast_enc, compl);
	rxcp->rss_hash = GET_RX_COMPL_V1_BITS(rsshash, compl);
	if (rxcp->vlanf) {
		rxcp->qnq = GET_RX_COMPL_V1_BITS(qnq, compl);
		rxcp->vlan_tag = GET_RX_COMPL_V1_BITS(vlan_tag, compl);
	}
	rxcp->port = GET_RX_COMPL_V1_BITS(port, compl);
	rxcp->tunneled =
		GET_RX_COMPL_V1_BITS(tunneled, compl);
}

static void be_parse_rx_compl_v0(struct be_eth_rx_compl *compl,
				 struct be_rx_compl_info *rxcp)
{
	rxcp->pkt_size = GET_RX_COMPL_V0_BITS(pktsize, compl);
	rxcp->vlanf = GET_RX_COMPL_V0_BITS(vtp, compl);
	rxcp->err = GET_RX_COMPL_V0_BITS(err, compl);
	rxcp->tcpf = GET_RX_COMPL_V0_BITS(tcpf, compl);
	rxcp->udpf = GET_RX_COMPL_V0_BITS(udpf, compl);
	rxcp->ip_csum = GET_RX_COMPL_V0_BITS(ipcksm, compl);
	rxcp->l4_csum = GET_RX_COMPL_V0_BITS(l4_cksm, compl);
	rxcp->ipv6 = GET_RX_COMPL_V0_BITS(ip_version, compl);
	rxcp->num_rcvd = GET_RX_COMPL_V0_BITS(numfrags, compl);
	rxcp->pkt_type = GET_RX_COMPL_V0_BITS(cast_enc, compl);
	rxcp->rss_hash = GET_RX_COMPL_V0_BITS(rsshash, compl);
	if (rxcp->vlanf) {
		rxcp->qnq = GET_RX_COMPL_V0_BITS(qnq, compl);
		rxcp->vlan_tag = GET_RX_COMPL_V0_BITS(vlan_tag, compl);
	}
	rxcp->port = GET_RX_COMPL_V0_BITS(port, compl);
	rxcp->ip_frag = GET_RX_COMPL_V0_BITS(ip_frag, compl);
}

static struct be_rx_compl_info *be_rx_compl_get(struct be_rx_obj *rxo)
{
	struct be_eth_rx_compl *compl = queue_tail_node(&rxo->cq);
	struct be_rx_compl_info *rxcp = &rxo->rxcp;
	struct be_adapter *adapter = rxo->adapter;

	/* For checking the valid bit it is Ok to use either definition as the
	 * valid bit is at the same position in both v0 and v1 Rx compl */
	if (compl->dw[offsetof(struct amap_eth_rx_compl_v1, valid) / 32] == 0)
		return NULL;

	rmb();
	be_dws_le_to_cpu(compl, sizeof(*compl));

	if (adapter->be3_native)
		be_parse_rx_compl_v1(compl, rxcp);
	else
		be_parse_rx_compl_v0(compl, rxcp);

	if (rxcp->ip_frag)
		rxcp->l4_csum = 0;

	if (rxcp->vlanf) {
		/* In QNQ modes, if qnq bit is not set, then the packet was
		 * tagged only with the transparent outer vlan-tag and must
		 * not be treated as a vlan packet by host
		 */
		if (be_is_qnq_mode(adapter) && !rxcp->qnq)
			rxcp->vlanf = 0;

		if (!lancer_chip(adapter))
			rxcp->vlan_tag = swab16(rxcp->vlan_tag);

		if (adapter->pvid == (rxcp->vlan_tag & VLAN_VID_MASK) &&
		    !test_bit(rxcp->vlan_tag, adapter->vids))
			rxcp->vlanf = 0;
	}

	/* As the compl has been parsed, reset it; we wont touch it again */
	compl->dw[offsetof(struct amap_eth_rx_compl_v1, valid) / 32] = 0;

	queue_tail_inc(&rxo->cq);
	return rxcp;
}

static inline struct page *be_alloc_pages(u32 size, gfp_t gfp)
{
	u32 order = get_order(size);

	if (order > 0)
		gfp |= __GFP_COMP;
	return  alloc_pages(gfp, order);
}

/*
 * Allocate a page, split it to fragments of size rx_frag_size and post as
 * receive buffers to BE
 */
static void be_post_rx_frags(struct be_rx_obj *rxo, gfp_t gfp, u32 frags_needed)
{
	struct be_adapter *adapter = rxo->adapter;
	struct be_rx_page_info *page_info = NULL, *prev_page_info = NULL;
	struct be_queue_info *rxq = &rxo->q;
	struct page *pagep = NULL;
	struct device *dev = &adapter->pdev->dev;
	struct be_eth_rx_d *rxd;
	u64 page_dmaaddr = 0, frag_dmaaddr;
	u32 posted, page_offset = 0, notify = 0;

	page_info = &rxo->page_info_tbl[rxq->head];
	for (posted = 0; posted < frags_needed && !page_info->page; posted++) {
		if (!pagep) {
			pagep = be_alloc_pages(adapter->big_page_size, gfp);
			if (unlikely(!pagep)) {
				rx_stats(rxo)->rx_post_fail++;
				break;
			}
			page_dmaaddr = dma_map_page(dev, pagep, 0,
						    adapter->big_page_size,
						    DMA_FROM_DEVICE);
			if (dma_mapping_error(dev, page_dmaaddr)) {
				put_page(pagep);
				pagep = NULL;
				adapter->drv_stats.dma_map_errors++;
				break;
			}
			page_offset = 0;
		} else {
			get_page(pagep);
			page_offset += rx_frag_size;
		}
		page_info->page_offset = page_offset;
		page_info->page = pagep;

		rxd = queue_head_node(rxq);
		frag_dmaaddr = page_dmaaddr + page_info->page_offset;
		rxd->fragpa_lo = cpu_to_le32(frag_dmaaddr & 0xFFFFFFFF);
		rxd->fragpa_hi = cpu_to_le32(upper_32_bits(frag_dmaaddr));

		/* Any space left in the current big page for another frag? */
		if ((page_offset + rx_frag_size + rx_frag_size) >
					adapter->big_page_size) {
			pagep = NULL;
			page_info->last_frag = true;
			dma_unmap_addr_set(page_info, bus, page_dmaaddr);
		} else {
			dma_unmap_addr_set(page_info, bus, frag_dmaaddr);
		}

		prev_page_info = page_info;
		queue_head_inc(rxq);
		page_info = &rxo->page_info_tbl[rxq->head];
	}

	/* Mark the last frag of a page when we break out of the above loop
	 * with no more slots available in the RXQ
	 */
	if (pagep) {
		prev_page_info->last_frag = true;
		dma_unmap_addr_set(prev_page_info, bus, page_dmaaddr);
	}

	if (posted) {
		atomic_add(posted, &rxq->used);
		if (rxo->rx_post_starved)
			rxo->rx_post_starved = false;
		do {
			notify = min(MAX_NUM_POST_ERX_DB, posted);
			be_rxq_notify(adapter, rxq->id, notify);
			posted -= notify;
		} while (posted);
	} else if (atomic_read(&rxq->used) == 0) {
		/* Let be_worker replenish when memory is available */
		rxo->rx_post_starved = true;
	}
}

static struct be_tx_compl_info *be_tx_compl_get(struct be_tx_obj *txo)
{
	struct be_queue_info *tx_cq = &txo->cq;
	struct be_tx_compl_info *txcp = &txo->txcp;
	struct be_eth_tx_compl *compl = queue_tail_node(tx_cq);

	if (compl->dw[offsetof(struct amap_eth_tx_compl, valid) / 32] == 0)
		return NULL;

	/* Ensure load ordering of valid bit dword and other dwords below */
	rmb();
	be_dws_le_to_cpu(compl, sizeof(*compl));

	txcp->status = GET_TX_COMPL_BITS(status, compl);
	txcp->end_index = GET_TX_COMPL_BITS(wrb_index, compl);

	compl->dw[offsetof(struct amap_eth_tx_compl, valid) / 32] = 0;
	queue_tail_inc(tx_cq);
	return txcp;
}

static u16 be_tx_compl_process(struct be_adapter *adapter,
			       struct be_tx_obj *txo, u16 last_index)
{
	struct sk_buff **sent_skbs = txo->sent_skb_list;
	struct be_queue_info *txq = &txo->q;
	struct sk_buff *skb = NULL;
	bool unmap_skb_hdr = false;
	struct be_eth_wrb *wrb;
	u16 num_wrbs = 0;
	u32 frag_index;

	do {
		if (sent_skbs[txq->tail]) {
			/* Free skb from prev req */
			if (skb)
				dev_consume_skb_any(skb);
			skb = sent_skbs[txq->tail];
			sent_skbs[txq->tail] = NULL;
			queue_tail_inc(txq);  /* skip hdr wrb */
			num_wrbs++;
			unmap_skb_hdr = true;
		}
		wrb = queue_tail_node(txq);
		frag_index = txq->tail;
		unmap_tx_frag(&adapter->pdev->dev, wrb,
			      (unmap_skb_hdr && skb_headlen(skb)));
		unmap_skb_hdr = false;
		queue_tail_inc(txq);
		num_wrbs++;
	} while (frag_index != last_index);
	dev_consume_skb_any(skb);

	return num_wrbs;
}

/* Return the number of events in the event queue */
static inline int events_get(struct be_eq_obj *eqo)
{
	struct be_eq_entry *eqe;
	int num = 0;

	do {
		eqe = queue_tail_node(&eqo->q);
		if (eqe->evt == 0)
			break;

		rmb();
		eqe->evt = 0;
		num++;
		queue_tail_inc(&eqo->q);
	} while (true);

	return num;
}

/* Leaves the EQ is disarmed state */
static void be_eq_clean(struct be_eq_obj *eqo)
{
	int num = events_get(eqo);

	be_eq_notify(eqo->adapter, eqo->q.id, false, true, num, 0);
}

/* Free posted rx buffers that were not used */
static void be_rxq_clean(struct be_rx_obj *rxo)
{
	struct be_queue_info *rxq = &rxo->q;
	struct be_rx_page_info *page_info;

	while (atomic_read(&rxq->used) > 0) {
		page_info = get_rx_page_info(rxo);
		put_page(page_info->page);
		memset(page_info, 0, sizeof(*page_info));
	}
	BUG_ON(atomic_read(&rxq->used));
	rxq->tail = 0;
	rxq->head = 0;
}

static void be_rx_cq_clean(struct be_rx_obj *rxo)
{
	struct be_queue_info *rx_cq = &rxo->cq;
	struct be_rx_compl_info *rxcp;
	struct be_adapter *adapter = rxo->adapter;
	int flush_wait = 0;

	/* Consume pending rx completions.
	 * Wait for the flush completion (identified by zero num_rcvd)
	 * to arrive. Notify CQ even when there are no more CQ entries
	 * for HW to flush partially coalesced CQ entries.
	 * In Lancer, there is no need to wait for flush compl.
	 */
	for (;;) {
		rxcp = be_rx_compl_get(rxo);
		if (!rxcp) {
			if (lancer_chip(adapter))
				break;

			if (flush_wait++ > 50 ||
			    be_check_error(adapter,
					   BE_ERROR_HW)) {
				dev_warn(&adapter->pdev->dev,
					 "did not receive flush compl\n");
				break;
			}
			be_cq_notify(adapter, rx_cq->id, true, 0);
			mdelay(1);
		} else {
			be_rx_compl_discard(rxo, rxcp);
			be_cq_notify(adapter, rx_cq->id, false, 1);
			if (rxcp->num_rcvd == 0)
				break;
		}
	}

	/* After cleanup, leave the CQ in unarmed state */
	be_cq_notify(adapter, rx_cq->id, false, 0);
}

static void be_tx_compl_clean(struct be_adapter *adapter)
{
	struct device *dev = &adapter->pdev->dev;
	u16 cmpl = 0, timeo = 0, num_wrbs = 0;
	struct be_tx_compl_info *txcp;
	struct be_queue_info *txq;
	u32 end_idx, notified_idx;
	struct be_tx_obj *txo;
	int i, pending_txqs;

	/* Stop polling for compls when HW has been silent for 10ms */
	do {
		pending_txqs = adapter->num_tx_qs;

		for_all_tx_queues(adapter, txo, i) {
			cmpl = 0;
			num_wrbs = 0;
			txq = &txo->q;
			while ((txcp = be_tx_compl_get(txo))) {
				num_wrbs +=
					be_tx_compl_process(adapter, txo,
							    txcp->end_index);
				cmpl++;
			}
			if (cmpl) {
				be_cq_notify(adapter, txo->cq.id, false, cmpl);
				atomic_sub(num_wrbs, &txq->used);
				timeo = 0;
			}
			if (!be_is_tx_compl_pending(txo))
				pending_txqs--;
		}

		if (pending_txqs == 0 || ++timeo > 10 ||
		    be_check_error(adapter, BE_ERROR_HW))
			break;

		mdelay(1);
	} while (true);

	/* Free enqueued TX that was never notified to HW */
	for_all_tx_queues(adapter, txo, i) {
		txq = &txo->q;

		if (atomic_read(&txq->used)) {
			dev_info(dev, "txq%d: cleaning %d pending tx-wrbs\n",
				 i, atomic_read(&txq->used));
			notified_idx = txq->tail;
			end_idx = txq->tail;
			index_adv(&end_idx, atomic_read(&txq->used) - 1,
				  txq->len);
			/* Use the tx-compl process logic to handle requests
			 * that were not sent to the HW.
			 */
			num_wrbs = be_tx_compl_process(adapter, txo, end_idx);
			atomic_sub(num_wrbs, &txq->used);
			BUG_ON(atomic_read(&txq->used));
			txo->pend_wrb_cnt = 0;
			/* Since hw was never notified of these requests,
			 * reset TXQ indices
			 */
			txq->head = notified_idx;
			txq->tail = notified_idx;
		}
	}
}

static void be_evt_queues_destroy(struct be_adapter *adapter)
{
	struct be_eq_obj *eqo;
	int i;

	for_all_evt_queues(adapter, eqo, i) {
		if (eqo->q.created) {
			be_eq_clean(eqo);
			be_cmd_q_destroy(adapter, &eqo->q, QTYPE_EQ);
			napi_hash_del(&eqo->napi);
			netif_napi_del(&eqo->napi);
			free_cpumask_var(eqo->affinity_mask);
		}
		be_queue_free(adapter, &eqo->q);
	}
}

static int be_evt_queues_create(struct be_adapter *adapter)
{
	struct be_queue_info *eq;
	struct be_eq_obj *eqo;
	struct be_aic_obj *aic;
	int i, rc;

	adapter->num_evt_qs = min_t(u16, num_irqs(adapter),
				    adapter->cfg_num_qs);

	for_all_evt_queues(adapter, eqo, i) {
		int numa_node = dev_to_node(&adapter->pdev->dev);

		aic = &adapter->aic_obj[i];
		eqo->adapter = adapter;
		eqo->idx = i;
		aic->max_eqd = BE_MAX_EQD;
		aic->enable = true;

		eq = &eqo->q;
		rc = be_queue_alloc(adapter, eq, EVNT_Q_LEN,
				    sizeof(struct be_eq_entry));
		if (rc)
			return rc;

		rc = be_cmd_eq_create(adapter, eqo);
		if (rc)
			return rc;

		if (!zalloc_cpumask_var(&eqo->affinity_mask, GFP_KERNEL))
			return -ENOMEM;
		cpumask_set_cpu(cpumask_local_spread(i, numa_node),
				eqo->affinity_mask);
		netif_napi_add(adapter->netdev, &eqo->napi, be_poll,
			       BE_NAPI_WEIGHT);
	}
	return 0;
}

static void be_mcc_queues_destroy(struct be_adapter *adapter)
{
	struct be_queue_info *q;

	q = &adapter->mcc_obj.q;
	if (q->created)
		be_cmd_q_destroy(adapter, q, QTYPE_MCCQ);
	be_queue_free(adapter, q);

	q = &adapter->mcc_obj.cq;
	if (q->created)
		be_cmd_q_destroy(adapter, q, QTYPE_CQ);
	be_queue_free(adapter, q);
}

/* Must be called only after TX qs are created as MCC shares TX EQ */
static int be_mcc_queues_create(struct be_adapter *adapter)
{
	struct be_queue_info *q, *cq;

	cq = &adapter->mcc_obj.cq;
	if (be_queue_alloc(adapter, cq, MCC_CQ_LEN,
			   sizeof(struct be_mcc_compl)))
		goto err;

	/* Use the default EQ for MCC completions */
	if (be_cmd_cq_create(adapter, cq, &mcc_eqo(adapter)->q, true, 0))
		goto mcc_cq_free;

	q = &adapter->mcc_obj.q;
	if (be_queue_alloc(adapter, q, MCC_Q_LEN, sizeof(struct be_mcc_wrb)))
		goto mcc_cq_destroy;

	if (be_cmd_mccq_create(adapter, q, cq))
		goto mcc_q_free;

	return 0;

mcc_q_free:
	be_queue_free(adapter, q);
mcc_cq_destroy:
	be_cmd_q_destroy(adapter, cq, QTYPE_CQ);
mcc_cq_free:
	be_queue_free(adapter, cq);
err:
	return -1;
}

static void be_tx_queues_destroy(struct be_adapter *adapter)
{
	struct be_queue_info *q;
	struct be_tx_obj *txo;
	u8 i;

	for_all_tx_queues(adapter, txo, i) {
		q = &txo->q;
		if (q->created)
			be_cmd_q_destroy(adapter, q, QTYPE_TXQ);
		be_queue_free(adapter, q);

		q = &txo->cq;
		if (q->created)
			be_cmd_q_destroy(adapter, q, QTYPE_CQ);
		be_queue_free(adapter, q);
	}
}

static int be_tx_qs_create(struct be_adapter *adapter)
{
	struct be_queue_info *cq;
	struct be_tx_obj *txo;
	struct be_eq_obj *eqo;
	int status, i;

	adapter->num_tx_qs = min(adapter->num_evt_qs, be_max_txqs(adapter));

	for_all_tx_queues(adapter, txo, i) {
		cq = &txo->cq;
		status = be_queue_alloc(adapter, cq, TX_CQ_LEN,
					sizeof(struct be_eth_tx_compl));
		if (status)
			return status;

		u64_stats_init(&txo->stats.sync);
		u64_stats_init(&txo->stats.sync_compl);

		/* If num_evt_qs is less than num_tx_qs, then more than
		 * one txq share an eq
		 */
		eqo = &adapter->eq_obj[i % adapter->num_evt_qs];
		status = be_cmd_cq_create(adapter, cq, &eqo->q, false, 3);
		if (status)
			return status;

		status = be_queue_alloc(adapter, &txo->q, TX_Q_LEN,
					sizeof(struct be_eth_wrb));
		if (status)
			return status;

		status = be_cmd_txq_create(adapter, txo);
		if (status)
			return status;

		netif_set_xps_queue(adapter->netdev, eqo->affinity_mask,
				    eqo->idx);
	}

	dev_info(&adapter->pdev->dev, "created %d TX queue(s)\n",
		 adapter->num_tx_qs);
	return 0;
}

static void be_rx_cqs_destroy(struct be_adapter *adapter)
{
	struct be_queue_info *q;
	struct be_rx_obj *rxo;
	int i;

	for_all_rx_queues(adapter, rxo, i) {
		q = &rxo->cq;
		if (q->created)
			be_cmd_q_destroy(adapter, q, QTYPE_CQ);
		be_queue_free(adapter, q);
	}
}

static int be_rx_cqs_create(struct be_adapter *adapter)
{
	struct be_queue_info *eq, *cq;
	struct be_rx_obj *rxo;
	int rc, i;

	/* We can create as many RSS rings as there are EQs. */
	adapter->num_rss_qs = adapter->num_evt_qs;

	/* We'll use RSS only if atleast 2 RSS rings are supported. */
	if (adapter->num_rss_qs <= 1)
		adapter->num_rss_qs = 0;

	adapter->num_rx_qs = adapter->num_rss_qs + adapter->need_def_rxq;

	/* When the interface is not capable of RSS rings (and there is no
	 * need to create a default RXQ) we'll still need one RXQ
	 */
	if (adapter->num_rx_qs == 0)
		adapter->num_rx_qs = 1;

	adapter->big_page_size = (1 << get_order(rx_frag_size)) * PAGE_SIZE;
	for_all_rx_queues(adapter, rxo, i) {
		rxo->adapter = adapter;
		cq = &rxo->cq;
		rc = be_queue_alloc(adapter, cq, RX_CQ_LEN,
				    sizeof(struct be_eth_rx_compl));
		if (rc)
			return rc;

		u64_stats_init(&rxo->stats.sync);
		eq = &adapter->eq_obj[i % adapter->num_evt_qs].q;
		rc = be_cmd_cq_create(adapter, cq, eq, false, 3);
		if (rc)
			return rc;
	}

	dev_info(&adapter->pdev->dev,
		 "created %d RX queue(s)\n", adapter->num_rx_qs);
	return 0;
}

static irqreturn_t be_intx(int irq, void *dev)
{
	struct be_eq_obj *eqo = dev;
	struct be_adapter *adapter = eqo->adapter;
	int num_evts = 0;

	/* IRQ is not expected when NAPI is scheduled as the EQ
	 * will not be armed.
	 * But, this can happen on Lancer INTx where it takes
	 * a while to de-assert INTx or in BE2 where occasionaly
	 * an interrupt may be raised even when EQ is unarmed.
	 * If NAPI is already scheduled, then counting & notifying
	 * events will orphan them.
	 */
	if (napi_schedule_prep(&eqo->napi)) {
		num_evts = events_get(eqo);
		__napi_schedule(&eqo->napi);
		if (num_evts)
			eqo->spurious_intr = 0;
	}
	be_eq_notify(adapter, eqo->q.id, false, true, num_evts, 0);

	/* Return IRQ_HANDLED only for the the first spurious intr
	 * after a valid intr to stop the kernel from branding
	 * this irq as a bad one!
	 */
	if (num_evts || eqo->spurious_intr++ == 0)
		return IRQ_HANDLED;
	else
		return IRQ_NONE;
}

static irqreturn_t be_msix(int irq, void *dev)
{
	struct be_eq_obj *eqo = dev;

	be_eq_notify(eqo->adapter, eqo->q.id, false, true, 0, 0);
	napi_schedule(&eqo->napi);
	return IRQ_HANDLED;
}

static inline bool do_gro(struct be_rx_compl_info *rxcp)
{
	return (rxcp->tcpf && !rxcp->err && rxcp->l4_csum) ? true : false;
}

static int be_process_rx(struct be_rx_obj *rxo, struct napi_struct *napi,
			 int budget, int polling)
{
	struct be_adapter *adapter = rxo->adapter;
	struct be_queue_info *rx_cq = &rxo->cq;
	struct be_rx_compl_info *rxcp;
	u32 work_done;
	u32 frags_consumed = 0;

	for (work_done = 0; work_done < budget; work_done++) {
		rxcp = be_rx_compl_get(rxo);
		if (!rxcp)
			break;

		/* Is it a flush compl that has no data */
		if (unlikely(rxcp->num_rcvd == 0))
			goto loop_continue;

		/* Discard compl with partial DMA Lancer B0 */
		if (unlikely(!rxcp->pkt_size)) {
			be_rx_compl_discard(rxo, rxcp);
			goto loop_continue;
		}

		/* On BE drop pkts that arrive due to imperfect filtering in
		 * promiscuous mode on some skews
		 */
		if (unlikely(rxcp->port != adapter->port_num &&
			     !lancer_chip(adapter))) {
			be_rx_compl_discard(rxo, rxcp);
			goto loop_continue;
		}

		/* Don't do gro when we're busy_polling */
		if (do_gro(rxcp) && polling != BUSY_POLLING)
			be_rx_compl_process_gro(rxo, napi, rxcp);
		else
			be_rx_compl_process(rxo, napi, rxcp);

loop_continue:
		frags_consumed += rxcp->num_rcvd;
		be_rx_stats_update(rxo, rxcp);
	}

	if (work_done) {
		be_cq_notify(adapter, rx_cq->id, true, work_done);

		/* When an rx-obj gets into post_starved state, just
		 * let be_worker do the posting.
		 */
		if (atomic_read(&rxo->q.used) < RX_FRAGS_REFILL_WM &&
		    !rxo->rx_post_starved)
			be_post_rx_frags(rxo, GFP_ATOMIC,
					 max_t(u32, MAX_RX_POST,
					       frags_consumed));
	}

	return work_done;
}

static inline void be_update_tx_err(struct be_tx_obj *txo, u8 status)
{
	switch (status) {
	case BE_TX_COMP_HDR_PARSE_ERR:
		tx_stats(txo)->tx_hdr_parse_err++;
		break;
	case BE_TX_COMP_NDMA_ERR:
		tx_stats(txo)->tx_dma_err++;
		break;
	case BE_TX_COMP_ACL_ERR:
		tx_stats(txo)->tx_spoof_check_err++;
		break;
	}
}

static inline void lancer_update_tx_err(struct be_tx_obj *txo, u8 status)
{
	switch (status) {
	case LANCER_TX_COMP_LSO_ERR:
		tx_stats(txo)->tx_tso_err++;
		break;
	case LANCER_TX_COMP_HSW_DROP_MAC_ERR:
	case LANCER_TX_COMP_HSW_DROP_VLAN_ERR:
		tx_stats(txo)->tx_spoof_check_err++;
		break;
	case LANCER_TX_COMP_QINQ_ERR:
		tx_stats(txo)->tx_qinq_err++;
		break;
	case LANCER_TX_COMP_PARITY_ERR:
		tx_stats(txo)->tx_internal_parity_err++;
		break;
	case LANCER_TX_COMP_DMA_ERR:
		tx_stats(txo)->tx_dma_err++;
		break;
	}
}

static void be_process_tx(struct be_adapter *adapter, struct be_tx_obj *txo,
			  int idx)
{
	int num_wrbs = 0, work_done = 0;
	struct be_tx_compl_info *txcp;

	while ((txcp = be_tx_compl_get(txo))) {
		num_wrbs += be_tx_compl_process(adapter, txo, txcp->end_index);
		work_done++;

		if (txcp->status) {
			if (lancer_chip(adapter))
				lancer_update_tx_err(txo, txcp->status);
			else
				be_update_tx_err(txo, txcp->status);
		}
	}

	if (work_done) {
		be_cq_notify(adapter, txo->cq.id, true, work_done);
		atomic_sub(num_wrbs, &txo->q.used);

		/* As Tx wrbs have been freed up, wake up netdev queue
		 * if it was stopped due to lack of tx wrbs.  */
		if (__netif_subqueue_stopped(adapter->netdev, idx) &&
		    be_can_txq_wake(txo)) {
			netif_wake_subqueue(adapter->netdev, idx);
		}

		u64_stats_update_begin(&tx_stats(txo)->sync_compl);
		tx_stats(txo)->tx_compl += work_done;
		u64_stats_update_end(&tx_stats(txo)->sync_compl);
	}
}

#ifdef CONFIG_NET_RX_BUSY_POLL
static inline bool be_lock_napi(struct be_eq_obj *eqo)
{
	bool status = true;

	spin_lock(&eqo->lock); /* BH is already disabled */
	if (eqo->state & BE_EQ_LOCKED) {
		WARN_ON(eqo->state & BE_EQ_NAPI);
		eqo->state |= BE_EQ_NAPI_YIELD;
		status = false;
	} else {
		eqo->state = BE_EQ_NAPI;
	}
	spin_unlock(&eqo->lock);
	return status;
}

static inline void be_unlock_napi(struct be_eq_obj *eqo)
{
	spin_lock(&eqo->lock); /* BH is already disabled */

	WARN_ON(eqo->state & (BE_EQ_POLL | BE_EQ_NAPI_YIELD));
	eqo->state = BE_EQ_IDLE;

	spin_unlock(&eqo->lock);
}

static inline bool be_lock_busy_poll(struct be_eq_obj *eqo)
{
	bool status = true;

	spin_lock_bh(&eqo->lock);
	if (eqo->state & BE_EQ_LOCKED) {
		eqo->state |= BE_EQ_POLL_YIELD;
		status = false;
	} else {
		eqo->state |= BE_EQ_POLL;
	}
	spin_unlock_bh(&eqo->lock);
	return status;
}

static inline void be_unlock_busy_poll(struct be_eq_obj *eqo)
{
	spin_lock_bh(&eqo->lock);

	WARN_ON(eqo->state & (BE_EQ_NAPI));
	eqo->state = BE_EQ_IDLE;

	spin_unlock_bh(&eqo->lock);
}

static inline void be_enable_busy_poll(struct be_eq_obj *eqo)
{
	spin_lock_init(&eqo->lock);
	eqo->state = BE_EQ_IDLE;
}

static inline void be_disable_busy_poll(struct be_eq_obj *eqo)
{
	local_bh_disable();

	/* It's enough to just acquire napi lock on the eqo to stop
	 * be_busy_poll() from processing any queueus.
	 */
	while (!be_lock_napi(eqo))
		mdelay(1);

	local_bh_enable();
}

#else /* CONFIG_NET_RX_BUSY_POLL */

static inline bool be_lock_napi(struct be_eq_obj *eqo)
{
	return true;
}

static inline void be_unlock_napi(struct be_eq_obj *eqo)
{
}

static inline bool be_lock_busy_poll(struct be_eq_obj *eqo)
{
	return false;
}

static inline void be_unlock_busy_poll(struct be_eq_obj *eqo)
{
}

static inline void be_enable_busy_poll(struct be_eq_obj *eqo)
{
}

static inline void be_disable_busy_poll(struct be_eq_obj *eqo)
{
}
#endif /* CONFIG_NET_RX_BUSY_POLL */

int be_poll(struct napi_struct *napi, int budget)
{
	struct be_eq_obj *eqo = container_of(napi, struct be_eq_obj, napi);
	struct be_adapter *adapter = eqo->adapter;
	int max_work = 0, work, i, num_evts;
	struct be_rx_obj *rxo;
	struct be_tx_obj *txo;
	u32 mult_enc = 0;

	num_evts = events_get(eqo);

	for_all_tx_queues_on_eq(adapter, eqo, txo, i)
		be_process_tx(adapter, txo, i);

	if (be_lock_napi(eqo)) {
		/* This loop will iterate twice for EQ0 in which
		 * completions of the last RXQ (default one) are also processed
		 * For other EQs the loop iterates only once
		 */
		for_all_rx_queues_on_eq(adapter, eqo, rxo, i) {
			work = be_process_rx(rxo, napi, budget, NAPI_POLLING);
			max_work = max(work, max_work);
		}
		be_unlock_napi(eqo);
	} else {
		max_work = budget;
	}

	if (is_mcc_eqo(eqo))
		be_process_mcc(adapter);

	if (max_work < budget) {
		napi_complete(napi);

		/* Skyhawk EQ_DB has a provision to set the rearm to interrupt
		 * delay via a delay multiplier encoding value
		 */
		if (skyhawk_chip(adapter))
			mult_enc = be_get_eq_delay_mult_enc(eqo);

		be_eq_notify(adapter, eqo->q.id, true, false, num_evts,
			     mult_enc);
	} else {
		/* As we'll continue in polling mode, count and clear events */
		be_eq_notify(adapter, eqo->q.id, false, false, num_evts, 0);
	}
	return max_work;
}

#ifdef CONFIG_NET_RX_BUSY_POLL
static int be_busy_poll(struct napi_struct *napi)
{
	struct be_eq_obj *eqo = container_of(napi, struct be_eq_obj, napi);
	struct be_adapter *adapter = eqo->adapter;
	struct be_rx_obj *rxo;
	int i, work = 0;

	if (!be_lock_busy_poll(eqo))
		return LL_FLUSH_BUSY;

	for_all_rx_queues_on_eq(adapter, eqo, rxo, i) {
		work = be_process_rx(rxo, napi, 4, BUSY_POLLING);
		if (work)
			break;
	}

	be_unlock_busy_poll(eqo);
	return work;
}
#endif

void be_detect_error(struct be_adapter *adapter)
{
	u32 ue_lo = 0, ue_hi = 0, ue_lo_mask = 0, ue_hi_mask = 0;
	u32 sliport_status = 0, sliport_err1 = 0, sliport_err2 = 0;
	u32 i;
	struct device *dev = &adapter->pdev->dev;

	if (be_check_error(adapter, BE_ERROR_HW))
		return;

	if (lancer_chip(adapter)) {
		sliport_status = ioread32(adapter->db + SLIPORT_STATUS_OFFSET);
		if (sliport_status & SLIPORT_STATUS_ERR_MASK) {
			be_set_error(adapter, BE_ERROR_UE);
			sliport_err1 = ioread32(adapter->db +
						SLIPORT_ERROR1_OFFSET);
			sliport_err2 = ioread32(adapter->db +
						SLIPORT_ERROR2_OFFSET);
			/* Do not log error messages if its a FW reset */
			if (sliport_err1 == SLIPORT_ERROR_FW_RESET1 &&
			    sliport_err2 == SLIPORT_ERROR_FW_RESET2) {
				dev_info(dev, "Firmware update in progress\n");
			} else {
				dev_err(dev, "Error detected in the card\n");
				dev_err(dev, "ERR: sliport status 0x%x\n",
					sliport_status);
				dev_err(dev, "ERR: sliport error1 0x%x\n",
					sliport_err1);
				dev_err(dev, "ERR: sliport error2 0x%x\n",
					sliport_err2);
			}
		}
	} else {
		ue_lo = ioread32(adapter->pcicfg + PCICFG_UE_STATUS_LOW);
		ue_hi = ioread32(adapter->pcicfg + PCICFG_UE_STATUS_HIGH);
		ue_lo_mask = ioread32(adapter->pcicfg +
				      PCICFG_UE_STATUS_LOW_MASK);
		ue_hi_mask = ioread32(adapter->pcicfg +
				      PCICFG_UE_STATUS_HI_MASK);

		ue_lo = (ue_lo & ~ue_lo_mask);
		ue_hi = (ue_hi & ~ue_hi_mask);

		/* On certain platforms BE hardware can indicate spurious UEs.
		 * Allow HW to stop working completely in case of a real UE.
		 * Hence not setting the hw_error for UE detection.
		 */

		if (ue_lo || ue_hi) {
			dev_err(dev,
				"Unrecoverable Error detected in the adapter");
			dev_err(dev, "Please reboot server to recover");
			if (skyhawk_chip(adapter))
				be_set_error(adapter, BE_ERROR_UE);

			for (i = 0; ue_lo; ue_lo >>= 1, i++) {
				if (ue_lo & 1)
					dev_err(dev, "UE: %s bit set\n",
						ue_status_low_desc[i]);
			}
			for (i = 0; ue_hi; ue_hi >>= 1, i++) {
				if (ue_hi & 1)
					dev_err(dev, "UE: %s bit set\n",
						ue_status_hi_desc[i]);
			}
		}
	}
}

static void be_msix_disable(struct be_adapter *adapter)
{
	if (msix_enabled(adapter)) {
		pci_disable_msix(adapter->pdev);
		adapter->num_msix_vec = 0;
		adapter->num_msix_roce_vec = 0;
	}
}

static int be_msix_enable(struct be_adapter *adapter)
{
	int i, num_vec;
	struct device *dev = &adapter->pdev->dev;

	/* If RoCE is supported, program the max number of NIC vectors that
	 * may be configured via set-channels, along with vectors needed for
	 * RoCe. Else, just program the number we'll use initially.
	 */
	if (be_roce_supported(adapter))
		num_vec = min_t(int, 2 * be_max_eqs(adapter),
				2 * num_online_cpus());
	else
		num_vec = adapter->cfg_num_qs;

	for (i = 0; i < num_vec; i++)
		adapter->msix_entries[i].entry = i;

	num_vec = pci_enable_msix_range(adapter->pdev, adapter->msix_entries,
					MIN_MSIX_VECTORS, num_vec);
	if (num_vec < 0)
		goto fail;

	if (be_roce_supported(adapter) && num_vec > MIN_MSIX_VECTORS) {
		adapter->num_msix_roce_vec = num_vec / 2;
		dev_info(dev, "enabled %d MSI-x vector(s) for RoCE\n",
			 adapter->num_msix_roce_vec);
	}

	adapter->num_msix_vec = num_vec - adapter->num_msix_roce_vec;

	dev_info(dev, "enabled %d MSI-x vector(s) for NIC\n",
		 adapter->num_msix_vec);
	return 0;

fail:
	dev_warn(dev, "MSIx enable failed\n");

	/* INTx is not supported in VFs, so fail probe if enable_msix fails */
	if (be_virtfn(adapter))
		return num_vec;
	return 0;
}

static inline int be_msix_vec_get(struct be_adapter *adapter,
				  struct be_eq_obj *eqo)
{
	return adapter->msix_entries[eqo->msix_idx].vector;
}

static int be_msix_register(struct be_adapter *adapter)
{
	struct net_device *netdev = adapter->netdev;
	struct be_eq_obj *eqo;
	int status, i, vec;

	for_all_evt_queues(adapter, eqo, i) {
		sprintf(eqo->desc, "%s-q%d", netdev->name, i);
		vec = be_msix_vec_get(adapter, eqo);
		status = request_irq(vec, be_msix, 0, eqo->desc, eqo);
		if (status)
			goto err_msix;

		irq_set_affinity_hint(vec, eqo->affinity_mask);
	}

	return 0;
err_msix:
	for (i--; i >= 0; i--) {
		eqo = &adapter->eq_obj[i];
		free_irq(be_msix_vec_get(adapter, eqo), eqo);
	}
	dev_warn(&adapter->pdev->dev, "MSIX Request IRQ failed - err %d\n",
		 status);
	be_msix_disable(adapter);
	return status;
}

static int be_irq_register(struct be_adapter *adapter)
{
	struct net_device *netdev = adapter->netdev;
	int status;

	if (msix_enabled(adapter)) {
		status = be_msix_register(adapter);
		if (status == 0)
			goto done;
		/* INTx is not supported for VF */
		if (be_virtfn(adapter))
			return status;
	}

	/* INTx: only the first EQ is used */
	netdev->irq = adapter->pdev->irq;
	status = request_irq(netdev->irq, be_intx, IRQF_SHARED, netdev->name,
			     &adapter->eq_obj[0]);
	if (status) {
		dev_err(&adapter->pdev->dev,
			"INTx request IRQ failed - err %d\n", status);
		return status;
	}
done:
	adapter->isr_registered = true;
	return 0;
}

static void be_irq_unregister(struct be_adapter *adapter)
{
	struct net_device *netdev = adapter->netdev;
	struct be_eq_obj *eqo;
	int i, vec;

	if (!adapter->isr_registered)
		return;

	/* INTx */
	if (!msix_enabled(adapter)) {
		free_irq(netdev->irq, &adapter->eq_obj[0]);
		goto done;
	}

	/* MSIx */
	for_all_evt_queues(adapter, eqo, i) {
		vec = be_msix_vec_get(adapter, eqo);
		irq_set_affinity_hint(vec, NULL);
		free_irq(vec, eqo);
	}

done:
	adapter->isr_registered = false;
}

static void be_rx_qs_destroy(struct be_adapter *adapter)
{
	struct rss_info *rss = &adapter->rss_info;
	struct be_queue_info *q;
	struct be_rx_obj *rxo;
	int i;

	for_all_rx_queues(adapter, rxo, i) {
		q = &rxo->q;
		if (q->created) {
			/* If RXQs are destroyed while in an "out of buffer"
			 * state, there is a possibility of an HW stall on
			 * Lancer. So, post 64 buffers to each queue to relieve
			 * the "out of buffer" condition.
			 * Make sure there's space in the RXQ before posting.
			 */
			if (lancer_chip(adapter)) {
				be_rx_cq_clean(rxo);
				if (atomic_read(&q->used) == 0)
					be_post_rx_frags(rxo, GFP_KERNEL,
							 MAX_RX_POST);
			}

			be_cmd_rxq_destroy(adapter, q);
			be_rx_cq_clean(rxo);
			be_rxq_clean(rxo);
		}
		be_queue_free(adapter, q);
	}

	if (rss->rss_flags) {
		rss->rss_flags = RSS_ENABLE_NONE;
		be_cmd_rss_config(adapter, rss->rsstable, rss->rss_flags,
				  128, rss->rss_hkey);
	}
}

static void be_disable_if_filters(struct be_adapter *adapter)
{
	be_cmd_pmac_del(adapter, adapter->if_handle,
			adapter->pmac_id[0], 0);

	be_clear_uc_list(adapter);

	/* The IFACE flags are enabled in the open path and cleared
	 * in the close path. When a VF gets detached from the host and
	 * assigned to a VM the following happens:
	 *	- VF's IFACE flags get cleared in the detach path
	 *	- IFACE create is issued by the VF in the attach path
	 * Due to a bug in the BE3/Skyhawk-R FW
	 * (Lancer FW doesn't have the bug), the IFACE capability flags
	 * specified along with the IFACE create cmd issued by a VF are not
	 * honoured by FW.  As a consequence, if a *new* driver
	 * (that enables/disables IFACE flags in open/close)
	 * is loaded in the host and an *old* driver is * used by a VM/VF,
	 * the IFACE gets created *without* the needed flags.
	 * To avoid this, disable RX-filter flags only for Lancer.
	 */
	if (lancer_chip(adapter)) {
		be_cmd_rx_filter(adapter, BE_IF_ALL_FILT_FLAGS, OFF);
		adapter->if_flags &= ~BE_IF_ALL_FILT_FLAGS;
	}
}

static int be_close(struct net_device *netdev)
{
	struct be_adapter *adapter = netdev_priv(netdev);
	struct be_eq_obj *eqo;
	int i;

	/* This protection is needed as be_close() may be called even when the
	 * adapter is in cleared state (after eeh perm failure)
	 */
	if (!(adapter->flags & BE_FLAGS_SETUP_DONE))
		return 0;

	be_disable_if_filters(adapter);

	if (adapter->flags & BE_FLAGS_NAPI_ENABLED) {
		for_all_evt_queues(adapter, eqo, i) {
			napi_disable(&eqo->napi);
			be_disable_busy_poll(eqo);
		}
		adapter->flags &= ~BE_FLAGS_NAPI_ENABLED;
	}

	be_async_mcc_disable(adapter);

	/* Wait for all pending tx completions to arrive so that
	 * all tx skbs are freed.
	 */
	netif_tx_disable(netdev);
	be_tx_compl_clean(adapter);

	be_rx_qs_destroy(adapter);

	for_all_evt_queues(adapter, eqo, i) {
		if (msix_enabled(adapter))
			synchronize_irq(be_msix_vec_get(adapter, eqo));
		else
			synchronize_irq(netdev->irq);
		be_eq_clean(eqo);
	}

	be_irq_unregister(adapter);

	return 0;
}

static int be_rx_qs_create(struct be_adapter *adapter)
{
	struct rss_info *rss = &adapter->rss_info;
	u8 rss_key[RSS_HASH_KEY_LEN];
	struct be_rx_obj *rxo;
	int rc, i, j;

	for_all_rx_queues(adapter, rxo, i) {
		rc = be_queue_alloc(adapter, &rxo->q, RX_Q_LEN,
				    sizeof(struct be_eth_rx_d));
		if (rc)
			return rc;
	}

	if (adapter->need_def_rxq || !adapter->num_rss_qs) {
		rxo = default_rxo(adapter);
		rc = be_cmd_rxq_create(adapter, &rxo->q, rxo->cq.id,
				       rx_frag_size, adapter->if_handle,
				       false, &rxo->rss_id);
		if (rc)
			return rc;
	}

	for_all_rss_queues(adapter, rxo, i) {
		rc = be_cmd_rxq_create(adapter, &rxo->q, rxo->cq.id,
				       rx_frag_size, adapter->if_handle,
				       true, &rxo->rss_id);
		if (rc)
			return rc;
	}

	if (be_multi_rxq(adapter)) {
		for (j = 0; j < RSS_INDIR_TABLE_LEN; j += adapter->num_rss_qs) {
			for_all_rss_queues(adapter, rxo, i) {
				if ((j + i) >= RSS_INDIR_TABLE_LEN)
					break;
				rss->rsstable[j + i] = rxo->rss_id;
				rss->rss_queue[j + i] = i;
			}
		}
		rss->rss_flags = RSS_ENABLE_TCP_IPV4 | RSS_ENABLE_IPV4 |
			RSS_ENABLE_TCP_IPV6 | RSS_ENABLE_IPV6;

		if (!BEx_chip(adapter))
			rss->rss_flags |= RSS_ENABLE_UDP_IPV4 |
				RSS_ENABLE_UDP_IPV6;

		netdev_rss_key_fill(rss_key, RSS_HASH_KEY_LEN);
		rc = be_cmd_rss_config(adapter, rss->rsstable, rss->rss_flags,
				       RSS_INDIR_TABLE_LEN, rss_key);
		if (rc) {
			rss->rss_flags = RSS_ENABLE_NONE;
			return rc;
		}

		memcpy(rss->rss_hkey, rss_key, RSS_HASH_KEY_LEN);
	} else {
		/* Disable RSS, if only default RX Q is created */
		rss->rss_flags = RSS_ENABLE_NONE;
	}


	/* Post 1 less than RXQ-len to avoid head being equal to tail,
	 * which is a queue empty condition
	 */
	for_all_rx_queues(adapter, rxo, i)
		be_post_rx_frags(rxo, GFP_KERNEL, RX_Q_LEN - 1);

	return 0;
}

static int be_enable_if_filters(struct be_adapter *adapter)
{
	int status;

	status = be_cmd_rx_filter(adapter, BE_IF_EN_FLAGS, ON);
	if (status)
		return status;

	/* For BE3 VFs, the PF programs the initial MAC address */
	if (!(BEx_chip(adapter) && be_virtfn(adapter))) {
		status = be_cmd_pmac_add(adapter, adapter->netdev->dev_addr,
					 adapter->if_handle,
					 &adapter->pmac_id[0], 0);
		if (status)
			return status;
	}

	if (adapter->vlans_added)
		be_vid_config(adapter);

	be_set_rx_mode(adapter->netdev);

	return 0;
}

static int be_open(struct net_device *netdev)
{
	struct be_adapter *adapter = netdev_priv(netdev);
	struct be_eq_obj *eqo;
	struct be_rx_obj *rxo;
	struct be_tx_obj *txo;
	u8 link_status;
	int status, i;

	status = be_rx_qs_create(adapter);
	if (status)
		goto err;

	status = be_enable_if_filters(adapter);
	if (status)
		goto err;

	status = be_irq_register(adapter);
	if (status)
		goto err;

	for_all_rx_queues(adapter, rxo, i)
		be_cq_notify(adapter, rxo->cq.id, true, 0);

	for_all_tx_queues(adapter, txo, i)
		be_cq_notify(adapter, txo->cq.id, true, 0);

	be_async_mcc_enable(adapter);

	for_all_evt_queues(adapter, eqo, i) {
		napi_enable(&eqo->napi);
		be_enable_busy_poll(eqo);
		be_eq_notify(adapter, eqo->q.id, true, true, 0, 0);
	}
	adapter->flags |= BE_FLAGS_NAPI_ENABLED;

	status = be_cmd_link_status_query(adapter, NULL, &link_status, 0);
	if (!status)
		be_link_status_update(adapter, link_status);

	netif_tx_start_all_queues(netdev);
#ifdef CONFIG_BE2NET_VXLAN
	if (skyhawk_chip(adapter))
		vxlan_get_rx_port(netdev);
#endif

	return 0;
err:
	be_close(adapter->netdev);
	return -EIO;
}

static int be_setup_wol(struct be_adapter *adapter, bool enable)
{
	struct device *dev = &adapter->pdev->dev;
	struct be_dma_mem cmd;
	u8 mac[ETH_ALEN];
	int status;

	eth_zero_addr(mac);

	cmd.size = sizeof(struct be_cmd_req_acpi_wol_magic_config);
	cmd.va = dma_zalloc_coherent(dev, cmd.size, &cmd.dma, GFP_KERNEL);
	if (!cmd.va)
		return -ENOMEM;

	if (enable) {
		status = pci_write_config_dword(adapter->pdev,
						PCICFG_PM_CONTROL_OFFSET,
						PCICFG_PM_CONTROL_MASK);
		if (status) {
			dev_err(dev, "Could not enable Wake-on-lan\n");
			goto err;
		}
	} else {
		ether_addr_copy(mac, adapter->netdev->dev_addr);
	}

	status = be_cmd_enable_magic_wol(adapter, mac, &cmd);
	pci_enable_wake(adapter->pdev, PCI_D3hot, enable);
	pci_enable_wake(adapter->pdev, PCI_D3cold, enable);
err:
	dma_free_coherent(dev, cmd.size, cmd.va, cmd.dma);
	return status;
}

static void be_vf_eth_addr_generate(struct be_adapter *adapter, u8 *mac)
{
	u32 addr;

	addr = jhash(adapter->netdev->dev_addr, ETH_ALEN, 0);

	mac[5] = (u8)(addr & 0xFF);
	mac[4] = (u8)((addr >> 8) & 0xFF);
	mac[3] = (u8)((addr >> 16) & 0xFF);
	/* Use the OUI from the current MAC address */
	memcpy(mac, adapter->netdev->dev_addr, 3);
}

/*
 * Generate a seed MAC address from the PF MAC Address using jhash.
 * MAC Address for VFs are assigned incrementally starting from the seed.
 * These addresses are programmed in the ASIC by the PF and the VF driver
 * queries for the MAC address during its probe.
 */
static int be_vf_eth_addr_config(struct be_adapter *adapter)
{
	u32 vf;
	int status = 0;
	u8 mac[ETH_ALEN];
	struct be_vf_cfg *vf_cfg;

	be_vf_eth_addr_generate(adapter, mac);

	for_all_vfs(adapter, vf_cfg, vf) {
		if (BEx_chip(adapter))
			status = be_cmd_pmac_add(adapter, mac,
						 vf_cfg->if_handle,
						 &vf_cfg->pmac_id, vf + 1);
		else
			status = be_cmd_set_mac(adapter, mac, vf_cfg->if_handle,
						vf + 1);

		if (status)
			dev_err(&adapter->pdev->dev,
				"Mac address assignment failed for VF %d\n",
				vf);
		else
			memcpy(vf_cfg->mac_addr, mac, ETH_ALEN);

		mac[5] += 1;
	}
	return status;
}

static int be_vfs_mac_query(struct be_adapter *adapter)
{
	int status, vf;
	u8 mac[ETH_ALEN];
	struct be_vf_cfg *vf_cfg;

	for_all_vfs(adapter, vf_cfg, vf) {
		status = be_cmd_get_active_mac(adapter, vf_cfg->pmac_id,
					       mac, vf_cfg->if_handle,
					       false, vf+1);
		if (status)
			return status;
		memcpy(vf_cfg->mac_addr, mac, ETH_ALEN);
	}
	return 0;
}

static void be_vf_clear(struct be_adapter *adapter)
{
	struct be_vf_cfg *vf_cfg;
	u32 vf;

	if (pci_vfs_assigned(adapter->pdev)) {
		dev_warn(&adapter->pdev->dev,
			 "VFs are assigned to VMs: not disabling VFs\n");
		goto done;
	}

	pci_disable_sriov(adapter->pdev);

	for_all_vfs(adapter, vf_cfg, vf) {
		if (BEx_chip(adapter))
			be_cmd_pmac_del(adapter, vf_cfg->if_handle,
					vf_cfg->pmac_id, vf + 1);
		else
			be_cmd_set_mac(adapter, NULL, vf_cfg->if_handle,
				       vf + 1);

		be_cmd_if_destroy(adapter, vf_cfg->if_handle, vf + 1);
	}
done:
	kfree(adapter->vf_cfg);
	adapter->num_vfs = 0;
	adapter->flags &= ~BE_FLAGS_SRIOV_ENABLED;
}

static void be_clear_queues(struct be_adapter *adapter)
{
	be_mcc_queues_destroy(adapter);
	be_rx_cqs_destroy(adapter);
	be_tx_queues_destroy(adapter);
	be_evt_queues_destroy(adapter);
}

static void be_cancel_worker(struct be_adapter *adapter)
{
	if (adapter->flags & BE_FLAGS_WORKER_SCHEDULED) {
		cancel_delayed_work_sync(&adapter->work);
		adapter->flags &= ~BE_FLAGS_WORKER_SCHEDULED;
	}
}

static void be_cancel_err_detection(struct be_adapter *adapter)
{
	if (adapter->flags & BE_FLAGS_ERR_DETECTION_SCHEDULED) {
		cancel_delayed_work_sync(&adapter->be_err_detection_work);
		adapter->flags &= ~BE_FLAGS_ERR_DETECTION_SCHEDULED;
	}
}

#ifdef CONFIG_BE2NET_VXLAN
static void be_disable_vxlan_offloads(struct be_adapter *adapter)
{
	struct net_device *netdev = adapter->netdev;

	if (adapter->flags & BE_FLAGS_VXLAN_OFFLOADS)
		be_cmd_manage_iface(adapter, adapter->if_handle,
				    OP_CONVERT_TUNNEL_TO_NORMAL);

	if (adapter->vxlan_port)
		be_cmd_set_vxlan_port(adapter, 0);

	adapter->flags &= ~BE_FLAGS_VXLAN_OFFLOADS;
	adapter->vxlan_port = 0;

	netdev->hw_enc_features = 0;
	netdev->hw_features &= ~(NETIF_F_GSO_UDP_TUNNEL);
	netdev->features &= ~(NETIF_F_GSO_UDP_TUNNEL);
}
#endif

static u16 be_calculate_vf_qs(struct be_adapter *adapter, u16 num_vfs)
{
	struct be_resources res = adapter->pool_res;
	u16 num_vf_qs = 1;

	/* Distribute the queue resources among the PF and it's VFs
	 * Do not distribute queue resources in multi-channel configuration.
	 */
	if (num_vfs && !be_is_mc(adapter)) {
		 /* Divide the qpairs evenly among the VFs and the PF, capped
		  * at VF-EQ-count. Any remainder qpairs belong to the PF.
		  */
		num_vf_qs = min(SH_VF_MAX_NIC_EQS,
				res.max_rss_qs / (num_vfs + 1));

		/* Skyhawk-R chip supports only MAX_RSS_IFACES RSS capable
		 * interfaces per port. Provide RSS on VFs, only if number
		 * of VFs requested is less than MAX_RSS_IFACES limit.
		 */
		if (num_vfs >= MAX_RSS_IFACES)
			num_vf_qs = 1;
	}
	return num_vf_qs;
}

static int be_clear(struct be_adapter *adapter)
{
	struct pci_dev *pdev = adapter->pdev;
	u16 num_vf_qs;

	be_cancel_worker(adapter);

	if (sriov_enabled(adapter))
		be_vf_clear(adapter);

	/* Re-configure FW to distribute resources evenly across max-supported
	 * number of VFs, only when VFs are not already enabled.
	 */
	if (skyhawk_chip(adapter) && be_physfn(adapter) &&
	    !pci_vfs_assigned(pdev)) {
		num_vf_qs = be_calculate_vf_qs(adapter,
					       pci_sriov_get_totalvfs(pdev));
		be_cmd_set_sriov_config(adapter, adapter->pool_res,
					pci_sriov_get_totalvfs(pdev),
					num_vf_qs);
	}

#ifdef CONFIG_BE2NET_VXLAN
	be_disable_vxlan_offloads(adapter);
#endif
	kfree(adapter->pmac_id);
	adapter->pmac_id = NULL;

	be_cmd_if_destroy(adapter, adapter->if_handle,  0);

	be_clear_queues(adapter);

	be_msix_disable(adapter);
	adapter->flags &= ~BE_FLAGS_SETUP_DONE;
	return 0;
}

static int be_vfs_if_create(struct be_adapter *adapter)
{
	struct be_resources res = {0};
	u32 cap_flags, en_flags, vf;
	struct be_vf_cfg *vf_cfg;
	int status;

	/* If a FW profile exists, then cap_flags are updated */
	cap_flags = BE_IF_FLAGS_UNTAGGED | BE_IF_FLAGS_BROADCAST |
		    BE_IF_FLAGS_MULTICAST | BE_IF_FLAGS_PASS_L3L4_ERRORS;

	for_all_vfs(adapter, vf_cfg, vf) {
		if (!BE3_chip(adapter)) {
			status = be_cmd_get_profile_config(adapter, &res,
							   RESOURCE_LIMITS,
							   vf + 1);
			if (!status) {
				cap_flags = res.if_cap_flags;
				/* Prevent VFs from enabling VLAN promiscuous
				 * mode
				 */
				cap_flags &= ~BE_IF_FLAGS_VLAN_PROMISCUOUS;
			}
		}

		en_flags = cap_flags & (BE_IF_FLAGS_UNTAGGED |
					BE_IF_FLAGS_BROADCAST |
					BE_IF_FLAGS_MULTICAST |
					BE_IF_FLAGS_PASS_L3L4_ERRORS);
		status = be_cmd_if_create(adapter, cap_flags, en_flags,
					  &vf_cfg->if_handle, vf + 1);
		if (status)
			return status;
	}

	return 0;
}

static int be_vf_setup_init(struct be_adapter *adapter)
{
	struct be_vf_cfg *vf_cfg;
	int vf;

	adapter->vf_cfg = kcalloc(adapter->num_vfs, sizeof(*vf_cfg),
				  GFP_KERNEL);
	if (!adapter->vf_cfg)
		return -ENOMEM;

	for_all_vfs(adapter, vf_cfg, vf) {
		vf_cfg->if_handle = -1;
		vf_cfg->pmac_id = -1;
	}
	return 0;
}

static int be_vf_setup(struct be_adapter *adapter)
{
	struct device *dev = &adapter->pdev->dev;
	struct be_vf_cfg *vf_cfg;
	int status, old_vfs, vf;
	bool spoofchk;

	old_vfs = pci_num_vf(adapter->pdev);

	status = be_vf_setup_init(adapter);
	if (status)
		goto err;

	if (old_vfs) {
		for_all_vfs(adapter, vf_cfg, vf) {
			status = be_cmd_get_if_id(adapter, vf_cfg, vf);
			if (status)
				goto err;
		}

		status = be_vfs_mac_query(adapter);
		if (status)
			goto err;
	} else {
		status = be_vfs_if_create(adapter);
		if (status)
			goto err;

		status = be_vf_eth_addr_config(adapter);
		if (status)
			goto err;
	}

	for_all_vfs(adapter, vf_cfg, vf) {
		/* Allow VFs to programs MAC/VLAN filters */
		status = be_cmd_get_fn_privileges(adapter, &vf_cfg->privileges,
						  vf + 1);
		if (!status && !(vf_cfg->privileges & BE_PRIV_FILTMGMT)) {
			status = be_cmd_set_fn_privileges(adapter,
							  vf_cfg->privileges |
							  BE_PRIV_FILTMGMT,
							  vf + 1);
			if (!status) {
				vf_cfg->privileges |= BE_PRIV_FILTMGMT;
				dev_info(dev, "VF%d has FILTMGMT privilege\n",
					 vf);
			}
		}

		/* Allow full available bandwidth */
		if (!old_vfs)
			be_cmd_config_qos(adapter, 0, 0, vf + 1);

		status = be_cmd_get_hsw_config(adapter, NULL, vf + 1,
					       vf_cfg->if_handle, NULL,
					       &spoofchk);
		if (!status)
			vf_cfg->spoofchk = spoofchk;

		if (!old_vfs) {
			be_cmd_enable_vf(adapter, vf + 1);
			be_cmd_set_logical_link_config(adapter,
						       IFLA_VF_LINK_STATE_AUTO,
						       vf+1);
		}
	}

	if (!old_vfs) {
		status = pci_enable_sriov(adapter->pdev, adapter->num_vfs);
		if (status) {
			dev_err(dev, "SRIOV enable failed\n");
			adapter->num_vfs = 0;
			goto err;
		}
	}

	adapter->flags |= BE_FLAGS_SRIOV_ENABLED;
	return 0;
err:
	dev_err(dev, "VF setup failed\n");
	be_vf_clear(adapter);
	return status;
}

/* Converting function_mode bits on BE3 to SH mc_type enums */

static u8 be_convert_mc_type(u32 function_mode)
{
	if (function_mode & VNIC_MODE && function_mode & QNQ_MODE)
		return vNIC1;
	else if (function_mode & QNQ_MODE)
		return FLEX10;
	else if (function_mode & VNIC_MODE)
		return vNIC2;
	else if (function_mode & UMC_ENABLED)
		return UMC;
	else
		return MC_NONE;
}

/* On BE2/BE3 FW does not suggest the supported limits */
static void BEx_get_resources(struct be_adapter *adapter,
			      struct be_resources *res)
{
	bool use_sriov = adapter->num_vfs ? 1 : 0;

	if (be_physfn(adapter))
		res->max_uc_mac = BE_UC_PMAC_COUNT;
	else
		res->max_uc_mac = BE_VF_UC_PMAC_COUNT;

	adapter->mc_type = be_convert_mc_type(adapter->function_mode);

	if (be_is_mc(adapter)) {
		/* Assuming that there are 4 channels per port,
		 * when multi-channel is enabled
		 */
		if (be_is_qnq_mode(adapter))
			res->max_vlans = BE_NUM_VLANS_SUPPORTED/8;
		else
			/* In a non-qnq multichannel mode, the pvid
			 * takes up one vlan entry
			 */
			res->max_vlans = (BE_NUM_VLANS_SUPPORTED / 4) - 1;
	} else {
		res->max_vlans = BE_NUM_VLANS_SUPPORTED;
	}

	res->max_mcast_mac = BE_MAX_MC;

	/* 1) For BE3 1Gb ports, FW does not support multiple TXQs
	 * 2) Create multiple TX rings on a BE3-R multi-channel interface
	 *    *only* if it is RSS-capable.
	 */
	if (BE2_chip(adapter) || use_sriov ||  (adapter->port_num > 1) ||
	    be_virtfn(adapter) ||
	    (be_is_mc(adapter) &&
	     !(adapter->function_caps & BE_FUNCTION_CAPS_RSS))) {
		res->max_tx_qs = 1;
	} else if (adapter->function_caps & BE_FUNCTION_CAPS_SUPER_NIC) {
		struct be_resources super_nic_res = {0};

		/* On a SuperNIC profile, the driver needs to use the
		 * GET_PROFILE_CONFIG cmd to query the per-function TXQ limits
		 */
		be_cmd_get_profile_config(adapter, &super_nic_res,
					  RESOURCE_LIMITS, 0);
		/* Some old versions of BE3 FW don't report max_tx_qs value */
		res->max_tx_qs = super_nic_res.max_tx_qs ? : BE3_MAX_TX_QS;
	} else {
		res->max_tx_qs = BE3_MAX_TX_QS;
	}

	if ((adapter->function_caps & BE_FUNCTION_CAPS_RSS) &&
	    !use_sriov && be_physfn(adapter))
		res->max_rss_qs = (adapter->be3_native) ?
					   BE3_MAX_RSS_QS : BE2_MAX_RSS_QS;
	res->max_rx_qs = res->max_rss_qs + 1;

	if (be_physfn(adapter))
		res->max_evt_qs = (be_max_vfs(adapter) > 0) ?
					BE3_SRIOV_MAX_EVT_QS : BE3_MAX_EVT_QS;
	else
		res->max_evt_qs = 1;

	res->if_cap_flags = BE_IF_CAP_FLAGS_WANT;
	res->if_cap_flags &= ~BE_IF_FLAGS_DEFQ_RSS;
	if (!(adapter->function_caps & BE_FUNCTION_CAPS_RSS))
		res->if_cap_flags &= ~BE_IF_FLAGS_RSS;
}

static void be_setup_init(struct be_adapter *adapter)
{
	adapter->vlan_prio_bmap = 0xff;
	adapter->phy.link_speed = -1;
	adapter->if_handle = -1;
	adapter->be3_native = false;
	adapter->if_flags = 0;
	adapter->phy_state = BE_UNKNOWN_PHY_STATE;
	if (be_physfn(adapter))
		adapter->cmd_privileges = MAX_PRIVILEGES;
	else
		adapter->cmd_privileges = MIN_PRIVILEGES;
}

static int be_get_sriov_config(struct be_adapter *adapter)
{
	struct be_resources res = {0};
	int max_vfs, old_vfs;

	be_cmd_get_profile_config(adapter, &res, RESOURCE_LIMITS, 0);

	/* Some old versions of BE3 FW don't report max_vfs value */
	if (BE3_chip(adapter) && !res.max_vfs) {
		max_vfs = pci_sriov_get_totalvfs(adapter->pdev);
		res.max_vfs = max_vfs > 0 ? min(MAX_VFS, max_vfs) : 0;
	}

	adapter->pool_res = res;

	/* If during previous unload of the driver, the VFs were not disabled,
	 * then we cannot rely on the PF POOL limits for the TotalVFs value.
	 * Instead use the TotalVFs value stored in the pci-dev struct.
	 */
	old_vfs = pci_num_vf(adapter->pdev);
	if (old_vfs) {
		dev_info(&adapter->pdev->dev, "%d VFs are already enabled\n",
			 old_vfs);

		adapter->pool_res.max_vfs =
			pci_sriov_get_totalvfs(adapter->pdev);
		adapter->num_vfs = old_vfs;
	}

	return 0;
}

static void be_alloc_sriov_res(struct be_adapter *adapter)
{
	int old_vfs = pci_num_vf(adapter->pdev);
	u16 num_vf_qs;
	int status;

	be_get_sriov_config(adapter);

	if (!old_vfs)
		pci_sriov_set_totalvfs(adapter->pdev, be_max_vfs(adapter));

	/* When the HW is in SRIOV capable configuration, the PF-pool
	 * resources are given to PF during driver load, if there are no
	 * old VFs. This facility is not available in BE3 FW.
	 * Also, this is done by FW in Lancer chip.
	 */
	if (skyhawk_chip(adapter) && be_max_vfs(adapter) && !old_vfs) {
		num_vf_qs = be_calculate_vf_qs(adapter, 0);
		status = be_cmd_set_sriov_config(adapter, adapter->pool_res, 0,
						 num_vf_qs);
		if (status)
			dev_err(&adapter->pdev->dev,
				"Failed to optimize SRIOV resources\n");
	}
}

static int be_get_resources(struct be_adapter *adapter)
{
	struct device *dev = &adapter->pdev->dev;
	struct be_resources res = {0};
	int status;

	if (BEx_chip(adapter)) {
		BEx_get_resources(adapter, &res);
		adapter->res = res;
	}

	/* For Lancer, SH etc read per-function resource limits from FW.
	 * GET_FUNC_CONFIG returns per function guaranteed limits.
	 * GET_PROFILE_CONFIG returns PCI-E related limits PF-pool limits
	 */
	if (!BEx_chip(adapter)) {
		status = be_cmd_get_func_config(adapter, &res);
		if (status)
			return status;

		/* If a deafault RXQ must be created, we'll use up one RSSQ*/
		if (res.max_rss_qs && res.max_rss_qs == res.max_rx_qs &&
		    !(res.if_cap_flags & BE_IF_FLAGS_DEFQ_RSS))
			res.max_rss_qs -= 1;

		/* If RoCE may be enabled stash away half the EQs for RoCE */
		if (be_roce_supported(adapter))
			res.max_evt_qs /= 2;
		adapter->res = res;
	}

	/* If FW supports RSS default queue, then skip creating non-RSS
	 * queue for non-IP traffic.
	 */
	adapter->need_def_rxq = (be_if_cap_flags(adapter) &
				 BE_IF_FLAGS_DEFQ_RSS) ? 0 : 1;

	dev_info(dev, "Max: txqs %d, rxqs %d, rss %d, eqs %d, vfs %d\n",
		 be_max_txqs(adapter), be_max_rxqs(adapter),
		 be_max_rss(adapter), be_max_eqs(adapter),
		 be_max_vfs(adapter));
	dev_info(dev, "Max: uc-macs %d, mc-macs %d, vlans %d\n",
		 be_max_uc(adapter), be_max_mc(adapter),
		 be_max_vlans(adapter));

	/* Sanitize cfg_num_qs based on HW and platform limits */
	adapter->cfg_num_qs = min_t(u16, netif_get_num_default_rss_queues(),
				    be_max_qs(adapter));
	return 0;
}

static int be_get_config(struct be_adapter *adapter)
{
	int status, level;
	u16 profile_id;

	status = be_cmd_get_cntl_attributes(adapter);
	if (status)
		return status;

	status = be_cmd_query_fw_cfg(adapter);
	if (status)
		return status;

	if (!lancer_chip(adapter) && be_physfn(adapter))
		be_cmd_get_fat_dump_len(adapter, &adapter->fat_dump_len);

	if (BEx_chip(adapter)) {
		level = be_cmd_get_fw_log_level(adapter);
		adapter->msg_enable =
			level <= FW_LOG_LEVEL_DEFAULT ? NETIF_MSG_HW : 0;
	}

	be_cmd_get_acpi_wol_cap(adapter);

	be_cmd_query_port_name(adapter);

	if (be_physfn(adapter)) {
		status = be_cmd_get_active_profile(adapter, &profile_id);
		if (!status)
			dev_info(&adapter->pdev->dev,
				 "Using profile 0x%x\n", profile_id);
	}

	status = be_get_resources(adapter);
	if (status)
		return status;

	adapter->pmac_id = kcalloc(be_max_uc(adapter),
				   sizeof(*adapter->pmac_id), GFP_KERNEL);
	if (!adapter->pmac_id)
		return -ENOMEM;

	return 0;
}

static int be_mac_setup(struct be_adapter *adapter)
{
	u8 mac[ETH_ALEN];
	int status;

	if (is_zero_ether_addr(adapter->netdev->dev_addr)) {
		status = be_cmd_get_perm_mac(adapter, mac);
		if (status)
			return status;

		memcpy(adapter->netdev->dev_addr, mac, ETH_ALEN);
		memcpy(adapter->netdev->perm_addr, mac, ETH_ALEN);
	}

	return 0;
}

static void be_schedule_worker(struct be_adapter *adapter)
{
	schedule_delayed_work(&adapter->work, msecs_to_jiffies(1000));
	adapter->flags |= BE_FLAGS_WORKER_SCHEDULED;
}

static void be_schedule_err_detection(struct be_adapter *adapter, u32 delay)
{
	schedule_delayed_work(&adapter->be_err_detection_work,
			      msecs_to_jiffies(delay));
	adapter->flags |= BE_FLAGS_ERR_DETECTION_SCHEDULED;
}

static int be_setup_queues(struct be_adapter *adapter)
{
	struct net_device *netdev = adapter->netdev;
	int status;

	status = be_evt_queues_create(adapter);
	if (status)
		goto err;

	status = be_tx_qs_create(adapter);
	if (status)
		goto err;

	status = be_rx_cqs_create(adapter);
	if (status)
		goto err;

	status = be_mcc_queues_create(adapter);
	if (status)
		goto err;

	status = netif_set_real_num_rx_queues(netdev, adapter->num_rx_qs);
	if (status)
		goto err;

	status = netif_set_real_num_tx_queues(netdev, adapter->num_tx_qs);
	if (status)
		goto err;

	return 0;
err:
	dev_err(&adapter->pdev->dev, "queue_setup failed\n");
	return status;
}

static int be_if_create(struct be_adapter *adapter)
{
	u32 en_flags = BE_IF_FLAGS_RSS | BE_IF_FLAGS_DEFQ_RSS;
	u32 cap_flags = be_if_cap_flags(adapter);
	int status;

	if (adapter->cfg_num_qs == 1)
		cap_flags &= ~(BE_IF_FLAGS_DEFQ_RSS | BE_IF_FLAGS_RSS);

	en_flags &= cap_flags;
	/* will enable all the needed filter flags in be_open() */
	status = be_cmd_if_create(adapter, be_if_cap_flags(adapter), en_flags,
				  &adapter->if_handle, 0);

	return status;
}

int be_update_queues(struct be_adapter *adapter)
{
	struct net_device *netdev = adapter->netdev;
	int status;

	if (netif_running(netdev))
		be_close(netdev);

	be_cancel_worker(adapter);

	/* If any vectors have been shared with RoCE we cannot re-program
	 * the MSIx table.
	 */
	if (!adapter->num_msix_roce_vec)
		be_msix_disable(adapter);

	be_clear_queues(adapter);
	status = be_cmd_if_destroy(adapter, adapter->if_handle,  0);
	if (status)
		return status;

	if (!msix_enabled(adapter)) {
		status = be_msix_enable(adapter);
		if (status)
			return status;
	}

	status = be_if_create(adapter);
	if (status)
		return status;

	status = be_setup_queues(adapter);
	if (status)
		return status;

	be_schedule_worker(adapter);

	if (netif_running(netdev))
		status = be_open(netdev);

	return status;
}

static inline int fw_major_num(const char *fw_ver)
{
	int fw_major = 0, i;

	i = sscanf(fw_ver, "%d.", &fw_major);
	if (i != 1)
		return 0;

	return fw_major;
}

/* If any VFs are already enabled don't FLR the PF */
static bool be_reset_required(struct be_adapter *adapter)
{
	return pci_num_vf(adapter->pdev) ? false : true;
}

/* Wait for the FW to be ready and perform the required initialization */
static int be_func_init(struct be_adapter *adapter)
{
	int status;

	status = be_fw_wait_ready(adapter);
	if (status)
		return status;

	if (be_reset_required(adapter)) {
		status = be_cmd_reset_function(adapter);
		if (status)
			return status;

		/* Wait for interrupts to quiesce after an FLR */
		msleep(100);

		/* We can clear all errors when function reset succeeds */
		be_clear_error(adapter, BE_CLEAR_ALL);
	}

	/* Tell FW we're ready to fire cmds */
	status = be_cmd_fw_init(adapter);
	if (status)
		return status;

	/* Allow interrupts for other ULPs running on NIC function */
	be_intr_set(adapter, true);

	return 0;
}

static int be_setup(struct be_adapter *adapter)
{
	struct device *dev = &adapter->pdev->dev;
	int status;

	status = be_func_init(adapter);
	if (status)
		return status;

	be_setup_init(adapter);

	if (!lancer_chip(adapter))
		be_cmd_req_native_mode(adapter);

	/* invoke this cmd first to get pf_num and vf_num which are needed
	 * for issuing profile related cmds
	 */
	if (!BEx_chip(adapter)) {
		status = be_cmd_get_func_config(adapter, NULL);
		if (status)
			return status;
	}

	if (!BE2_chip(adapter) && be_physfn(adapter))
		be_alloc_sriov_res(adapter);

	status = be_get_config(adapter);
	if (status)
		goto err;

	status = be_msix_enable(adapter);
	if (status)
		goto err;

	/* will enable all the needed filter flags in be_open() */
	status = be_if_create(adapter);
	if (status)
		goto err;

	/* Updating real_num_tx/rx_queues() requires rtnl_lock() */
	rtnl_lock();
	status = be_setup_queues(adapter);
	rtnl_unlock();
	if (status)
		goto err;

	be_cmd_get_fn_privileges(adapter, &adapter->cmd_privileges, 0);

	status = be_mac_setup(adapter);
	if (status)
		goto err;

	be_cmd_get_fw_ver(adapter);
	dev_info(dev, "FW version is %s\n", adapter->fw_ver);

	if (BE2_chip(adapter) && fw_major_num(adapter->fw_ver) < 4) {
		dev_err(dev, "Firmware on card is old(%s), IRQs may not work",
			adapter->fw_ver);
		dev_err(dev, "Please upgrade firmware to version >= 4.0\n");
	}

	status = be_cmd_set_flow_control(adapter, adapter->tx_fc,
					 adapter->rx_fc);
	if (status)
		be_cmd_get_flow_control(adapter, &adapter->tx_fc,
					&adapter->rx_fc);

	dev_info(&adapter->pdev->dev, "HW Flow control - TX:%d RX:%d\n",
		 adapter->tx_fc, adapter->rx_fc);

	if (be_physfn(adapter))
		be_cmd_set_logical_link_config(adapter,
					       IFLA_VF_LINK_STATE_AUTO, 0);

	if (adapter->num_vfs)
		be_vf_setup(adapter);

	status = be_cmd_get_phy_info(adapter);
	if (!status && be_pause_supported(adapter))
		adapter->phy.fc_autoneg = 1;

	be_schedule_worker(adapter);
	adapter->flags |= BE_FLAGS_SETUP_DONE;
	return 0;
err:
	be_clear(adapter);
	return status;
}

#ifdef CONFIG_NET_POLL_CONTROLLER
static void be_netpoll(struct net_device *netdev)
{
	struct be_adapter *adapter = netdev_priv(netdev);
	struct be_eq_obj *eqo;
	int i;

	for_all_evt_queues(adapter, eqo, i) {
		be_eq_notify(eqo->adapter, eqo->q.id, false, true, 0, 0);
		napi_schedule(&eqo->napi);
	}
}
#endif

int be_load_fw(struct be_adapter *adapter, u8 *fw_file)
{
	const struct firmware *fw;
	int status;

	if (!netif_running(adapter->netdev)) {
		dev_err(&adapter->pdev->dev,
			"Firmware load not allowed (interface is down)\n");
		return -ENETDOWN;
	}

	status = request_firmware(&fw, fw_file, &adapter->pdev->dev);
	if (status)
		goto fw_exit;

	dev_info(&adapter->pdev->dev, "Flashing firmware file %s\n", fw_file);

	if (lancer_chip(adapter))
		status = lancer_fw_download(adapter, fw);
	else
		status = be_fw_download(adapter, fw);

	if (!status)
		be_cmd_get_fw_ver(adapter);

fw_exit:
	release_firmware(fw);
	return status;
}

static int be_ndo_bridge_setlink(struct net_device *dev, struct nlmsghdr *nlh,
				 u16 flags)
{
	struct be_adapter *adapter = netdev_priv(dev);
	struct nlattr *attr, *br_spec;
	int rem;
	int status = 0;
	u16 mode = 0;

	if (!sriov_enabled(adapter))
		return -EOPNOTSUPP;

	br_spec = nlmsg_find_attr(nlh, sizeof(struct ifinfomsg), IFLA_AF_SPEC);
	if (!br_spec)
		return -EINVAL;

	nla_for_each_nested(attr, br_spec, rem) {
		if (nla_type(attr) != IFLA_BRIDGE_MODE)
			continue;

		if (nla_len(attr) < sizeof(mode))
			return -EINVAL;

		mode = nla_get_u16(attr);
		if (BE3_chip(adapter) && mode == BRIDGE_MODE_VEPA)
			return -EOPNOTSUPP;

		if (mode != BRIDGE_MODE_VEPA && mode != BRIDGE_MODE_VEB)
			return -EINVAL;

		status = be_cmd_set_hsw_config(adapter, 0, 0,
					       adapter->if_handle,
					       mode == BRIDGE_MODE_VEPA ?
					       PORT_FWD_TYPE_VEPA :
					       PORT_FWD_TYPE_VEB, 0);
		if (status)
			goto err;

		dev_info(&adapter->pdev->dev, "enabled switch mode: %s\n",
			 mode == BRIDGE_MODE_VEPA ? "VEPA" : "VEB");

		return status;
	}
err:
	dev_err(&adapter->pdev->dev, "Failed to set switch mode %s\n",
		mode == BRIDGE_MODE_VEPA ? "VEPA" : "VEB");

	return status;
}

static int be_ndo_bridge_getlink(struct sk_buff *skb, u32 pid, u32 seq,
				 struct net_device *dev, u32 filter_mask,
				 int nlflags)
{
	struct be_adapter *adapter = netdev_priv(dev);
	int status = 0;
	u8 hsw_mode;

	/* BE and Lancer chips support VEB mode only */
	if (BEx_chip(adapter) || lancer_chip(adapter)) {
		/* VEB is disabled in non-SR-IOV profiles on BE3/Lancer */
		if (!pci_sriov_get_totalvfs(adapter->pdev))
			return 0;
		hsw_mode = PORT_FWD_TYPE_VEB;
	} else {
		status = be_cmd_get_hsw_config(adapter, NULL, 0,
					       adapter->if_handle, &hsw_mode,
					       NULL);
		if (status)
			return 0;

		if (hsw_mode == PORT_FWD_TYPE_PASSTHRU)
			return 0;
	}

	return ndo_dflt_bridge_getlink(skb, pid, seq, dev,
				       hsw_mode == PORT_FWD_TYPE_VEPA ?
				       BRIDGE_MODE_VEPA : BRIDGE_MODE_VEB,
				       0, 0, nlflags, filter_mask, NULL);
}

#ifdef CONFIG_BE2NET_VXLAN
/* VxLAN offload Notes:
 *
 * The stack defines tunnel offload flags (hw_enc_features) for IP and doesn't
 * distinguish various types of transports (VxLAN, GRE, NVGRE ..). So, offload
 * is expected to work across all types of IP tunnels once exported. Skyhawk
 * supports offloads for either VxLAN or NVGRE, exclusively. So we export VxLAN
 * offloads in hw_enc_features only when a VxLAN port is added. If other (non
 * VxLAN) tunnels are configured while VxLAN offloads are enabled, offloads for
 * those other tunnels are unexported on the fly through ndo_features_check().
 *
 * Skyhawk supports VxLAN offloads only for one UDP dport. So, if the stack
 * adds more than one port, disable offloads and don't re-enable them again
 * until after all the tunnels are removed.
 */
static void be_add_vxlan_port(struct net_device *netdev, sa_family_t sa_family,
			      __be16 port)
{
	struct be_adapter *adapter = netdev_priv(netdev);
	struct device *dev = &adapter->pdev->dev;
	int status;

	if (lancer_chip(adapter) || BEx_chip(adapter) || be_is_mc(adapter))
		return;

	if (adapter->vxlan_port == port && adapter->vxlan_port_count) {
		adapter->vxlan_port_aliases++;
		return;
	}

	if (adapter->flags & BE_FLAGS_VXLAN_OFFLOADS) {
		dev_info(dev,
			 "Only one UDP port supported for VxLAN offloads\n");
		dev_info(dev, "Disabling VxLAN offloads\n");
		adapter->vxlan_port_count++;
		goto err;
	}

	if (adapter->vxlan_port_count++ >= 1)
		return;

	status = be_cmd_manage_iface(adapter, adapter->if_handle,
				     OP_CONVERT_NORMAL_TO_TUNNEL);
	if (status) {
		dev_warn(dev, "Failed to convert normal interface to tunnel\n");
		goto err;
	}

	status = be_cmd_set_vxlan_port(adapter, port);
	if (status) {
		dev_warn(dev, "Failed to add VxLAN port\n");
		goto err;
	}
	adapter->flags |= BE_FLAGS_VXLAN_OFFLOADS;
	adapter->vxlan_port = port;

	netdev->hw_enc_features |= NETIF_F_IP_CSUM | NETIF_F_IPV6_CSUM |
				   NETIF_F_TSO | NETIF_F_TSO6 |
				   NETIF_F_GSO_UDP_TUNNEL;
	netdev->hw_features |= NETIF_F_GSO_UDP_TUNNEL;
	netdev->features |= NETIF_F_GSO_UDP_TUNNEL;

	dev_info(dev, "Enabled VxLAN offloads for UDP port %d\n",
		 be16_to_cpu(port));
	return;
err:
	be_disable_vxlan_offloads(adapter);
}

static void be_del_vxlan_port(struct net_device *netdev, sa_family_t sa_family,
			      __be16 port)
{
	struct be_adapter *adapter = netdev_priv(netdev);

	if (lancer_chip(adapter) || BEx_chip(adapter) || be_is_mc(adapter))
		return;

	if (adapter->vxlan_port != port)
		goto done;

	if (adapter->vxlan_port_aliases) {
		adapter->vxlan_port_aliases--;
		return;
	}

	be_disable_vxlan_offloads(adapter);

	dev_info(&adapter->pdev->dev,
		 "Disabled VxLAN offloads for UDP port %d\n",
		 be16_to_cpu(port));
done:
	adapter->vxlan_port_count--;
}

static netdev_features_t be_features_check(struct sk_buff *skb,
					   struct net_device *dev,
					   netdev_features_t features)
{
	struct be_adapter *adapter = netdev_priv(dev);
	u8 l4_hdr = 0;

	/* The code below restricts offload features for some tunneled packets.
	 * Offload features for normal (non tunnel) packets are unchanged.
	 */
	if (!skb->encapsulation ||
	    !(adapter->flags & BE_FLAGS_VXLAN_OFFLOADS))
		return features;

	/* It's an encapsulated packet and VxLAN offloads are enabled. We
	 * should disable tunnel offload features if it's not a VxLAN packet,
	 * as tunnel offloads have been enabled only for VxLAN. This is done to
	 * allow other tunneled traffic like GRE work fine while VxLAN
	 * offloads are configured in Skyhawk-R.
	 */
	switch (vlan_get_protocol(skb)) {
	case htons(ETH_P_IP):
		l4_hdr = ip_hdr(skb)->protocol;
		break;
	case htons(ETH_P_IPV6):
		l4_hdr = ipv6_hdr(skb)->nexthdr;
		break;
	default:
		return features;
	}

	if (l4_hdr != IPPROTO_UDP ||
	    skb->inner_protocol_type != ENCAP_TYPE_ETHER ||
	    skb->inner_protocol != htons(ETH_P_TEB) ||
	    skb_inner_mac_header(skb) - skb_transport_header(skb) !=
	    sizeof(struct udphdr) + sizeof(struct vxlanhdr))
		return features & ~(NETIF_F_CSUM_MASK | NETIF_F_GSO_MASK);

	return features;
}
#endif

static int be_get_phys_port_id(struct net_device *dev,
			       struct netdev_phys_item_id *ppid)
{
	int i, id_len = CNTL_SERIAL_NUM_WORDS * CNTL_SERIAL_NUM_WORD_SZ + 1;
	struct be_adapter *adapter = netdev_priv(dev);
	u8 *id;

	if (MAX_PHYS_ITEM_ID_LEN < id_len)
		return -ENOSPC;

	ppid->id[0] = adapter->hba_port_num + 1;
	id = &ppid->id[1];
	for (i = CNTL_SERIAL_NUM_WORDS - 1; i >= 0;
	     i--, id += CNTL_SERIAL_NUM_WORD_SZ)
		memcpy(id, &adapter->serial_num[i], CNTL_SERIAL_NUM_WORD_SZ);

	ppid->id_len = id_len;

	return 0;
}

static const struct net_device_ops be_netdev_ops = {
	.ndo_open		= be_open,
	.ndo_stop		= be_close,
	.ndo_start_xmit		= be_xmit,
	.ndo_set_rx_mode	= be_set_rx_mode,
	.ndo_set_mac_address	= be_mac_addr_set,
	.ndo_change_mtu		= be_change_mtu,
	.ndo_get_stats64	= be_get_stats64,
	.ndo_validate_addr	= eth_validate_addr,
	.ndo_vlan_rx_add_vid	= be_vlan_add_vid,
	.ndo_vlan_rx_kill_vid	= be_vlan_rem_vid,
	.ndo_set_vf_mac		= be_set_vf_mac,
	.ndo_set_vf_vlan	= be_set_vf_vlan,
	.ndo_set_vf_rate	= be_set_vf_tx_rate,
	.ndo_get_vf_config	= be_get_vf_config,
	.ndo_set_vf_link_state  = be_set_vf_link_state,
	.ndo_set_vf_spoofchk    = be_set_vf_spoofchk,
#ifdef CONFIG_NET_POLL_CONTROLLER
	.ndo_poll_controller	= be_netpoll,
#endif
	.ndo_bridge_setlink	= be_ndo_bridge_setlink,
	.ndo_bridge_getlink	= be_ndo_bridge_getlink,
#ifdef CONFIG_NET_RX_BUSY_POLL
	.ndo_busy_poll		= be_busy_poll,
#endif
#ifdef CONFIG_BE2NET_VXLAN
	.ndo_add_vxlan_port	= be_add_vxlan_port,
	.ndo_del_vxlan_port	= be_del_vxlan_port,
	.ndo_features_check	= be_features_check,
#endif
	.ndo_get_phys_port_id   = be_get_phys_port_id,
};

static void be_netdev_init(struct net_device *netdev)
{
	struct be_adapter *adapter = netdev_priv(netdev);

	netdev->hw_features |= NETIF_F_SG | NETIF_F_TSO | NETIF_F_TSO6 |
		NETIF_F_IP_CSUM | NETIF_F_IPV6_CSUM | NETIF_F_RXCSUM |
		NETIF_F_HW_VLAN_CTAG_TX;
	if ((be_if_cap_flags(adapter) & BE_IF_FLAGS_RSS))
		netdev->hw_features |= NETIF_F_RXHASH;

	netdev->features |= netdev->hw_features |
		NETIF_F_HW_VLAN_CTAG_RX | NETIF_F_HW_VLAN_CTAG_FILTER;

	netdev->vlan_features |= NETIF_F_SG | NETIF_F_TSO | NETIF_F_TSO6 |
		NETIF_F_IP_CSUM | NETIF_F_IPV6_CSUM;

	netdev->priv_flags |= IFF_UNICAST_FLT;

	netdev->flags |= IFF_MULTICAST;

	netif_set_gso_max_size(netdev, BE_MAX_GSO_SIZE - ETH_HLEN);

	netdev->netdev_ops = &be_netdev_ops;

	netdev->ethtool_ops = &be_ethtool_ops;
}

static void be_cleanup(struct be_adapter *adapter)
{
	struct net_device *netdev = adapter->netdev;

	rtnl_lock();
	netif_device_detach(netdev);
	if (netif_running(netdev))
		be_close(netdev);
	rtnl_unlock();

	be_clear(adapter);
}

static int be_resume(struct be_adapter *adapter)
{
	struct net_device *netdev = adapter->netdev;
	int status;

	status = be_setup(adapter);
	if (status)
		return status;

	if (netif_running(netdev)) {
		status = be_open(netdev);
		if (status)
			return status;
	}

	netif_device_attach(netdev);

	return 0;
}

static int be_err_recover(struct be_adapter *adapter)
{
	int status;

	/* Error recovery is supported only Lancer as of now */
	if (!lancer_chip(adapter))
		return -EIO;

	/* Wait for adapter to reach quiescent state before
	 * destroying queues
	 */
	status = be_fw_wait_ready(adapter);
	if (status)
		goto err;

	be_cleanup(adapter);

	status = be_resume(adapter);
	if (status)
		goto err;

	return 0;
err:
	return status;
}

static void be_err_detection_task(struct work_struct *work)
{
	struct be_adapter *adapter =
				container_of(work, struct be_adapter,
					     be_err_detection_work.work);
	struct device *dev = &adapter->pdev->dev;
	int recovery_status;
	int delay = ERR_DETECTION_DELAY;

	be_detect_error(adapter);

	if (be_check_error(adapter, BE_ERROR_HW))
		recovery_status = be_err_recover(adapter);
	else
		goto reschedule_task;

	if (!recovery_status) {
		adapter->recovery_retries = 0;
		dev_info(dev, "Adapter recovery successful\n");
		goto reschedule_task;
	} else if (be_virtfn(adapter)) {
		/* For VFs, check if PF have allocated resources
		 * every second.
		 */
		dev_err(dev, "Re-trying adapter recovery\n");
		goto reschedule_task;
	} else if (adapter->recovery_retries++ <
		   MAX_ERR_RECOVERY_RETRY_COUNT) {
		/* In case of another error during recovery, it takes 30 sec
		 * for adapter to come out of error. Retry error recovery after
		 * this time interval.
		 */
		dev_err(&adapter->pdev->dev, "Re-trying adapter recovery\n");
		delay = ERR_RECOVERY_RETRY_DELAY;
		goto reschedule_task;
	} else {
		dev_err(dev, "Adapter recovery failed\n");
	}

	return;
reschedule_task:
	be_schedule_err_detection(adapter, delay);
}

static void be_log_sfp_info(struct be_adapter *adapter)
{
	int status;

	status = be_cmd_query_sfp_info(adapter);
	if (!status) {
		dev_err(&adapter->pdev->dev,
			"Port %c: %s Vendor: %s part no: %s",
			adapter->port_name,
			be_misconfig_evt_port_state[adapter->phy_state],
			adapter->phy.vendor_name,
			adapter->phy.vendor_pn);
	}
	adapter->flags &= ~BE_FLAGS_PHY_MISCONFIGURED;
}

static void be_worker(struct work_struct *work)
{
	struct be_adapter *adapter =
		container_of(work, struct be_adapter, work.work);
	struct be_rx_obj *rxo;
	int i;

	/* when interrupts are not yet enabled, just reap any pending
	 * mcc completions
	 */
	if (!netif_running(adapter->netdev)) {
		local_bh_disable();
		be_process_mcc(adapter);
		local_bh_enable();
		goto reschedule;
	}

	if (!adapter->stats_cmd_sent) {
		if (lancer_chip(adapter))
			lancer_cmd_get_pport_stats(adapter,
						   &adapter->stats_cmd);
		else
			be_cmd_get_stats(adapter, &adapter->stats_cmd);
	}

	if (be_physfn(adapter) &&
	    MODULO(adapter->work_counter, adapter->be_get_temp_freq) == 0)
		be_cmd_get_die_temperature(adapter);

	for_all_rx_queues(adapter, rxo, i) {
		/* Replenish RX-queues starved due to memory
		 * allocation failures.
		 */
		if (rxo->rx_post_starved)
			be_post_rx_frags(rxo, GFP_KERNEL, MAX_RX_POST);
	}

	/* EQ-delay update for Skyhawk is done while notifying EQ */
	if (!skyhawk_chip(adapter))
		be_eqd_update(adapter, false);

	if (adapter->flags & BE_FLAGS_PHY_MISCONFIGURED)
		be_log_sfp_info(adapter);

reschedule:
	adapter->work_counter++;
	schedule_delayed_work(&adapter->work, msecs_to_jiffies(1000));
}

static void be_unmap_pci_bars(struct be_adapter *adapter)
{
	if (adapter->csr)
		pci_iounmap(adapter->pdev, adapter->csr);
	if (adapter->db)
		pci_iounmap(adapter->pdev, adapter->db);
}

static int db_bar(struct be_adapter *adapter)
{
	if (lancer_chip(adapter) || be_virtfn(adapter))
		return 0;
	else
		return 4;
}

static int be_roce_map_pci_bars(struct be_adapter *adapter)
{
	if (skyhawk_chip(adapter)) {
		adapter->roce_db.size = 4096;
		adapter->roce_db.io_addr = pci_resource_start(adapter->pdev,
							      db_bar(adapter));
		adapter->roce_db.total_size = pci_resource_len(adapter->pdev,
							       db_bar(adapter));
	}
	return 0;
}

static int be_map_pci_bars(struct be_adapter *adapter)
{
	struct pci_dev *pdev = adapter->pdev;
	u8 __iomem *addr;
	u32 sli_intf;

	pci_read_config_dword(adapter->pdev, SLI_INTF_REG_OFFSET, &sli_intf);
	adapter->sli_family = (sli_intf & SLI_INTF_FAMILY_MASK) >>
				SLI_INTF_FAMILY_SHIFT;
	adapter->virtfn = (sli_intf & SLI_INTF_FT_MASK) ? 1 : 0;

	if (BEx_chip(adapter) && be_physfn(adapter)) {
		adapter->csr = pci_iomap(pdev, 2, 0);
		if (!adapter->csr)
			return -ENOMEM;
	}

	addr = pci_iomap(pdev, db_bar(adapter), 0);
	if (!addr)
		goto pci_map_err;
	adapter->db = addr;

	if (skyhawk_chip(adapter) || BEx_chip(adapter)) {
		if (be_physfn(adapter)) {
			/* PCICFG is the 2nd BAR in BE2 */
			addr = pci_iomap(pdev, BE2_chip(adapter) ? 1 : 0, 0);
			if (!addr)
				goto pci_map_err;
			adapter->pcicfg = addr;
		} else {
			adapter->pcicfg = adapter->db + SRIOV_VF_PCICFG_OFFSET;
		}
	}

	be_roce_map_pci_bars(adapter);
	return 0;

pci_map_err:
	dev_err(&pdev->dev, "Error in mapping PCI BARs\n");
	be_unmap_pci_bars(adapter);
	return -ENOMEM;
}

static void be_drv_cleanup(struct be_adapter *adapter)
{
	struct be_dma_mem *mem = &adapter->mbox_mem_alloced;
	struct device *dev = &adapter->pdev->dev;

	if (mem->va)
		dma_free_coherent(dev, mem->size, mem->va, mem->dma);

	mem = &adapter->rx_filter;
	if (mem->va)
		dma_free_coherent(dev, mem->size, mem->va, mem->dma);

	mem = &adapter->stats_cmd;
	if (mem->va)
		dma_free_coherent(dev, mem->size, mem->va, mem->dma);
}

/* Allocate and initialize various fields in be_adapter struct */
static int be_drv_init(struct be_adapter *adapter)
{
	struct be_dma_mem *mbox_mem_alloc = &adapter->mbox_mem_alloced;
	struct be_dma_mem *mbox_mem_align = &adapter->mbox_mem;
	struct be_dma_mem *rx_filter = &adapter->rx_filter;
	struct be_dma_mem *stats_cmd = &adapter->stats_cmd;
	struct device *dev = &adapter->pdev->dev;
	int status = 0;

	mbox_mem_alloc->size = sizeof(struct be_mcc_mailbox) + 16;
	mbox_mem_alloc->va = dma_zalloc_coherent(dev, mbox_mem_alloc->size,
						 &mbox_mem_alloc->dma,
						 GFP_KERNEL);
	if (!mbox_mem_alloc->va)
		return -ENOMEM;

	mbox_mem_align->size = sizeof(struct be_mcc_mailbox);
	mbox_mem_align->va = PTR_ALIGN(mbox_mem_alloc->va, 16);
	mbox_mem_align->dma = PTR_ALIGN(mbox_mem_alloc->dma, 16);

	rx_filter->size = sizeof(struct be_cmd_req_rx_filter);
	rx_filter->va = dma_zalloc_coherent(dev, rx_filter->size,
					    &rx_filter->dma, GFP_KERNEL);
	if (!rx_filter->va) {
		status = -ENOMEM;
		goto free_mbox;
	}

	if (lancer_chip(adapter))
		stats_cmd->size = sizeof(struct lancer_cmd_req_pport_stats);
	else if (BE2_chip(adapter))
		stats_cmd->size = sizeof(struct be_cmd_req_get_stats_v0);
	else if (BE3_chip(adapter))
		stats_cmd->size = sizeof(struct be_cmd_req_get_stats_v1);
	else
		stats_cmd->size = sizeof(struct be_cmd_req_get_stats_v2);
	stats_cmd->va = dma_zalloc_coherent(dev, stats_cmd->size,
					    &stats_cmd->dma, GFP_KERNEL);
	if (!stats_cmd->va) {
		status = -ENOMEM;
		goto free_rx_filter;
	}

	mutex_init(&adapter->mbox_lock);
	spin_lock_init(&adapter->mcc_lock);
	spin_lock_init(&adapter->mcc_cq_lock);
	init_completion(&adapter->et_cmd_compl);

	pci_save_state(adapter->pdev);

	INIT_DELAYED_WORK(&adapter->work, be_worker);
	INIT_DELAYED_WORK(&adapter->be_err_detection_work,
			  be_err_detection_task);

	adapter->rx_fc = true;
	adapter->tx_fc = true;

	/* Must be a power of 2 or else MODULO will BUG_ON */
	adapter->be_get_temp_freq = 64;

	return 0;

free_rx_filter:
	dma_free_coherent(dev, rx_filter->size, rx_filter->va, rx_filter->dma);
free_mbox:
	dma_free_coherent(dev, mbox_mem_alloc->size, mbox_mem_alloc->va,
			  mbox_mem_alloc->dma);
	return status;
}

static void be_remove(struct pci_dev *pdev)
{
	struct be_adapter *adapter = pci_get_drvdata(pdev);

	if (!adapter)
		return;

	be_roce_dev_remove(adapter);
	be_intr_set(adapter, false);

	be_cancel_err_detection(adapter);

	unregister_netdev(adapter->netdev);

	be_clear(adapter);

	/* tell fw we're done with firing cmds */
	be_cmd_fw_clean(adapter);

	be_unmap_pci_bars(adapter);
	be_drv_cleanup(adapter);

	pci_disable_pcie_error_reporting(pdev);

	pci_release_regions(pdev);
	pci_disable_device(pdev);

	free_netdev(adapter->netdev);
}

static ssize_t be_hwmon_show_temp(struct device *dev,
				  struct device_attribute *dev_attr,
				  char *buf)
{
	struct be_adapter *adapter = dev_get_drvdata(dev);

	/* Unit: millidegree Celsius */
	if (adapter->hwmon_info.be_on_die_temp == BE_INVALID_DIE_TEMP)
		return -EIO;
	else
		return sprintf(buf, "%u\n",
			       adapter->hwmon_info.be_on_die_temp * 1000);
}

static SENSOR_DEVICE_ATTR(temp1_input, S_IRUGO,
			  be_hwmon_show_temp, NULL, 1);

static struct attribute *be_hwmon_attrs[] = {
	&sensor_dev_attr_temp1_input.dev_attr.attr,
	NULL
};

ATTRIBUTE_GROUPS(be_hwmon);

static char *mc_name(struct be_adapter *adapter)
{
	char *str = "";	/* default */

	switch (adapter->mc_type) {
	case UMC:
		str = "UMC";
		break;
	case FLEX10:
		str = "FLEX10";
		break;
	case vNIC1:
		str = "vNIC-1";
		break;
	case nPAR:
		str = "nPAR";
		break;
	case UFP:
		str = "UFP";
		break;
	case vNIC2:
		str = "vNIC-2";
		break;
	default:
		str = "";
	}

	return str;
}

static inline char *func_name(struct be_adapter *adapter)
{
	return be_physfn(adapter) ? "PF" : "VF";
}

static inline char *nic_name(struct pci_dev *pdev)
{
	switch (pdev->device) {
	case OC_DEVICE_ID1:
		return OC_NAME;
	case OC_DEVICE_ID2:
		return OC_NAME_BE;
	case OC_DEVICE_ID3:
	case OC_DEVICE_ID4:
		return OC_NAME_LANCER;
	case BE_DEVICE_ID2:
		return BE3_NAME;
	case OC_DEVICE_ID5:
	case OC_DEVICE_ID6:
		return OC_NAME_SH;
	default:
		return BE_NAME;
	}
}

static int be_probe(struct pci_dev *pdev, const struct pci_device_id *pdev_id)
{
	struct be_adapter *adapter;
	struct net_device *netdev;
	int status = 0;

	dev_info(&pdev->dev, "%s version is %s\n", DRV_NAME, DRV_VER);

	status = pci_enable_device(pdev);
	if (status)
		goto do_none;

	status = pci_request_regions(pdev, DRV_NAME);
	if (status)
		goto disable_dev;
	pci_set_master(pdev);

	netdev = alloc_etherdev_mqs(sizeof(*adapter), MAX_TX_QS, MAX_RX_QS);
	if (!netdev) {
		status = -ENOMEM;
		goto rel_reg;
	}
	adapter = netdev_priv(netdev);
	adapter->pdev = pdev;
	pci_set_drvdata(pdev, adapter);
	adapter->netdev = netdev;
	SET_NETDEV_DEV(netdev, &pdev->dev);

	status = dma_set_mask_and_coherent(&pdev->dev, DMA_BIT_MASK(64));
	if (!status) {
		netdev->features |= NETIF_F_HIGHDMA;
	} else {
		status = dma_set_mask_and_coherent(&pdev->dev, DMA_BIT_MASK(32));
		if (status) {
			dev_err(&pdev->dev, "Could not set PCI DMA Mask\n");
			goto free_netdev;
		}
	}

	status = pci_enable_pcie_error_reporting(pdev);
	if (!status)
		dev_info(&pdev->dev, "PCIe error reporting enabled\n");

	status = be_map_pci_bars(adapter);
	if (status)
		goto free_netdev;

	status = be_drv_init(adapter);
	if (status)
		goto unmap_bars;

	status = be_setup(adapter);
	if (status)
		goto drv_cleanup;

	be_netdev_init(netdev);
	status = register_netdev(netdev);
	if (status != 0)
		goto unsetup;

	be_roce_dev_add(adapter);

	be_schedule_err_detection(adapter, ERR_DETECTION_DELAY);

	/* On Die temperature not supported for VF. */
	if (be_physfn(adapter) && IS_ENABLED(CONFIG_BE2NET_HWMON)) {
		adapter->hwmon_info.hwmon_dev =
			devm_hwmon_device_register_with_groups(&pdev->dev,
							       DRV_NAME,
							       adapter,
							       be_hwmon_groups);
		adapter->hwmon_info.be_on_die_temp = BE_INVALID_DIE_TEMP;
	}

	dev_info(&pdev->dev, "%s: %s %s port %c\n", nic_name(pdev),
		 func_name(adapter), mc_name(adapter), adapter->port_name);

	return 0;

unsetup:
	be_clear(adapter);
drv_cleanup:
	be_drv_cleanup(adapter);
unmap_bars:
	be_unmap_pci_bars(adapter);
free_netdev:
	free_netdev(netdev);
rel_reg:
	pci_release_regions(pdev);
disable_dev:
	pci_disable_device(pdev);
do_none:
	dev_err(&pdev->dev, "%s initialization failed\n", nic_name(pdev));
	return status;
}

static int be_suspend(struct pci_dev *pdev, pm_message_t state)
{
	struct be_adapter *adapter = pci_get_drvdata(pdev);

	if (adapter->wol_en)
		be_setup_wol(adapter, true);

	be_intr_set(adapter, false);
	be_cancel_err_detection(adapter);

	be_cleanup(adapter);

	pci_save_state(pdev);
	pci_disable_device(pdev);
	pci_set_power_state(pdev, pci_choose_state(pdev, state));
	return 0;
}

static int be_pci_resume(struct pci_dev *pdev)
{
	struct be_adapter *adapter = pci_get_drvdata(pdev);
	int status = 0;

	status = pci_enable_device(pdev);
	if (status)
		return status;

	pci_restore_state(pdev);

	status = be_resume(adapter);
	if (status)
		return status;

	be_schedule_err_detection(adapter, ERR_DETECTION_DELAY);

	if (adapter->wol_en)
		be_setup_wol(adapter, false);

	return 0;
}

/*
 * An FLR will stop BE from DMAing any data.
 */
static void be_shutdown(struct pci_dev *pdev)
{
	struct be_adapter *adapter = pci_get_drvdata(pdev);

	if (!adapter)
		return;

	be_roce_dev_shutdown(adapter);
	cancel_delayed_work_sync(&adapter->work);
	be_cancel_err_detection(adapter);

	netif_device_detach(adapter->netdev);

	be_cmd_reset_function(adapter);

	pci_disable_device(pdev);
}

static pci_ers_result_t be_eeh_err_detected(struct pci_dev *pdev,
					    pci_channel_state_t state)
{
	struct be_adapter *adapter = pci_get_drvdata(pdev);

	dev_err(&adapter->pdev->dev, "EEH error detected\n");

	be_roce_dev_remove(adapter);

	if (!be_check_error(adapter, BE_ERROR_EEH)) {
		be_set_error(adapter, BE_ERROR_EEH);

		be_cancel_err_detection(adapter);

		be_cleanup(adapter);
	}

	if (state == pci_channel_io_perm_failure)
		return PCI_ERS_RESULT_DISCONNECT;

	pci_disable_device(pdev);

	/* The error could cause the FW to trigger a flash debug dump.
	 * Resetting the card while flash dump is in progress
	 * can cause it not to recover; wait for it to finish.
	 * Wait only for first function as it is needed only once per
	 * adapter.
	 */
	if (pdev->devfn == 0)
		ssleep(30);

	return PCI_ERS_RESULT_NEED_RESET;
}

static pci_ers_result_t be_eeh_reset(struct pci_dev *pdev)
{
	struct be_adapter *adapter = pci_get_drvdata(pdev);
	int status;

	dev_info(&adapter->pdev->dev, "EEH reset\n");

	status = pci_enable_device(pdev);
	if (status)
		return PCI_ERS_RESULT_DISCONNECT;

	pci_set_master(pdev);
	pci_restore_state(pdev);

	/* Check if card is ok and fw is ready */
	dev_info(&adapter->pdev->dev,
		 "Waiting for FW to be ready after EEH reset\n");
	status = be_fw_wait_ready(adapter);
	if (status)
		return PCI_ERS_RESULT_DISCONNECT;

	pci_cleanup_aer_uncorrect_error_status(pdev);
	be_clear_error(adapter, BE_CLEAR_ALL);
	return PCI_ERS_RESULT_RECOVERED;
}

static void be_eeh_resume(struct pci_dev *pdev)
{
	int status = 0;
	struct be_adapter *adapter = pci_get_drvdata(pdev);

	dev_info(&adapter->pdev->dev, "EEH resume\n");

	pci_save_state(pdev);

	status = be_resume(adapter);
	if (status)
		goto err;

<<<<<<< HEAD
=======
	be_roce_dev_add(adapter);

>>>>>>> 0a87cadb
	be_schedule_err_detection(adapter, ERR_DETECTION_DELAY);
	return;
err:
	dev_err(&adapter->pdev->dev, "EEH resume failed\n");
}

static int be_pci_sriov_configure(struct pci_dev *pdev, int num_vfs)
{
	struct be_adapter *adapter = pci_get_drvdata(pdev);
	u16 num_vf_qs;
	int status;

	if (!num_vfs)
		be_vf_clear(adapter);

	adapter->num_vfs = num_vfs;

	if (adapter->num_vfs == 0 && pci_vfs_assigned(pdev)) {
		dev_warn(&pdev->dev,
			 "Cannot disable VFs while they are assigned\n");
		return -EBUSY;
	}

	/* When the HW is in SRIOV capable configuration, the PF-pool resources
	 * are equally distributed across the max-number of VFs. The user may
	 * request only a subset of the max-vfs to be enabled.
	 * Based on num_vfs, redistribute the resources across num_vfs so that
	 * each VF will have access to more number of resources.
	 * This facility is not available in BE3 FW.
	 * Also, this is done by FW in Lancer chip.
	 */
	if (skyhawk_chip(adapter) && !pci_num_vf(pdev)) {
		num_vf_qs = be_calculate_vf_qs(adapter, adapter->num_vfs);
		status = be_cmd_set_sriov_config(adapter, adapter->pool_res,
						 adapter->num_vfs, num_vf_qs);
		if (status)
			dev_err(&pdev->dev,
				"Failed to optimize SR-IOV resources\n");
	}

	status = be_get_resources(adapter);
	if (status)
		return be_cmd_status(status);

	/* Updating real_num_tx/rx_queues() requires rtnl_lock() */
	rtnl_lock();
	status = be_update_queues(adapter);
	rtnl_unlock();
	if (status)
		return be_cmd_status(status);

	if (adapter->num_vfs)
		status = be_vf_setup(adapter);

	if (!status)
		return adapter->num_vfs;

	return 0;
}

static const struct pci_error_handlers be_eeh_handlers = {
	.error_detected = be_eeh_err_detected,
	.slot_reset = be_eeh_reset,
	.resume = be_eeh_resume,
};

static struct pci_driver be_driver = {
	.name = DRV_NAME,
	.id_table = be_dev_ids,
	.probe = be_probe,
	.remove = be_remove,
	.suspend = be_suspend,
	.resume = be_pci_resume,
	.shutdown = be_shutdown,
	.sriov_configure = be_pci_sriov_configure,
	.err_handler = &be_eeh_handlers
};

static int __init be_init_module(void)
{
	if (rx_frag_size != 8192 && rx_frag_size != 4096 &&
	    rx_frag_size != 2048) {
		printk(KERN_WARNING DRV_NAME
			" : Module param rx_frag_size must be 2048/4096/8192."
			" Using 2048\n");
		rx_frag_size = 2048;
	}

	if (num_vfs > 0) {
		pr_info(DRV_NAME " : Module param num_vfs is obsolete.");
		pr_info(DRV_NAME " : Use sysfs method to enable VFs\n");
	}

	return pci_register_driver(&be_driver);
}
module_init(be_init_module);

static void __exit be_exit_module(void)
{
	pci_unregister_driver(&be_driver);
}
module_exit(be_exit_module);<|MERGE_RESOLUTION|>--- conflicted
+++ resolved
@@ -5533,11 +5533,8 @@
 	if (status)
 		goto err;
 
-<<<<<<< HEAD
-=======
 	be_roce_dev_add(adapter);
 
->>>>>>> 0a87cadb
 	be_schedule_err_detection(adapter, ERR_DETECTION_DELAY);
 	return;
 err:
