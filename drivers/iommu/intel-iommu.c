/*
 * Copyright (c) 2006, Intel Corporation.
 *
 * This program is free software; you can redistribute it and/or modify it
 * under the terms and conditions of the GNU General Public License,
 * version 2, as published by the Free Software Foundation.
 *
 * This program is distributed in the hope it will be useful, but WITHOUT
 * ANY WARRANTY; without even the implied warranty of MERCHANTABILITY or
 * FITNESS FOR A PARTICULAR PURPOSE.  See the GNU General Public License for
 * more details.
 *
 * You should have received a copy of the GNU General Public License along with
 * this program; if not, write to the Free Software Foundation, Inc., 59 Temple
 * Place - Suite 330, Boston, MA 02111-1307 USA.
 *
 * Copyright (C) 2006-2008 Intel Corporation
 * Author: Ashok Raj <ashok.raj@intel.com>
 * Author: Shaohua Li <shaohua.li@intel.com>
 * Author: Anil S Keshavamurthy <anil.s.keshavamurthy@intel.com>
 * Author: Fenghua Yu <fenghua.yu@intel.com>
 */

#include <linux/init.h>
#include <linux/bitmap.h>
#include <linux/debugfs.h>
#include <linux/export.h>
#include <linux/slab.h>
#include <linux/irq.h>
#include <linux/interrupt.h>
#include <linux/spinlock.h>
#include <linux/pci.h>
#include <linux/dmar.h>
#include <linux/dma-mapping.h>
#include <linux/mempool.h>
#include <linux/timer.h>
#include <linux/iova.h>
#include <linux/iommu.h>
#include <linux/intel-iommu.h>
#include <linux/syscore_ops.h>
#include <linux/tboot.h>
#include <linux/dmi.h>
#include <linux/pci-ats.h>
#include <asm/cacheflush.h>
#include <asm/iommu.h>

#define ROOT_SIZE		VTD_PAGE_SIZE
#define CONTEXT_SIZE		VTD_PAGE_SIZE

#define IS_BRIDGE_HOST_DEVICE(pdev) \
			    ((pdev->class >> 8) == PCI_CLASS_BRIDGE_HOST)
#define IS_GFX_DEVICE(pdev) ((pdev->class >> 16) == PCI_BASE_CLASS_DISPLAY)
#define IS_ISA_DEVICE(pdev) ((pdev->class >> 8) == PCI_CLASS_BRIDGE_ISA)
#define IS_AZALIA(pdev) ((pdev)->vendor == 0x8086 && (pdev)->device == 0x3a3e)

#define IOAPIC_RANGE_START	(0xfee00000)
#define IOAPIC_RANGE_END	(0xfeefffff)
#define IOVA_START_ADDR		(0x1000)

#define DEFAULT_DOMAIN_ADDRESS_WIDTH 48

#define MAX_AGAW_WIDTH 64

#define __DOMAIN_MAX_PFN(gaw)  ((((uint64_t)1) << (gaw-VTD_PAGE_SHIFT)) - 1)
#define __DOMAIN_MAX_ADDR(gaw) ((((uint64_t)1) << gaw) - 1)

/* We limit DOMAIN_MAX_PFN to fit in an unsigned long, and DOMAIN_MAX_ADDR
   to match. That way, we can use 'unsigned long' for PFNs with impunity. */
#define DOMAIN_MAX_PFN(gaw)	((unsigned long) min_t(uint64_t, \
				__DOMAIN_MAX_PFN(gaw), (unsigned long)-1))
#define DOMAIN_MAX_ADDR(gaw)	(((uint64_t)__DOMAIN_MAX_PFN(gaw)) << VTD_PAGE_SHIFT)

#define IOVA_PFN(addr)		((addr) >> PAGE_SHIFT)
#define DMA_32BIT_PFN		IOVA_PFN(DMA_BIT_MASK(32))
#define DMA_64BIT_PFN		IOVA_PFN(DMA_BIT_MASK(64))

/* page table handling */
#define LEVEL_STRIDE		(9)
#define LEVEL_MASK		(((u64)1 << LEVEL_STRIDE) - 1)

/*
 * This bitmap is used to advertise the page sizes our hardware support
 * to the IOMMU core, which will then use this information to split
 * physically contiguous memory regions it is mapping into page sizes
 * that we support.
 *
 * Traditionally the IOMMU core just handed us the mappings directly,
 * after making sure the size is an order of a 4KiB page and that the
 * mapping has natural alignment.
 *
 * To retain this behavior, we currently advertise that we support
 * all page sizes that are an order of 4KiB.
 *
 * If at some point we'd like to utilize the IOMMU core's new behavior,
 * we could change this to advertise the real page sizes we support.
 */
#define INTEL_IOMMU_PGSIZES	(~0xFFFUL)

static inline int agaw_to_level(int agaw)
{
	return agaw + 2;
}

static inline int agaw_to_width(int agaw)
{
	return 30 + agaw * LEVEL_STRIDE;
}

static inline int width_to_agaw(int width)
{
	return (width - 30) / LEVEL_STRIDE;
}

static inline unsigned int level_to_offset_bits(int level)
{
	return (level - 1) * LEVEL_STRIDE;
}

static inline int pfn_level_offset(unsigned long pfn, int level)
{
	return (pfn >> level_to_offset_bits(level)) & LEVEL_MASK;
}

static inline unsigned long level_mask(int level)
{
	return -1UL << level_to_offset_bits(level);
}

static inline unsigned long level_size(int level)
{
	return 1UL << level_to_offset_bits(level);
}

static inline unsigned long align_to_level(unsigned long pfn, int level)
{
	return (pfn + level_size(level) - 1) & level_mask(level);
}

static inline unsigned long lvl_to_nr_pages(unsigned int lvl)
{
	return  1 << ((lvl - 1) * LEVEL_STRIDE);
}

/* VT-d pages must always be _smaller_ than MM pages. Otherwise things
   are never going to work. */
static inline unsigned long dma_to_mm_pfn(unsigned long dma_pfn)
{
	return dma_pfn >> (PAGE_SHIFT - VTD_PAGE_SHIFT);
}

static inline unsigned long mm_to_dma_pfn(unsigned long mm_pfn)
{
	return mm_pfn << (PAGE_SHIFT - VTD_PAGE_SHIFT);
}
static inline unsigned long page_to_dma_pfn(struct page *pg)
{
	return mm_to_dma_pfn(page_to_pfn(pg));
}
static inline unsigned long virt_to_dma_pfn(void *p)
{
	return page_to_dma_pfn(virt_to_page(p));
}

/* global iommu list, set NULL for ignored DMAR units */
static struct intel_iommu **g_iommus;

static void __init check_tylersburg_isoch(void);
static int rwbf_quirk;

/*
 * set to 1 to panic kernel if can't successfully enable VT-d
 * (used when kernel is launched w/ TXT)
 */
static int force_on = 0;

/*
 * 0: Present
 * 1-11: Reserved
 * 12-63: Context Ptr (12 - (haw-1))
 * 64-127: Reserved
 */
struct root_entry {
	u64	val;
	u64	rsvd1;
};
#define ROOT_ENTRY_NR (VTD_PAGE_SIZE/sizeof(struct root_entry))
static inline bool root_present(struct root_entry *root)
{
	return (root->val & 1);
}
static inline void set_root_present(struct root_entry *root)
{
	root->val |= 1;
}
static inline void set_root_value(struct root_entry *root, unsigned long value)
{
	root->val |= value & VTD_PAGE_MASK;
}

static inline struct context_entry *
get_context_addr_from_root(struct root_entry *root)
{
	return (struct context_entry *)
		(root_present(root)?phys_to_virt(
		root->val & VTD_PAGE_MASK) :
		NULL);
}

/*
 * low 64 bits:
 * 0: present
 * 1: fault processing disable
 * 2-3: translation type
 * 12-63: address space root
 * high 64 bits:
 * 0-2: address width
 * 3-6: aval
 * 8-23: domain id
 */
struct context_entry {
	u64 lo;
	u64 hi;
};

static inline bool context_present(struct context_entry *context)
{
	return (context->lo & 1);
}
static inline void context_set_present(struct context_entry *context)
{
	context->lo |= 1;
}

static inline void context_set_fault_enable(struct context_entry *context)
{
	context->lo &= (((u64)-1) << 2) | 1;
}

static inline void context_set_translation_type(struct context_entry *context,
						unsigned long value)
{
	context->lo &= (((u64)-1) << 4) | 3;
	context->lo |= (value & 3) << 2;
}

static inline void context_set_address_root(struct context_entry *context,
					    unsigned long value)
{
	context->lo |= value & VTD_PAGE_MASK;
}

static inline void context_set_address_width(struct context_entry *context,
					     unsigned long value)
{
	context->hi |= value & 7;
}

static inline void context_set_domain_id(struct context_entry *context,
					 unsigned long value)
{
	context->hi |= (value & ((1 << 16) - 1)) << 8;
}

static inline void context_clear_entry(struct context_entry *context)
{
	context->lo = 0;
	context->hi = 0;
}

/*
 * 0: readable
 * 1: writable
 * 2-6: reserved
 * 7: super page
 * 8-10: available
 * 11: snoop behavior
 * 12-63: Host physcial address
 */
struct dma_pte {
	u64 val;
};

static inline void dma_clear_pte(struct dma_pte *pte)
{
	pte->val = 0;
}

static inline void dma_set_pte_readable(struct dma_pte *pte)
{
	pte->val |= DMA_PTE_READ;
}

static inline void dma_set_pte_writable(struct dma_pte *pte)
{
	pte->val |= DMA_PTE_WRITE;
}

static inline void dma_set_pte_snp(struct dma_pte *pte)
{
	pte->val |= DMA_PTE_SNP;
}

static inline void dma_set_pte_prot(struct dma_pte *pte, unsigned long prot)
{
	pte->val = (pte->val & ~3) | (prot & 3);
}

static inline u64 dma_pte_addr(struct dma_pte *pte)
{
#ifdef CONFIG_64BIT
	return pte->val & VTD_PAGE_MASK;
#else
	/* Must have a full atomic 64-bit read */
	return  __cmpxchg64(&pte->val, 0ULL, 0ULL) & VTD_PAGE_MASK;
#endif
}

static inline void dma_set_pte_pfn(struct dma_pte *pte, unsigned long pfn)
{
	pte->val |= (uint64_t)pfn << VTD_PAGE_SHIFT;
}

static inline bool dma_pte_present(struct dma_pte *pte)
{
	return (pte->val & 3) != 0;
}

static inline bool dma_pte_superpage(struct dma_pte *pte)
{
	return (pte->val & (1 << 7));
}

static inline int first_pte_in_page(struct dma_pte *pte)
{
	return !((unsigned long)pte & ~VTD_PAGE_MASK);
}

/*
 * This domain is a statically identity mapping domain.
 *	1. This domain creats a static 1:1 mapping to all usable memory.
 * 	2. It maps to each iommu if successful.
 *	3. Each iommu mapps to this domain if successful.
 */
static struct dmar_domain *si_domain;
static int hw_pass_through = 1;

/* devices under the same p2p bridge are owned in one domain */
#define DOMAIN_FLAG_P2P_MULTIPLE_DEVICES (1 << 0)

/* domain represents a virtual machine, more than one devices
 * across iommus may be owned in one domain, e.g. kvm guest.
 */
#define DOMAIN_FLAG_VIRTUAL_MACHINE	(1 << 1)

/* si_domain contains mulitple devices */
#define DOMAIN_FLAG_STATIC_IDENTITY	(1 << 2)

struct dmar_domain {
	int	id;			/* domain id */
	int	nid;			/* node id */
	unsigned long iommu_bmp;	/* bitmap of iommus this domain uses*/

	struct list_head devices; 	/* all devices' list */
	struct iova_domain iovad;	/* iova's that belong to this domain */

	struct dma_pte	*pgd;		/* virtual address */
	int		gaw;		/* max guest address width */

	/* adjusted guest address width, 0 is level 2 30-bit */
	int		agaw;

	int		flags;		/* flags to find out type of domain */

	int		iommu_coherency;/* indicate coherency of iommu access */
	int		iommu_snooping; /* indicate snooping control feature*/
	int		iommu_count;	/* reference count of iommu */
	int		iommu_superpage;/* Level of superpages supported:
					   0 == 4KiB (no superpages), 1 == 2MiB,
					   2 == 1GiB, 3 == 512GiB, 4 == 1TiB */
	spinlock_t	iommu_lock;	/* protect iommu set in domain */
	u64		max_addr;	/* maximum mapped address */
};

/* PCI domain-device relationship */
struct device_domain_info {
	struct list_head link;	/* link to domain siblings */
	struct list_head global; /* link to global list */
	int segment;		/* PCI domain */
	u8 bus;			/* PCI bus number */
	u8 devfn;		/* PCI devfn number */
	struct pci_dev *dev; /* it's NULL for PCIe-to-PCI bridge */
	struct intel_iommu *iommu; /* IOMMU used by this device */
	struct dmar_domain *domain; /* pointer to domain */
};

static void flush_unmaps_timeout(unsigned long data);

DEFINE_TIMER(unmap_timer,  flush_unmaps_timeout, 0, 0);

#define HIGH_WATER_MARK 250
struct deferred_flush_tables {
	int next;
	struct iova *iova[HIGH_WATER_MARK];
	struct dmar_domain *domain[HIGH_WATER_MARK];
};

static struct deferred_flush_tables *deferred_flush;

/* bitmap for indexing intel_iommus */
static int g_num_of_iommus;

static DEFINE_SPINLOCK(async_umap_flush_lock);
static LIST_HEAD(unmaps_to_do);

static int timer_on;
static long list_size;

static void domain_remove_dev_info(struct dmar_domain *domain);

#ifdef CONFIG_INTEL_IOMMU_DEFAULT_ON
int dmar_disabled = 0;
#else
int dmar_disabled = 1;
#endif /*CONFIG_INTEL_IOMMU_DEFAULT_ON*/

int intel_iommu_enabled = 0;
EXPORT_SYMBOL_GPL(intel_iommu_enabled);

static int dmar_map_gfx = 1;
static int dmar_forcedac;
static int intel_iommu_strict;
static int intel_iommu_superpage = 1;

int intel_iommu_gfx_mapped;
EXPORT_SYMBOL_GPL(intel_iommu_gfx_mapped);

#define DUMMY_DEVICE_DOMAIN_INFO ((struct device_domain_info *)(-1))
static DEFINE_SPINLOCK(device_domain_lock);
static LIST_HEAD(device_domain_list);

static struct iommu_ops intel_iommu_ops;

static int __init intel_iommu_setup(char *str)
{
	if (!str)
		return -EINVAL;
	while (*str) {
		if (!strncmp(str, "on", 2)) {
			dmar_disabled = 0;
			printk(KERN_INFO "Intel-IOMMU: enabled\n");
		} else if (!strncmp(str, "off", 3)) {
			dmar_disabled = 1;
			printk(KERN_INFO "Intel-IOMMU: disabled\n");
		} else if (!strncmp(str, "igfx_off", 8)) {
			dmar_map_gfx = 0;
			printk(KERN_INFO
				"Intel-IOMMU: disable GFX device mapping\n");
		} else if (!strncmp(str, "forcedac", 8)) {
			printk(KERN_INFO
				"Intel-IOMMU: Forcing DAC for PCI devices\n");
			dmar_forcedac = 1;
		} else if (!strncmp(str, "strict", 6)) {
			printk(KERN_INFO
				"Intel-IOMMU: disable batched IOTLB flush\n");
			intel_iommu_strict = 1;
		} else if (!strncmp(str, "sp_off", 6)) {
			printk(KERN_INFO
				"Intel-IOMMU: disable supported super page\n");
			intel_iommu_superpage = 0;
		}

		str += strcspn(str, ",");
		while (*str == ',')
			str++;
	}
	return 0;
}
__setup("intel_iommu=", intel_iommu_setup);

static struct kmem_cache *iommu_domain_cache;
static struct kmem_cache *iommu_devinfo_cache;
static struct kmem_cache *iommu_iova_cache;

static inline void *alloc_pgtable_page(int node)
{
	struct page *page;
	void *vaddr = NULL;

	page = alloc_pages_node(node, GFP_ATOMIC | __GFP_ZERO, 0);
	if (page)
		vaddr = page_address(page);
	return vaddr;
}

static inline void free_pgtable_page(void *vaddr)
{
	free_page((unsigned long)vaddr);
}

static inline void *alloc_domain_mem(void)
{
	return kmem_cache_alloc(iommu_domain_cache, GFP_ATOMIC);
}

static void free_domain_mem(void *vaddr)
{
	kmem_cache_free(iommu_domain_cache, vaddr);
}

static inline void * alloc_devinfo_mem(void)
{
	return kmem_cache_alloc(iommu_devinfo_cache, GFP_ATOMIC);
}

static inline void free_devinfo_mem(void *vaddr)
{
	kmem_cache_free(iommu_devinfo_cache, vaddr);
}

struct iova *alloc_iova_mem(void)
{
	return kmem_cache_alloc(iommu_iova_cache, GFP_ATOMIC);
}

void free_iova_mem(struct iova *iova)
{
	kmem_cache_free(iommu_iova_cache, iova);
}


static int __iommu_calculate_agaw(struct intel_iommu *iommu, int max_gaw)
{
	unsigned long sagaw;
	int agaw = -1;

	sagaw = cap_sagaw(iommu->cap);
	for (agaw = width_to_agaw(max_gaw);
	     agaw >= 0; agaw--) {
		if (test_bit(agaw, &sagaw))
			break;
	}

	return agaw;
}

/*
 * Calculate max SAGAW for each iommu.
 */
int iommu_calculate_max_sagaw(struct intel_iommu *iommu)
{
	return __iommu_calculate_agaw(iommu, MAX_AGAW_WIDTH);
}

/*
 * calculate agaw for each iommu.
 * "SAGAW" may be different across iommus, use a default agaw, and
 * get a supported less agaw for iommus that don't support the default agaw.
 */
int iommu_calculate_agaw(struct intel_iommu *iommu)
{
	return __iommu_calculate_agaw(iommu, DEFAULT_DOMAIN_ADDRESS_WIDTH);
}

/* This functionin only returns single iommu in a domain */
static struct intel_iommu *domain_get_iommu(struct dmar_domain *domain)
{
	int iommu_id;

	/* si_domain and vm domain should not get here. */
	BUG_ON(domain->flags & DOMAIN_FLAG_VIRTUAL_MACHINE);
	BUG_ON(domain->flags & DOMAIN_FLAG_STATIC_IDENTITY);

	iommu_id = find_first_bit(&domain->iommu_bmp, g_num_of_iommus);
	if (iommu_id < 0 || iommu_id >= g_num_of_iommus)
		return NULL;

	return g_iommus[iommu_id];
}

static void domain_update_iommu_coherency(struct dmar_domain *domain)
{
	int i;

	domain->iommu_coherency = 1;

	for_each_set_bit(i, &domain->iommu_bmp, g_num_of_iommus) {
		if (!ecap_coherent(g_iommus[i]->ecap)) {
			domain->iommu_coherency = 0;
			break;
		}
	}
}

static void domain_update_iommu_snooping(struct dmar_domain *domain)
{
	int i;

	domain->iommu_snooping = 1;

	for_each_set_bit(i, &domain->iommu_bmp, g_num_of_iommus) {
		if (!ecap_sc_support(g_iommus[i]->ecap)) {
			domain->iommu_snooping = 0;
			break;
		}
	}
}

static void domain_update_iommu_superpage(struct dmar_domain *domain)
{
	struct dmar_drhd_unit *drhd;
	struct intel_iommu *iommu = NULL;
	int mask = 0xf;

	if (!intel_iommu_superpage) {
		domain->iommu_superpage = 0;
		return;
	}

	/* set iommu_superpage to the smallest common denominator */
	for_each_active_iommu(iommu, drhd) {
		mask &= cap_super_page_val(iommu->cap);
		if (!mask) {
			break;
		}
	}
	domain->iommu_superpage = fls(mask);
}

/* Some capabilities may be different across iommus */
static void domain_update_iommu_cap(struct dmar_domain *domain)
{
	domain_update_iommu_coherency(domain);
	domain_update_iommu_snooping(domain);
	domain_update_iommu_superpage(domain);
}

static struct intel_iommu *device_to_iommu(int segment, u8 bus, u8 devfn)
{
	struct dmar_drhd_unit *drhd = NULL;
	int i;

	for_each_drhd_unit(drhd) {
		if (drhd->ignored)
			continue;
		if (segment != drhd->segment)
			continue;

		for (i = 0; i < drhd->devices_cnt; i++) {
			if (drhd->devices[i] &&
			    drhd->devices[i]->bus->number == bus &&
			    drhd->devices[i]->devfn == devfn)
				return drhd->iommu;
			if (drhd->devices[i] &&
			    drhd->devices[i]->subordinate &&
			    drhd->devices[i]->subordinate->number <= bus &&
			    drhd->devices[i]->subordinate->subordinate >= bus)
				return drhd->iommu;
		}

		if (drhd->include_all)
			return drhd->iommu;
	}

	return NULL;
}

static void domain_flush_cache(struct dmar_domain *domain,
			       void *addr, int size)
{
	if (!domain->iommu_coherency)
		clflush_cache_range(addr, size);
}

/* Gets context entry for a given bus and devfn */
static struct context_entry * device_to_context_entry(struct intel_iommu *iommu,
		u8 bus, u8 devfn)
{
	struct root_entry *root;
	struct context_entry *context;
	unsigned long phy_addr;
	unsigned long flags;

	spin_lock_irqsave(&iommu->lock, flags);
	root = &iommu->root_entry[bus];
	context = get_context_addr_from_root(root);
	if (!context) {
		context = (struct context_entry *)
				alloc_pgtable_page(iommu->node);
		if (!context) {
			spin_unlock_irqrestore(&iommu->lock, flags);
			return NULL;
		}
		__iommu_flush_cache(iommu, (void *)context, CONTEXT_SIZE);
		phy_addr = virt_to_phys((void *)context);
		set_root_value(root, phy_addr);
		set_root_present(root);
		__iommu_flush_cache(iommu, root, sizeof(*root));
	}
	spin_unlock_irqrestore(&iommu->lock, flags);
	return &context[devfn];
}

static int device_context_mapped(struct intel_iommu *iommu, u8 bus, u8 devfn)
{
	struct root_entry *root;
	struct context_entry *context;
	int ret;
	unsigned long flags;

	spin_lock_irqsave(&iommu->lock, flags);
	root = &iommu->root_entry[bus];
	context = get_context_addr_from_root(root);
	if (!context) {
		ret = 0;
		goto out;
	}
	ret = context_present(&context[devfn]);
out:
	spin_unlock_irqrestore(&iommu->lock, flags);
	return ret;
}

static void clear_context_table(struct intel_iommu *iommu, u8 bus, u8 devfn)
{
	struct root_entry *root;
	struct context_entry *context;
	unsigned long flags;

	spin_lock_irqsave(&iommu->lock, flags);
	root = &iommu->root_entry[bus];
	context = get_context_addr_from_root(root);
	if (context) {
		context_clear_entry(&context[devfn]);
		__iommu_flush_cache(iommu, &context[devfn], \
			sizeof(*context));
	}
	spin_unlock_irqrestore(&iommu->lock, flags);
}

static void free_context_table(struct intel_iommu *iommu)
{
	struct root_entry *root;
	int i;
	unsigned long flags;
	struct context_entry *context;

	spin_lock_irqsave(&iommu->lock, flags);
	if (!iommu->root_entry) {
		goto out;
	}
	for (i = 0; i < ROOT_ENTRY_NR; i++) {
		root = &iommu->root_entry[i];
		context = get_context_addr_from_root(root);
		if (context)
			free_pgtable_page(context);
	}
	free_pgtable_page(iommu->root_entry);
	iommu->root_entry = NULL;
out:
	spin_unlock_irqrestore(&iommu->lock, flags);
}

static struct dma_pte *pfn_to_dma_pte(struct dmar_domain *domain,
				      unsigned long pfn, int target_level)
{
	int addr_width = agaw_to_width(domain->agaw) - VTD_PAGE_SHIFT;
	struct dma_pte *parent, *pte = NULL;
	int level = agaw_to_level(domain->agaw);
	int offset;

	BUG_ON(!domain->pgd);
	BUG_ON(addr_width < BITS_PER_LONG && pfn >> addr_width);
	parent = domain->pgd;

	while (level > 0) {
		void *tmp_page;

		offset = pfn_level_offset(pfn, level);
		pte = &parent[offset];
		if (!target_level && (dma_pte_superpage(pte) || !dma_pte_present(pte)))
			break;
		if (level == target_level)
			break;

		if (!dma_pte_present(pte)) {
			uint64_t pteval;

			tmp_page = alloc_pgtable_page(domain->nid);

			if (!tmp_page)
				return NULL;

			domain_flush_cache(domain, tmp_page, VTD_PAGE_SIZE);
			pteval = ((uint64_t)virt_to_dma_pfn(tmp_page) << VTD_PAGE_SHIFT) | DMA_PTE_READ | DMA_PTE_WRITE;
			if (cmpxchg64(&pte->val, 0ULL, pteval)) {
				/* Someone else set it while we were thinking; use theirs. */
				free_pgtable_page(tmp_page);
			} else {
				dma_pte_addr(pte);
				domain_flush_cache(domain, pte, sizeof(*pte));
			}
		}
		parent = phys_to_virt(dma_pte_addr(pte));
		level--;
	}

	return pte;
}


/* return address's pte at specific level */
static struct dma_pte *dma_pfn_level_pte(struct dmar_domain *domain,
					 unsigned long pfn,
					 int level, int *large_page)
{
	struct dma_pte *parent, *pte = NULL;
	int total = agaw_to_level(domain->agaw);
	int offset;

	parent = domain->pgd;
	while (level <= total) {
		offset = pfn_level_offset(pfn, total);
		pte = &parent[offset];
		if (level == total)
			return pte;

		if (!dma_pte_present(pte)) {
			*large_page = total;
			break;
		}

		if (pte->val & DMA_PTE_LARGE_PAGE) {
			*large_page = total;
			return pte;
		}

		parent = phys_to_virt(dma_pte_addr(pte));
		total--;
	}
	return NULL;
}

/* clear last level pte, a tlb flush should be followed */
static int dma_pte_clear_range(struct dmar_domain *domain,
				unsigned long start_pfn,
				unsigned long last_pfn)
{
	int addr_width = agaw_to_width(domain->agaw) - VTD_PAGE_SHIFT;
	unsigned int large_page = 1;
	struct dma_pte *first_pte, *pte;
	int order;

	BUG_ON(addr_width < BITS_PER_LONG && start_pfn >> addr_width);
	BUG_ON(addr_width < BITS_PER_LONG && last_pfn >> addr_width);
	BUG_ON(start_pfn > last_pfn);

	/* we don't need lock here; nobody else touches the iova range */
	do {
		large_page = 1;
		first_pte = pte = dma_pfn_level_pte(domain, start_pfn, 1, &large_page);
		if (!pte) {
			start_pfn = align_to_level(start_pfn + 1, large_page + 1);
			continue;
		}
		do {
			dma_clear_pte(pte);
			start_pfn += lvl_to_nr_pages(large_page);
			pte++;
		} while (start_pfn <= last_pfn && !first_pte_in_page(pte));

		domain_flush_cache(domain, first_pte,
				   (void *)pte - (void *)first_pte);

	} while (start_pfn && start_pfn <= last_pfn);

	order = (large_page - 1) * 9;
	return order;
}

/* free page table pages. last level pte should already be cleared */
static void dma_pte_free_pagetable(struct dmar_domain *domain,
				   unsigned long start_pfn,
				   unsigned long last_pfn)
{
	int addr_width = agaw_to_width(domain->agaw) - VTD_PAGE_SHIFT;
	struct dma_pte *first_pte, *pte;
	int total = agaw_to_level(domain->agaw);
	int level;
	unsigned long tmp;
	int large_page = 2;

	BUG_ON(addr_width < BITS_PER_LONG && start_pfn >> addr_width);
	BUG_ON(addr_width < BITS_PER_LONG && last_pfn >> addr_width);
	BUG_ON(start_pfn > last_pfn);

	/* We don't need lock here; nobody else touches the iova range */
	level = 2;
	while (level <= total) {
		tmp = align_to_level(start_pfn, level);

		/* If we can't even clear one PTE at this level, we're done */
		if (tmp + level_size(level) - 1 > last_pfn)
			return;

		do {
			large_page = level;
			first_pte = pte = dma_pfn_level_pte(domain, tmp, level, &large_page);
			if (large_page > level)
				level = large_page + 1;
			if (!pte) {
				tmp = align_to_level(tmp + 1, level + 1);
				continue;
			}
			do {
				if (dma_pte_present(pte)) {
					free_pgtable_page(phys_to_virt(dma_pte_addr(pte)));
					dma_clear_pte(pte);
				}
				pte++;
				tmp += level_size(level);
			} while (!first_pte_in_page(pte) &&
				 tmp + level_size(level) - 1 <= last_pfn);

			domain_flush_cache(domain, first_pte,
					   (void *)pte - (void *)first_pte);
			
		} while (tmp && tmp + level_size(level) - 1 <= last_pfn);
		level++;
	}
	/* free pgd */
	if (start_pfn == 0 && last_pfn == DOMAIN_MAX_PFN(domain->gaw)) {
		free_pgtable_page(domain->pgd);
		domain->pgd = NULL;
	}
}

/* iommu handling */
static int iommu_alloc_root_entry(struct intel_iommu *iommu)
{
	struct root_entry *root;
	unsigned long flags;

	root = (struct root_entry *)alloc_pgtable_page(iommu->node);
	if (!root)
		return -ENOMEM;

	__iommu_flush_cache(iommu, root, ROOT_SIZE);

	spin_lock_irqsave(&iommu->lock, flags);
	iommu->root_entry = root;
	spin_unlock_irqrestore(&iommu->lock, flags);

	return 0;
}

static void iommu_set_root_entry(struct intel_iommu *iommu)
{
	void *addr;
	u32 sts;
	unsigned long flag;

	addr = iommu->root_entry;

	raw_spin_lock_irqsave(&iommu->register_lock, flag);
	dmar_writeq(iommu->reg + DMAR_RTADDR_REG, virt_to_phys(addr));

	writel(iommu->gcmd | DMA_GCMD_SRTP, iommu->reg + DMAR_GCMD_REG);

	/* Make sure hardware complete it */
	IOMMU_WAIT_OP(iommu, DMAR_GSTS_REG,
		      readl, (sts & DMA_GSTS_RTPS), sts);

	raw_spin_unlock_irqrestore(&iommu->register_lock, flag);
}

static void iommu_flush_write_buffer(struct intel_iommu *iommu)
{
	u32 val;
	unsigned long flag;

	if (!rwbf_quirk && !cap_rwbf(iommu->cap))
		return;

	raw_spin_lock_irqsave(&iommu->register_lock, flag);
	writel(iommu->gcmd | DMA_GCMD_WBF, iommu->reg + DMAR_GCMD_REG);

	/* Make sure hardware complete it */
	IOMMU_WAIT_OP(iommu, DMAR_GSTS_REG,
		      readl, (!(val & DMA_GSTS_WBFS)), val);

	raw_spin_unlock_irqrestore(&iommu->register_lock, flag);
}

/* return value determine if we need a write buffer flush */
static void __iommu_flush_context(struct intel_iommu *iommu,
				  u16 did, u16 source_id, u8 function_mask,
				  u64 type)
{
	u64 val = 0;
	unsigned long flag;

	switch (type) {
	case DMA_CCMD_GLOBAL_INVL:
		val = DMA_CCMD_GLOBAL_INVL;
		break;
	case DMA_CCMD_DOMAIN_INVL:
		val = DMA_CCMD_DOMAIN_INVL|DMA_CCMD_DID(did);
		break;
	case DMA_CCMD_DEVICE_INVL:
		val = DMA_CCMD_DEVICE_INVL|DMA_CCMD_DID(did)
			| DMA_CCMD_SID(source_id) | DMA_CCMD_FM(function_mask);
		break;
	default:
		BUG();
	}
	val |= DMA_CCMD_ICC;

	raw_spin_lock_irqsave(&iommu->register_lock, flag);
	dmar_writeq(iommu->reg + DMAR_CCMD_REG, val);

	/* Make sure hardware complete it */
	IOMMU_WAIT_OP(iommu, DMAR_CCMD_REG,
		dmar_readq, (!(val & DMA_CCMD_ICC)), val);

	raw_spin_unlock_irqrestore(&iommu->register_lock, flag);
}

/* return value determine if we need a write buffer flush */
static void __iommu_flush_iotlb(struct intel_iommu *iommu, u16 did,
				u64 addr, unsigned int size_order, u64 type)
{
	int tlb_offset = ecap_iotlb_offset(iommu->ecap);
	u64 val = 0, val_iva = 0;
	unsigned long flag;

	switch (type) {
	case DMA_TLB_GLOBAL_FLUSH:
		/* global flush doesn't need set IVA_REG */
		val = DMA_TLB_GLOBAL_FLUSH|DMA_TLB_IVT;
		break;
	case DMA_TLB_DSI_FLUSH:
		val = DMA_TLB_DSI_FLUSH|DMA_TLB_IVT|DMA_TLB_DID(did);
		break;
	case DMA_TLB_PSI_FLUSH:
		val = DMA_TLB_PSI_FLUSH|DMA_TLB_IVT|DMA_TLB_DID(did);
		/* Note: always flush non-leaf currently */
		val_iva = size_order | addr;
		break;
	default:
		BUG();
	}
	/* Note: set drain read/write */
#if 0
	/*
	 * This is probably to be super secure.. Looks like we can
	 * ignore it without any impact.
	 */
	if (cap_read_drain(iommu->cap))
		val |= DMA_TLB_READ_DRAIN;
#endif
	if (cap_write_drain(iommu->cap))
		val |= DMA_TLB_WRITE_DRAIN;

	raw_spin_lock_irqsave(&iommu->register_lock, flag);
	/* Note: Only uses first TLB reg currently */
	if (val_iva)
		dmar_writeq(iommu->reg + tlb_offset, val_iva);
	dmar_writeq(iommu->reg + tlb_offset + 8, val);

	/* Make sure hardware complete it */
	IOMMU_WAIT_OP(iommu, tlb_offset + 8,
		dmar_readq, (!(val & DMA_TLB_IVT)), val);

	raw_spin_unlock_irqrestore(&iommu->register_lock, flag);

	/* check IOTLB invalidation granularity */
	if (DMA_TLB_IAIG(val) == 0)
		printk(KERN_ERR"IOMMU: flush IOTLB failed\n");
	if (DMA_TLB_IAIG(val) != DMA_TLB_IIRG(type))
		pr_debug("IOMMU: tlb flush request %Lx, actual %Lx\n",
			(unsigned long long)DMA_TLB_IIRG(type),
			(unsigned long long)DMA_TLB_IAIG(val));
}

static struct device_domain_info *iommu_support_dev_iotlb(
	struct dmar_domain *domain, int segment, u8 bus, u8 devfn)
{
	int found = 0;
	unsigned long flags;
	struct device_domain_info *info;
	struct intel_iommu *iommu = device_to_iommu(segment, bus, devfn);

	if (!ecap_dev_iotlb_support(iommu->ecap))
		return NULL;

	if (!iommu->qi)
		return NULL;

	spin_lock_irqsave(&device_domain_lock, flags);
	list_for_each_entry(info, &domain->devices, link)
		if (info->bus == bus && info->devfn == devfn) {
			found = 1;
			break;
		}
	spin_unlock_irqrestore(&device_domain_lock, flags);

	if (!found || !info->dev)
		return NULL;

	if (!pci_find_ext_capability(info->dev, PCI_EXT_CAP_ID_ATS))
		return NULL;

	if (!dmar_find_matched_atsr_unit(info->dev))
		return NULL;

	info->iommu = iommu;

	return info;
}

static void iommu_enable_dev_iotlb(struct device_domain_info *info)
{
	if (!info)
		return;

	pci_enable_ats(info->dev, VTD_PAGE_SHIFT);
}

static void iommu_disable_dev_iotlb(struct device_domain_info *info)
{
	if (!info->dev || !pci_ats_enabled(info->dev))
		return;

	pci_disable_ats(info->dev);
}

static void iommu_flush_dev_iotlb(struct dmar_domain *domain,
				  u64 addr, unsigned mask)
{
	u16 sid, qdep;
	unsigned long flags;
	struct device_domain_info *info;

	spin_lock_irqsave(&device_domain_lock, flags);
	list_for_each_entry(info, &domain->devices, link) {
		if (!info->dev || !pci_ats_enabled(info->dev))
			continue;

		sid = info->bus << 8 | info->devfn;
		qdep = pci_ats_queue_depth(info->dev);
		qi_flush_dev_iotlb(info->iommu, sid, qdep, addr, mask);
	}
	spin_unlock_irqrestore(&device_domain_lock, flags);
}

static void iommu_flush_iotlb_psi(struct intel_iommu *iommu, u16 did,
				  unsigned long pfn, unsigned int pages, int map)
{
	unsigned int mask = ilog2(__roundup_pow_of_two(pages));
	uint64_t addr = (uint64_t)pfn << VTD_PAGE_SHIFT;

	BUG_ON(pages == 0);

	/*
	 * Fallback to domain selective flush if no PSI support or the size is
	 * too big.
	 * PSI requires page size to be 2 ^ x, and the base address is naturally
	 * aligned to the size
	 */
	if (!cap_pgsel_inv(iommu->cap) || mask > cap_max_amask_val(iommu->cap))
		iommu->flush.flush_iotlb(iommu, did, 0, 0,
						DMA_TLB_DSI_FLUSH);
	else
		iommu->flush.flush_iotlb(iommu, did, addr, mask,
						DMA_TLB_PSI_FLUSH);

	/*
	 * In caching mode, changes of pages from non-present to present require
	 * flush. However, device IOTLB doesn't need to be flushed in this case.
	 */
	if (!cap_caching_mode(iommu->cap) || !map)
		iommu_flush_dev_iotlb(iommu->domains[did], addr, mask);
}

static void iommu_disable_protect_mem_regions(struct intel_iommu *iommu)
{
	u32 pmen;
	unsigned long flags;

	raw_spin_lock_irqsave(&iommu->register_lock, flags);
	pmen = readl(iommu->reg + DMAR_PMEN_REG);
	pmen &= ~DMA_PMEN_EPM;
	writel(pmen, iommu->reg + DMAR_PMEN_REG);

	/* wait for the protected region status bit to clear */
	IOMMU_WAIT_OP(iommu, DMAR_PMEN_REG,
		readl, !(pmen & DMA_PMEN_PRS), pmen);

	raw_spin_unlock_irqrestore(&iommu->register_lock, flags);
}

static int iommu_enable_translation(struct intel_iommu *iommu)
{
	u32 sts;
	unsigned long flags;

	raw_spin_lock_irqsave(&iommu->register_lock, flags);
	iommu->gcmd |= DMA_GCMD_TE;
	writel(iommu->gcmd, iommu->reg + DMAR_GCMD_REG);

	/* Make sure hardware complete it */
	IOMMU_WAIT_OP(iommu, DMAR_GSTS_REG,
		      readl, (sts & DMA_GSTS_TES), sts);

	raw_spin_unlock_irqrestore(&iommu->register_lock, flags);
	return 0;
}

static int iommu_disable_translation(struct intel_iommu *iommu)
{
	u32 sts;
	unsigned long flag;

	raw_spin_lock_irqsave(&iommu->register_lock, flag);
	iommu->gcmd &= ~DMA_GCMD_TE;
	writel(iommu->gcmd, iommu->reg + DMAR_GCMD_REG);

	/* Make sure hardware complete it */
	IOMMU_WAIT_OP(iommu, DMAR_GSTS_REG,
		      readl, (!(sts & DMA_GSTS_TES)), sts);

	raw_spin_unlock_irqrestore(&iommu->register_lock, flag);
	return 0;
}


static int iommu_init_domains(struct intel_iommu *iommu)
{
	unsigned long ndomains;
	unsigned long nlongs;

	ndomains = cap_ndoms(iommu->cap);
	pr_debug("IOMMU %d: Number of Domains supportd <%ld>\n", iommu->seq_id,
			ndomains);
	nlongs = BITS_TO_LONGS(ndomains);

	spin_lock_init(&iommu->lock);

	/* TBD: there might be 64K domains,
	 * consider other allocation for future chip
	 */
	iommu->domain_ids = kcalloc(nlongs, sizeof(unsigned long), GFP_KERNEL);
	if (!iommu->domain_ids) {
		printk(KERN_ERR "Allocating domain id array failed\n");
		return -ENOMEM;
	}
	iommu->domains = kcalloc(ndomains, sizeof(struct dmar_domain *),
			GFP_KERNEL);
	if (!iommu->domains) {
		printk(KERN_ERR "Allocating domain array failed\n");
		return -ENOMEM;
	}

	/*
	 * if Caching mode is set, then invalid translations are tagged
	 * with domainid 0. Hence we need to pre-allocate it.
	 */
	if (cap_caching_mode(iommu->cap))
		set_bit(0, iommu->domain_ids);
	return 0;
}


static void domain_exit(struct dmar_domain *domain);
static void vm_domain_exit(struct dmar_domain *domain);

void free_dmar_iommu(struct intel_iommu *iommu)
{
	struct dmar_domain *domain;
	int i;
	unsigned long flags;

	if ((iommu->domains) && (iommu->domain_ids)) {
		for_each_set_bit(i, iommu->domain_ids, cap_ndoms(iommu->cap)) {
			domain = iommu->domains[i];
			clear_bit(i, iommu->domain_ids);

			spin_lock_irqsave(&domain->iommu_lock, flags);
			if (--domain->iommu_count == 0) {
				if (domain->flags & DOMAIN_FLAG_VIRTUAL_MACHINE)
					vm_domain_exit(domain);
				else
					domain_exit(domain);
			}
			spin_unlock_irqrestore(&domain->iommu_lock, flags);
		}
	}

	if (iommu->gcmd & DMA_GCMD_TE)
		iommu_disable_translation(iommu);

	if (iommu->irq) {
		irq_set_handler_data(iommu->irq, NULL);
		/* This will mask the irq */
		free_irq(iommu->irq, iommu);
		destroy_irq(iommu->irq);
	}

	kfree(iommu->domains);
	kfree(iommu->domain_ids);

	g_iommus[iommu->seq_id] = NULL;

	/* if all iommus are freed, free g_iommus */
	for (i = 0; i < g_num_of_iommus; i++) {
		if (g_iommus[i])
			break;
	}

	if (i == g_num_of_iommus)
		kfree(g_iommus);

	/* free context mapping */
	free_context_table(iommu);
}

static struct dmar_domain *alloc_domain(void)
{
	struct dmar_domain *domain;

	domain = alloc_domain_mem();
	if (!domain)
		return NULL;

	domain->nid = -1;
	memset(&domain->iommu_bmp, 0, sizeof(unsigned long));
	domain->flags = 0;

	return domain;
}

static int iommu_attach_domain(struct dmar_domain *domain,
			       struct intel_iommu *iommu)
{
	int num;
	unsigned long ndomains;
	unsigned long flags;

	ndomains = cap_ndoms(iommu->cap);

	spin_lock_irqsave(&iommu->lock, flags);

	num = find_first_zero_bit(iommu->domain_ids, ndomains);
	if (num >= ndomains) {
		spin_unlock_irqrestore(&iommu->lock, flags);
		printk(KERN_ERR "IOMMU: no free domain ids\n");
		return -ENOMEM;
	}

	domain->id = num;
	set_bit(num, iommu->domain_ids);
	set_bit(iommu->seq_id, &domain->iommu_bmp);
	iommu->domains[num] = domain;
	spin_unlock_irqrestore(&iommu->lock, flags);

	return 0;
}

static void iommu_detach_domain(struct dmar_domain *domain,
				struct intel_iommu *iommu)
{
	unsigned long flags;
	int num, ndomains;
	int found = 0;

	spin_lock_irqsave(&iommu->lock, flags);
	ndomains = cap_ndoms(iommu->cap);
	for_each_set_bit(num, iommu->domain_ids, ndomains) {
		if (iommu->domains[num] == domain) {
			found = 1;
			break;
		}
	}

	if (found) {
		clear_bit(num, iommu->domain_ids);
		clear_bit(iommu->seq_id, &domain->iommu_bmp);
		iommu->domains[num] = NULL;
	}
	spin_unlock_irqrestore(&iommu->lock, flags);
}

static struct iova_domain reserved_iova_list;
static struct lock_class_key reserved_rbtree_key;

static int dmar_init_reserved_ranges(void)
{
	struct pci_dev *pdev = NULL;
	struct iova *iova;
	int i;

	init_iova_domain(&reserved_iova_list, DMA_32BIT_PFN);

	lockdep_set_class(&reserved_iova_list.iova_rbtree_lock,
		&reserved_rbtree_key);

	/* IOAPIC ranges shouldn't be accessed by DMA */
	iova = reserve_iova(&reserved_iova_list, IOVA_PFN(IOAPIC_RANGE_START),
		IOVA_PFN(IOAPIC_RANGE_END));
	if (!iova) {
		printk(KERN_ERR "Reserve IOAPIC range failed\n");
		return -ENODEV;
	}

	/* Reserve all PCI MMIO to avoid peer-to-peer access */
	for_each_pci_dev(pdev) {
		struct resource *r;

		for (i = 0; i < PCI_NUM_RESOURCES; i++) {
			r = &pdev->resource[i];
			if (!r->flags || !(r->flags & IORESOURCE_MEM))
				continue;
			iova = reserve_iova(&reserved_iova_list,
					    IOVA_PFN(r->start),
					    IOVA_PFN(r->end));
			if (!iova) {
				printk(KERN_ERR "Reserve iova failed\n");
				return -ENODEV;
			}
		}
	}
	return 0;
}

static void domain_reserve_special_ranges(struct dmar_domain *domain)
{
	copy_reserved_iova(&reserved_iova_list, &domain->iovad);
}

static inline int guestwidth_to_adjustwidth(int gaw)
{
	int agaw;
	int r = (gaw - 12) % 9;

	if (r == 0)
		agaw = gaw;
	else
		agaw = gaw + 9 - r;
	if (agaw > 64)
		agaw = 64;
	return agaw;
}

static int domain_init(struct dmar_domain *domain, int guest_width)
{
	struct intel_iommu *iommu;
	int adjust_width, agaw;
	unsigned long sagaw;

	init_iova_domain(&domain->iovad, DMA_32BIT_PFN);
	spin_lock_init(&domain->iommu_lock);

	domain_reserve_special_ranges(domain);

	/* calculate AGAW */
	iommu = domain_get_iommu(domain);
	if (guest_width > cap_mgaw(iommu->cap))
		guest_width = cap_mgaw(iommu->cap);
	domain->gaw = guest_width;
	adjust_width = guestwidth_to_adjustwidth(guest_width);
	agaw = width_to_agaw(adjust_width);
	sagaw = cap_sagaw(iommu->cap);
	if (!test_bit(agaw, &sagaw)) {
		/* hardware doesn't support it, choose a bigger one */
		pr_debug("IOMMU: hardware doesn't support agaw %d\n", agaw);
		agaw = find_next_bit(&sagaw, 5, agaw);
		if (agaw >= 5)
			return -ENODEV;
	}
	domain->agaw = agaw;
	INIT_LIST_HEAD(&domain->devices);

	if (ecap_coherent(iommu->ecap))
		domain->iommu_coherency = 1;
	else
		domain->iommu_coherency = 0;

	if (ecap_sc_support(iommu->ecap))
		domain->iommu_snooping = 1;
	else
		domain->iommu_snooping = 0;

	domain->iommu_superpage = fls(cap_super_page_val(iommu->cap));
	domain->iommu_count = 1;
	domain->nid = iommu->node;

	/* always allocate the top pgd */
	domain->pgd = (struct dma_pte *)alloc_pgtable_page(domain->nid);
	if (!domain->pgd)
		return -ENOMEM;
	__iommu_flush_cache(iommu, domain->pgd, PAGE_SIZE);
	return 0;
}

static void domain_exit(struct dmar_domain *domain)
{
	struct dmar_drhd_unit *drhd;
	struct intel_iommu *iommu;

	/* Domain 0 is reserved, so dont process it */
	if (!domain)
		return;

	/* Flush any lazy unmaps that may reference this domain */
	if (!intel_iommu_strict)
		flush_unmaps_timeout(0);

	domain_remove_dev_info(domain);
	/* destroy iovas */
	put_iova_domain(&domain->iovad);

	/* clear ptes */
	dma_pte_clear_range(domain, 0, DOMAIN_MAX_PFN(domain->gaw));

	/* free page tables */
	dma_pte_free_pagetable(domain, 0, DOMAIN_MAX_PFN(domain->gaw));

	for_each_active_iommu(iommu, drhd)
		if (test_bit(iommu->seq_id, &domain->iommu_bmp))
			iommu_detach_domain(domain, iommu);

	free_domain_mem(domain);
}

static int domain_context_mapping_one(struct dmar_domain *domain, int segment,
				 u8 bus, u8 devfn, int translation)
{
	struct context_entry *context;
	unsigned long flags;
	struct intel_iommu *iommu;
	struct dma_pte *pgd;
	unsigned long num;
	unsigned long ndomains;
	int id;
	int agaw;
	struct device_domain_info *info = NULL;

	pr_debug("Set context mapping for %02x:%02x.%d\n",
		bus, PCI_SLOT(devfn), PCI_FUNC(devfn));

	BUG_ON(!domain->pgd);
	BUG_ON(translation != CONTEXT_TT_PASS_THROUGH &&
	       translation != CONTEXT_TT_MULTI_LEVEL);

	iommu = device_to_iommu(segment, bus, devfn);
	if (!iommu)
		return -ENODEV;

	context = device_to_context_entry(iommu, bus, devfn);
	if (!context)
		return -ENOMEM;
	spin_lock_irqsave(&iommu->lock, flags);
	if (context_present(context)) {
		spin_unlock_irqrestore(&iommu->lock, flags);
		return 0;
	}

	id = domain->id;
	pgd = domain->pgd;

	if (domain->flags & DOMAIN_FLAG_VIRTUAL_MACHINE ||
	    domain->flags & DOMAIN_FLAG_STATIC_IDENTITY) {
		int found = 0;

		/* find an available domain id for this device in iommu */
		ndomains = cap_ndoms(iommu->cap);
		for_each_set_bit(num, iommu->domain_ids, ndomains) {
			if (iommu->domains[num] == domain) {
				id = num;
				found = 1;
				break;
			}
		}

		if (found == 0) {
			num = find_first_zero_bit(iommu->domain_ids, ndomains);
			if (num >= ndomains) {
				spin_unlock_irqrestore(&iommu->lock, flags);
				printk(KERN_ERR "IOMMU: no free domain ids\n");
				return -EFAULT;
			}

			set_bit(num, iommu->domain_ids);
			iommu->domains[num] = domain;
			id = num;
		}

		/* Skip top levels of page tables for
		 * iommu which has less agaw than default.
		 * Unnecessary for PT mode.
		 */
		if (translation != CONTEXT_TT_PASS_THROUGH) {
			for (agaw = domain->agaw; agaw != iommu->agaw; agaw--) {
				pgd = phys_to_virt(dma_pte_addr(pgd));
				if (!dma_pte_present(pgd)) {
					spin_unlock_irqrestore(&iommu->lock, flags);
					return -ENOMEM;
				}
			}
		}
	}

	context_set_domain_id(context, id);

	if (translation != CONTEXT_TT_PASS_THROUGH) {
		info = iommu_support_dev_iotlb(domain, segment, bus, devfn);
		translation = info ? CONTEXT_TT_DEV_IOTLB :
				     CONTEXT_TT_MULTI_LEVEL;
	}
	/*
	 * In pass through mode, AW must be programmed to indicate the largest
	 * AGAW value supported by hardware. And ASR is ignored by hardware.
	 */
	if (unlikely(translation == CONTEXT_TT_PASS_THROUGH))
		context_set_address_width(context, iommu->msagaw);
	else {
		context_set_address_root(context, virt_to_phys(pgd));
		context_set_address_width(context, iommu->agaw);
	}

	context_set_translation_type(context, translation);
	context_set_fault_enable(context);
	context_set_present(context);
	domain_flush_cache(domain, context, sizeof(*context));

	/*
	 * It's a non-present to present mapping. If hardware doesn't cache
	 * non-present entry we only need to flush the write-buffer. If the
	 * _does_ cache non-present entries, then it does so in the special
	 * domain #0, which we have to flush:
	 */
	if (cap_caching_mode(iommu->cap)) {
		iommu->flush.flush_context(iommu, 0,
					   (((u16)bus) << 8) | devfn,
					   DMA_CCMD_MASK_NOBIT,
					   DMA_CCMD_DEVICE_INVL);
		iommu->flush.flush_iotlb(iommu, domain->id, 0, 0, DMA_TLB_DSI_FLUSH);
	} else {
		iommu_flush_write_buffer(iommu);
	}
	iommu_enable_dev_iotlb(info);
	spin_unlock_irqrestore(&iommu->lock, flags);

	spin_lock_irqsave(&domain->iommu_lock, flags);
	if (!test_and_set_bit(iommu->seq_id, &domain->iommu_bmp)) {
		domain->iommu_count++;
		if (domain->iommu_count == 1)
			domain->nid = iommu->node;
		domain_update_iommu_cap(domain);
	}
	spin_unlock_irqrestore(&domain->iommu_lock, flags);
	return 0;
}

static int
domain_context_mapping(struct dmar_domain *domain, struct pci_dev *pdev,
			int translation)
{
	int ret;
	struct pci_dev *tmp, *parent;

	ret = domain_context_mapping_one(domain, pci_domain_nr(pdev->bus),
					 pdev->bus->number, pdev->devfn,
					 translation);
	if (ret)
		return ret;

	/* dependent device mapping */
	tmp = pci_find_upstream_pcie_bridge(pdev);
	if (!tmp)
		return 0;
	/* Secondary interface's bus number and devfn 0 */
	parent = pdev->bus->self;
	while (parent != tmp) {
		ret = domain_context_mapping_one(domain,
						 pci_domain_nr(parent->bus),
						 parent->bus->number,
						 parent->devfn, translation);
		if (ret)
			return ret;
		parent = parent->bus->self;
	}
	if (pci_is_pcie(tmp)) /* this is a PCIe-to-PCI bridge */
		return domain_context_mapping_one(domain,
					pci_domain_nr(tmp->subordinate),
					tmp->subordinate->number, 0,
					translation);
	else /* this is a legacy PCI bridge */
		return domain_context_mapping_one(domain,
						  pci_domain_nr(tmp->bus),
						  tmp->bus->number,
						  tmp->devfn,
						  translation);
}

static int domain_context_mapped(struct pci_dev *pdev)
{
	int ret;
	struct pci_dev *tmp, *parent;
	struct intel_iommu *iommu;

	iommu = device_to_iommu(pci_domain_nr(pdev->bus), pdev->bus->number,
				pdev->devfn);
	if (!iommu)
		return -ENODEV;

	ret = device_context_mapped(iommu, pdev->bus->number, pdev->devfn);
	if (!ret)
		return ret;
	/* dependent device mapping */
	tmp = pci_find_upstream_pcie_bridge(pdev);
	if (!tmp)
		return ret;
	/* Secondary interface's bus number and devfn 0 */
	parent = pdev->bus->self;
	while (parent != tmp) {
		ret = device_context_mapped(iommu, parent->bus->number,
					    parent->devfn);
		if (!ret)
			return ret;
		parent = parent->bus->self;
	}
	if (pci_is_pcie(tmp))
		return device_context_mapped(iommu, tmp->subordinate->number,
					     0);
	else
		return device_context_mapped(iommu, tmp->bus->number,
					     tmp->devfn);
}

/* Returns a number of VTD pages, but aligned to MM page size */
static inline unsigned long aligned_nrpages(unsigned long host_addr,
					    size_t size)
{
	host_addr &= ~PAGE_MASK;
	return PAGE_ALIGN(host_addr + size) >> VTD_PAGE_SHIFT;
}

/* Return largest possible superpage level for a given mapping */
static inline int hardware_largepage_caps(struct dmar_domain *domain,
					  unsigned long iov_pfn,
					  unsigned long phy_pfn,
					  unsigned long pages)
{
	int support, level = 1;
	unsigned long pfnmerge;

	support = domain->iommu_superpage;

	/* To use a large page, the virtual *and* physical addresses
	   must be aligned to 2MiB/1GiB/etc. Lower bits set in either
	   of them will mean we have to use smaller pages. So just
	   merge them and check both at once. */
	pfnmerge = iov_pfn | phy_pfn;

	while (support && !(pfnmerge & ~VTD_STRIDE_MASK)) {
		pages >>= VTD_STRIDE_SHIFT;
		if (!pages)
			break;
		pfnmerge >>= VTD_STRIDE_SHIFT;
		level++;
		support--;
	}
	return level;
}

static int __domain_mapping(struct dmar_domain *domain, unsigned long iov_pfn,
			    struct scatterlist *sg, unsigned long phys_pfn,
			    unsigned long nr_pages, int prot)
{
	struct dma_pte *first_pte = NULL, *pte = NULL;
	phys_addr_t uninitialized_var(pteval);
	int addr_width = agaw_to_width(domain->agaw) - VTD_PAGE_SHIFT;
	unsigned long sg_res;
	unsigned int largepage_lvl = 0;
	unsigned long lvl_pages = 0;

	BUG_ON(addr_width < BITS_PER_LONG && (iov_pfn + nr_pages - 1) >> addr_width);

	if ((prot & (DMA_PTE_READ|DMA_PTE_WRITE)) == 0)
		return -EINVAL;

	prot &= DMA_PTE_READ | DMA_PTE_WRITE | DMA_PTE_SNP;

	if (sg)
		sg_res = 0;
	else {
		sg_res = nr_pages + 1;
		pteval = ((phys_addr_t)phys_pfn << VTD_PAGE_SHIFT) | prot;
	}

	while (nr_pages > 0) {
		uint64_t tmp;

		if (!sg_res) {
			sg_res = aligned_nrpages(sg->offset, sg->length);
			sg->dma_address = ((dma_addr_t)iov_pfn << VTD_PAGE_SHIFT) + sg->offset;
			sg->dma_length = sg->length;
			pteval = page_to_phys(sg_page(sg)) | prot;
			phys_pfn = pteval >> VTD_PAGE_SHIFT;
		}

		if (!pte) {
			largepage_lvl = hardware_largepage_caps(domain, iov_pfn, phys_pfn, sg_res);

			first_pte = pte = pfn_to_dma_pte(domain, iov_pfn, largepage_lvl);
			if (!pte)
				return -ENOMEM;
			/* It is large page*/
			if (largepage_lvl > 1)
				pteval |= DMA_PTE_LARGE_PAGE;
			else
				pteval &= ~(uint64_t)DMA_PTE_LARGE_PAGE;

		}
		/* We don't need lock here, nobody else
		 * touches the iova range
		 */
		tmp = cmpxchg64_local(&pte->val, 0ULL, pteval);
		if (tmp) {
			static int dumps = 5;
			printk(KERN_CRIT "ERROR: DMA PTE for vPFN 0x%lx already set (to %llx not %llx)\n",
			       iov_pfn, tmp, (unsigned long long)pteval);
			if (dumps) {
				dumps--;
				debug_dma_dump_mappings(NULL);
			}
			WARN_ON(1);
		}

		lvl_pages = lvl_to_nr_pages(largepage_lvl);

		BUG_ON(nr_pages < lvl_pages);
		BUG_ON(sg_res < lvl_pages);

		nr_pages -= lvl_pages;
		iov_pfn += lvl_pages;
		phys_pfn += lvl_pages;
		pteval += lvl_pages * VTD_PAGE_SIZE;
		sg_res -= lvl_pages;

		/* If the next PTE would be the first in a new page, then we
		   need to flush the cache on the entries we've just written.
		   And then we'll need to recalculate 'pte', so clear it and
		   let it get set again in the if (!pte) block above.

		   If we're done (!nr_pages) we need to flush the cache too.

		   Also if we've been setting superpages, we may need to
		   recalculate 'pte' and switch back to smaller pages for the
		   end of the mapping, if the trailing size is not enough to
		   use another superpage (i.e. sg_res < lvl_pages). */
		pte++;
		if (!nr_pages || first_pte_in_page(pte) ||
		    (largepage_lvl > 1 && sg_res < lvl_pages)) {
			domain_flush_cache(domain, first_pte,
					   (void *)pte - (void *)first_pte);
			pte = NULL;
		}

		if (!sg_res && nr_pages)
			sg = sg_next(sg);
	}
	return 0;
}

static inline int domain_sg_mapping(struct dmar_domain *domain, unsigned long iov_pfn,
				    struct scatterlist *sg, unsigned long nr_pages,
				    int prot)
{
	return __domain_mapping(domain, iov_pfn, sg, 0, nr_pages, prot);
}

static inline int domain_pfn_mapping(struct dmar_domain *domain, unsigned long iov_pfn,
				     unsigned long phys_pfn, unsigned long nr_pages,
				     int prot)
{
	return __domain_mapping(domain, iov_pfn, NULL, phys_pfn, nr_pages, prot);
}

static void iommu_detach_dev(struct intel_iommu *iommu, u8 bus, u8 devfn)
{
	if (!iommu)
		return;

	clear_context_table(iommu, bus, devfn);
	iommu->flush.flush_context(iommu, 0, 0, 0,
					   DMA_CCMD_GLOBAL_INVL);
	iommu->flush.flush_iotlb(iommu, 0, 0, 0, DMA_TLB_GLOBAL_FLUSH);
}

static void domain_remove_dev_info(struct dmar_domain *domain)
{
	struct device_domain_info *info;
	unsigned long flags;
	struct intel_iommu *iommu;

	spin_lock_irqsave(&device_domain_lock, flags);
	while (!list_empty(&domain->devices)) {
		info = list_entry(domain->devices.next,
			struct device_domain_info, link);
		list_del(&info->link);
		list_del(&info->global);
		if (info->dev)
			info->dev->dev.archdata.iommu = NULL;
		spin_unlock_irqrestore(&device_domain_lock, flags);

		iommu_disable_dev_iotlb(info);
		iommu = device_to_iommu(info->segment, info->bus, info->devfn);
		iommu_detach_dev(iommu, info->bus, info->devfn);
		free_devinfo_mem(info);

		spin_lock_irqsave(&device_domain_lock, flags);
	}
	spin_unlock_irqrestore(&device_domain_lock, flags);
}

/*
 * find_domain
 * Note: we use struct pci_dev->dev.archdata.iommu stores the info
 */
static struct dmar_domain *
find_domain(struct pci_dev *pdev)
{
	struct device_domain_info *info;

	/* No lock here, assumes no domain exit in normal case */
	info = pdev->dev.archdata.iommu;
	if (info)
		return info->domain;
	return NULL;
}

/* domain is initialized */
static struct dmar_domain *get_domain_for_dev(struct pci_dev *pdev, int gaw)
{
	struct dmar_domain *domain, *found = NULL;
	struct intel_iommu *iommu;
	struct dmar_drhd_unit *drhd;
	struct device_domain_info *info, *tmp;
	struct pci_dev *dev_tmp;
	unsigned long flags;
	int bus = 0, devfn = 0;
	int segment;
	int ret;

	domain = find_domain(pdev);
	if (domain)
		return domain;

	segment = pci_domain_nr(pdev->bus);

	dev_tmp = pci_find_upstream_pcie_bridge(pdev);
	if (dev_tmp) {
		if (pci_is_pcie(dev_tmp)) {
			bus = dev_tmp->subordinate->number;
			devfn = 0;
		} else {
			bus = dev_tmp->bus->number;
			devfn = dev_tmp->devfn;
		}
		spin_lock_irqsave(&device_domain_lock, flags);
		list_for_each_entry(info, &device_domain_list, global) {
			if (info->segment == segment &&
			    info->bus == bus && info->devfn == devfn) {
				found = info->domain;
				break;
			}
		}
		spin_unlock_irqrestore(&device_domain_lock, flags);
		/* pcie-pci bridge already has a domain, uses it */
		if (found) {
			domain = found;
			goto found_domain;
		}
	}

	domain = alloc_domain();
	if (!domain)
		goto error;

	/* Allocate new domain for the device */
	drhd = dmar_find_matched_drhd_unit(pdev);
	if (!drhd) {
		printk(KERN_ERR "IOMMU: can't find DMAR for device %s\n",
			pci_name(pdev));
		return NULL;
	}
	iommu = drhd->iommu;

	ret = iommu_attach_domain(domain, iommu);
	if (ret) {
		free_domain_mem(domain);
		goto error;
	}

	if (domain_init(domain, gaw)) {
		domain_exit(domain);
		goto error;
	}

	/* register pcie-to-pci device */
	if (dev_tmp) {
		info = alloc_devinfo_mem();
		if (!info) {
			domain_exit(domain);
			goto error;
		}
		info->segment = segment;
		info->bus = bus;
		info->devfn = devfn;
		info->dev = NULL;
		info->domain = domain;
		/* This domain is shared by devices under p2p bridge */
		domain->flags |= DOMAIN_FLAG_P2P_MULTIPLE_DEVICES;

		/* pcie-to-pci bridge already has a domain, uses it */
		found = NULL;
		spin_lock_irqsave(&device_domain_lock, flags);
		list_for_each_entry(tmp, &device_domain_list, global) {
			if (tmp->segment == segment &&
			    tmp->bus == bus && tmp->devfn == devfn) {
				found = tmp->domain;
				break;
			}
		}
		if (found) {
			spin_unlock_irqrestore(&device_domain_lock, flags);
			free_devinfo_mem(info);
			domain_exit(domain);
			domain = found;
		} else {
			list_add(&info->link, &domain->devices);
			list_add(&info->global, &device_domain_list);
			spin_unlock_irqrestore(&device_domain_lock, flags);
		}
	}

found_domain:
	info = alloc_devinfo_mem();
	if (!info)
		goto error;
	info->segment = segment;
	info->bus = pdev->bus->number;
	info->devfn = pdev->devfn;
	info->dev = pdev;
	info->domain = domain;
	spin_lock_irqsave(&device_domain_lock, flags);
	/* somebody is fast */
	found = find_domain(pdev);
	if (found != NULL) {
		spin_unlock_irqrestore(&device_domain_lock, flags);
		if (found != domain) {
			domain_exit(domain);
			domain = found;
		}
		free_devinfo_mem(info);
		return domain;
	}
	list_add(&info->link, &domain->devices);
	list_add(&info->global, &device_domain_list);
	pdev->dev.archdata.iommu = info;
	spin_unlock_irqrestore(&device_domain_lock, flags);
	return domain;
error:
	/* recheck it here, maybe others set it */
	return find_domain(pdev);
}

static int iommu_identity_mapping;
#define IDENTMAP_ALL		1
#define IDENTMAP_GFX		2
#define IDENTMAP_AZALIA		4

static int iommu_domain_identity_map(struct dmar_domain *domain,
				     unsigned long long start,
				     unsigned long long end)
{
	unsigned long first_vpfn = start >> VTD_PAGE_SHIFT;
	unsigned long last_vpfn = end >> VTD_PAGE_SHIFT;

	if (!reserve_iova(&domain->iovad, dma_to_mm_pfn(first_vpfn),
			  dma_to_mm_pfn(last_vpfn))) {
		printk(KERN_ERR "IOMMU: reserve iova failed\n");
		return -ENOMEM;
	}

	pr_debug("Mapping reserved region %llx-%llx for domain %d\n",
		 start, end, domain->id);
	/*
	 * RMRR range might have overlap with physical memory range,
	 * clear it first
	 */
	dma_pte_clear_range(domain, first_vpfn, last_vpfn);

	return domain_pfn_mapping(domain, first_vpfn, first_vpfn,
				  last_vpfn - first_vpfn + 1,
				  DMA_PTE_READ|DMA_PTE_WRITE);
}

static int iommu_prepare_identity_map(struct pci_dev *pdev,
				      unsigned long long start,
				      unsigned long long end)
{
	struct dmar_domain *domain;
	int ret;

	domain = get_domain_for_dev(pdev, DEFAULT_DOMAIN_ADDRESS_WIDTH);
	if (!domain)
		return -ENOMEM;

	/* For _hardware_ passthrough, don't bother. But for software
	   passthrough, we do it anyway -- it may indicate a memory
	   range which is reserved in E820, so which didn't get set
	   up to start with in si_domain */
	if (domain == si_domain && hw_pass_through) {
		printk("Ignoring identity map for HW passthrough device %s [0x%Lx - 0x%Lx]\n",
		       pci_name(pdev), start, end);
		return 0;
	}

	printk(KERN_INFO
	       "IOMMU: Setting identity map for device %s [0x%Lx - 0x%Lx]\n",
	       pci_name(pdev), start, end);
	
	if (end < start) {
		WARN(1, "Your BIOS is broken; RMRR ends before it starts!\n"
			"BIOS vendor: %s; Ver: %s; Product Version: %s\n",
			dmi_get_system_info(DMI_BIOS_VENDOR),
			dmi_get_system_info(DMI_BIOS_VERSION),
		     dmi_get_system_info(DMI_PRODUCT_VERSION));
		ret = -EIO;
		goto error;
	}

	if (end >> agaw_to_width(domain->agaw)) {
		WARN(1, "Your BIOS is broken; RMRR exceeds permitted address width (%d bits)\n"
		     "BIOS vendor: %s; Ver: %s; Product Version: %s\n",
		     agaw_to_width(domain->agaw),
		     dmi_get_system_info(DMI_BIOS_VENDOR),
		     dmi_get_system_info(DMI_BIOS_VERSION),
		     dmi_get_system_info(DMI_PRODUCT_VERSION));
		ret = -EIO;
		goto error;
	}

	ret = iommu_domain_identity_map(domain, start, end);
	if (ret)
		goto error;

	/* context entry init */
	ret = domain_context_mapping(domain, pdev, CONTEXT_TT_MULTI_LEVEL);
	if (ret)
		goto error;

	return 0;

 error:
	domain_exit(domain);
	return ret;
}

static inline int iommu_prepare_rmrr_dev(struct dmar_rmrr_unit *rmrr,
	struct pci_dev *pdev)
{
	if (pdev->dev.archdata.iommu == DUMMY_DEVICE_DOMAIN_INFO)
		return 0;
	return iommu_prepare_identity_map(pdev, rmrr->base_address,
		rmrr->end_address);
}

#ifdef CONFIG_INTEL_IOMMU_FLOPPY_WA
static inline void iommu_prepare_isa(void)
{
	struct pci_dev *pdev;
	int ret;

	pdev = pci_get_class(PCI_CLASS_BRIDGE_ISA << 8, NULL);
	if (!pdev)
		return;

	printk(KERN_INFO "IOMMU: Prepare 0-16MiB unity mapping for LPC\n");
	ret = iommu_prepare_identity_map(pdev, 0, 16*1024*1024 - 1);

	if (ret)
		printk(KERN_ERR "IOMMU: Failed to create 0-16MiB identity map; "
		       "floppy might not work\n");

}
#else
static inline void iommu_prepare_isa(void)
{
	return;
}
#endif /* !CONFIG_INTEL_IOMMU_FLPY_WA */

static int md_domain_init(struct dmar_domain *domain, int guest_width);

static int __init si_domain_work_fn(unsigned long start_pfn,
				    unsigned long end_pfn, void *datax)
{
	int *ret = datax;

	*ret = iommu_domain_identity_map(si_domain,
					 (uint64_t)start_pfn << PAGE_SHIFT,
					 (uint64_t)end_pfn << PAGE_SHIFT);
	return *ret;

}

static int __init si_domain_init(int hw)
{
	struct dmar_drhd_unit *drhd;
	struct intel_iommu *iommu;
	int nid, ret = 0;

	si_domain = alloc_domain();
	if (!si_domain)
		return -EFAULT;

	pr_debug("Identity mapping domain is domain %d\n", si_domain->id);

	for_each_active_iommu(iommu, drhd) {
		ret = iommu_attach_domain(si_domain, iommu);
		if (ret) {
			domain_exit(si_domain);
			return -EFAULT;
		}
	}

	if (md_domain_init(si_domain, DEFAULT_DOMAIN_ADDRESS_WIDTH)) {
		domain_exit(si_domain);
		return -EFAULT;
	}

	si_domain->flags = DOMAIN_FLAG_STATIC_IDENTITY;

	if (hw)
		return 0;

	for_each_online_node(nid) {
		work_with_active_regions(nid, si_domain_work_fn, &ret);
		if (ret)
			return ret;
	}

	return 0;
}

static void domain_remove_one_dev_info(struct dmar_domain *domain,
					  struct pci_dev *pdev);
static int identity_mapping(struct pci_dev *pdev)
{
	struct device_domain_info *info;

	if (likely(!iommu_identity_mapping))
		return 0;

	info = pdev->dev.archdata.iommu;
	if (info && info != DUMMY_DEVICE_DOMAIN_INFO)
		return (info->domain == si_domain);

	return 0;
}

static int domain_add_dev_info(struct dmar_domain *domain,
			       struct pci_dev *pdev,
			       int translation)
{
	struct device_domain_info *info;
	unsigned long flags;
	int ret;

	info = alloc_devinfo_mem();
	if (!info)
		return -ENOMEM;

	ret = domain_context_mapping(domain, pdev, translation);
	if (ret) {
		free_devinfo_mem(info);
		return ret;
	}

	info->segment = pci_domain_nr(pdev->bus);
	info->bus = pdev->bus->number;
	info->devfn = pdev->devfn;
	info->dev = pdev;
	info->domain = domain;

	spin_lock_irqsave(&device_domain_lock, flags);
	list_add(&info->link, &domain->devices);
	list_add(&info->global, &device_domain_list);
	pdev->dev.archdata.iommu = info;
	spin_unlock_irqrestore(&device_domain_lock, flags);

	return 0;
}

static int iommu_should_identity_map(struct pci_dev *pdev, int startup)
{
	if ((iommu_identity_mapping & IDENTMAP_AZALIA) && IS_AZALIA(pdev))
		return 1;

	if ((iommu_identity_mapping & IDENTMAP_GFX) && IS_GFX_DEVICE(pdev))
		return 1;

	if (!(iommu_identity_mapping & IDENTMAP_ALL))
		return 0;

	/*
	 * We want to start off with all devices in the 1:1 domain, and
	 * take them out later if we find they can't access all of memory.
	 *
	 * However, we can't do this for PCI devices behind bridges,
	 * because all PCI devices behind the same bridge will end up
	 * with the same source-id on their transactions.
	 *
	 * Practically speaking, we can't change things around for these
	 * devices at run-time, because we can't be sure there'll be no
	 * DMA transactions in flight for any of their siblings.
	 * 
	 * So PCI devices (unless they're on the root bus) as well as
	 * their parent PCI-PCI or PCIe-PCI bridges must be left _out_ of
	 * the 1:1 domain, just in _case_ one of their siblings turns out
	 * not to be able to map all of memory.
	 */
	if (!pci_is_pcie(pdev)) {
		if (!pci_is_root_bus(pdev->bus))
			return 0;
		if (pdev->class >> 8 == PCI_CLASS_BRIDGE_PCI)
			return 0;
	} else if (pdev->pcie_type == PCI_EXP_TYPE_PCI_BRIDGE)
		return 0;

	/* 
	 * At boot time, we don't yet know if devices will be 64-bit capable.
	 * Assume that they will -- if they turn out not to be, then we can 
	 * take them out of the 1:1 domain later.
	 */
	if (!startup) {
		/*
		 * If the device's dma_mask is less than the system's memory
		 * size then this is not a candidate for identity mapping.
		 */
		u64 dma_mask = pdev->dma_mask;

		if (pdev->dev.coherent_dma_mask &&
		    pdev->dev.coherent_dma_mask < dma_mask)
			dma_mask = pdev->dev.coherent_dma_mask;

		return dma_mask >= dma_get_required_mask(&pdev->dev);
	}

	return 1;
}

static int __init iommu_prepare_static_identity_mapping(int hw)
{
	struct pci_dev *pdev = NULL;
	int ret;

	ret = si_domain_init(hw);
	if (ret)
		return -EFAULT;

	for_each_pci_dev(pdev) {
		/* Skip Host/PCI Bridge devices */
		if (IS_BRIDGE_HOST_DEVICE(pdev))
			continue;
		if (iommu_should_identity_map(pdev, 1)) {
			printk(KERN_INFO "IOMMU: %s identity mapping for device %s\n",
			       hw ? "hardware" : "software", pci_name(pdev));

			ret = domain_add_dev_info(si_domain, pdev,
						     hw ? CONTEXT_TT_PASS_THROUGH :
						     CONTEXT_TT_MULTI_LEVEL);
			if (ret)
				return ret;
		}
	}

	return 0;
}

static int __init init_dmars(void)
{
	struct dmar_drhd_unit *drhd;
	struct dmar_rmrr_unit *rmrr;
	struct pci_dev *pdev;
	struct intel_iommu *iommu;
	int i, ret;

	/*
	 * for each drhd
	 *    allocate root
	 *    initialize and program root entry to not present
	 * endfor
	 */
	for_each_drhd_unit(drhd) {
		g_num_of_iommus++;
		/*
		 * lock not needed as this is only incremented in the single
		 * threaded kernel __init code path all other access are read
		 * only
		 */
	}

	g_iommus = kcalloc(g_num_of_iommus, sizeof(struct intel_iommu *),
			GFP_KERNEL);
	if (!g_iommus) {
		printk(KERN_ERR "Allocating global iommu array failed\n");
		ret = -ENOMEM;
		goto error;
	}

	deferred_flush = kzalloc(g_num_of_iommus *
		sizeof(struct deferred_flush_tables), GFP_KERNEL);
	if (!deferred_flush) {
		ret = -ENOMEM;
		goto error;
	}

	for_each_drhd_unit(drhd) {
		if (drhd->ignored)
			continue;

		iommu = drhd->iommu;
		g_iommus[iommu->seq_id] = iommu;

		ret = iommu_init_domains(iommu);
		if (ret)
			goto error;

		/*
		 * TBD:
		 * we could share the same root & context tables
		 * among all IOMMU's. Need to Split it later.
		 */
		ret = iommu_alloc_root_entry(iommu);
		if (ret) {
			printk(KERN_ERR "IOMMU: allocate root entry failed\n");
			goto error;
		}
		if (!ecap_pass_through(iommu->ecap))
			hw_pass_through = 0;
	}

	/*
	 * Start from the sane iommu hardware state.
	 */
	for_each_drhd_unit(drhd) {
		if (drhd->ignored)
			continue;

		iommu = drhd->iommu;

		/*
		 * If the queued invalidation is already initialized by us
		 * (for example, while enabling interrupt-remapping) then
		 * we got the things already rolling from a sane state.
		 */
		if (iommu->qi)
			continue;

		/*
		 * Clear any previous faults.
		 */
		dmar_fault(-1, iommu);
		/*
		 * Disable queued invalidation if supported and already enabled
		 * before OS handover.
		 */
		dmar_disable_qi(iommu);
	}

	for_each_drhd_unit(drhd) {
		if (drhd->ignored)
			continue;

		iommu = drhd->iommu;

		if (dmar_enable_qi(iommu)) {
			/*
			 * Queued Invalidate not enabled, use Register Based
			 * Invalidate
			 */
			iommu->flush.flush_context = __iommu_flush_context;
			iommu->flush.flush_iotlb = __iommu_flush_iotlb;
			printk(KERN_INFO "IOMMU %d 0x%Lx: using Register based "
			       "invalidation\n",
				iommu->seq_id,
			       (unsigned long long)drhd->reg_base_addr);
		} else {
			iommu->flush.flush_context = qi_flush_context;
			iommu->flush.flush_iotlb = qi_flush_iotlb;
			printk(KERN_INFO "IOMMU %d 0x%Lx: using Queued "
			       "invalidation\n",
				iommu->seq_id,
			       (unsigned long long)drhd->reg_base_addr);
		}
	}

	if (iommu_pass_through)
		iommu_identity_mapping |= IDENTMAP_ALL;

#ifdef CONFIG_INTEL_IOMMU_BROKEN_GFX_WA
	iommu_identity_mapping |= IDENTMAP_GFX;
#endif

	check_tylersburg_isoch();

	/*
	 * If pass through is not set or not enabled, setup context entries for
	 * identity mappings for rmrr, gfx, and isa and may fall back to static
	 * identity mapping if iommu_identity_mapping is set.
	 */
	if (iommu_identity_mapping) {
		ret = iommu_prepare_static_identity_mapping(hw_pass_through);
		if (ret) {
			printk(KERN_CRIT "Failed to setup IOMMU pass-through\n");
			goto error;
		}
	}
	/*
	 * For each rmrr
	 *   for each dev attached to rmrr
	 *   do
	 *     locate drhd for dev, alloc domain for dev
	 *     allocate free domain
	 *     allocate page table entries for rmrr
	 *     if context not allocated for bus
	 *           allocate and init context
	 *           set present in root table for this bus
	 *     init context with domain, translation etc
	 *    endfor
	 * endfor
	 */
	printk(KERN_INFO "IOMMU: Setting RMRR:\n");
	for_each_rmrr_units(rmrr) {
		for (i = 0; i < rmrr->devices_cnt; i++) {
			pdev = rmrr->devices[i];
			/*
			 * some BIOS lists non-exist devices in DMAR
			 * table.
			 */
			if (!pdev)
				continue;
			ret = iommu_prepare_rmrr_dev(rmrr, pdev);
			if (ret)
				printk(KERN_ERR
				       "IOMMU: mapping reserved region failed\n");
		}
	}

	iommu_prepare_isa();

	/*
	 * for each drhd
	 *   enable fault log
	 *   global invalidate context cache
	 *   global invalidate iotlb
	 *   enable translation
	 */
	for_each_drhd_unit(drhd) {
		if (drhd->ignored) {
			/*
			 * we always have to disable PMRs or DMA may fail on
			 * this device
			 */
			if (force_on)
				iommu_disable_protect_mem_regions(drhd->iommu);
			continue;
		}
		iommu = drhd->iommu;

		iommu_flush_write_buffer(iommu);

		ret = dmar_set_interrupt(iommu);
		if (ret)
			goto error;

		iommu_set_root_entry(iommu);

		iommu->flush.flush_context(iommu, 0, 0, 0, DMA_CCMD_GLOBAL_INVL);
		iommu->flush.flush_iotlb(iommu, 0, 0, 0, DMA_TLB_GLOBAL_FLUSH);

		ret = iommu_enable_translation(iommu);
		if (ret)
			goto error;

		iommu_disable_protect_mem_regions(iommu);
	}

	return 0;
error:
	for_each_drhd_unit(drhd) {
		if (drhd->ignored)
			continue;
		iommu = drhd->iommu;
		free_iommu(iommu);
	}
	kfree(g_iommus);
	return ret;
}

/* This takes a number of _MM_ pages, not VTD pages */
static struct iova *intel_alloc_iova(struct device *dev,
				     struct dmar_domain *domain,
				     unsigned long nrpages, uint64_t dma_mask)
{
	struct pci_dev *pdev = to_pci_dev(dev);
	struct iova *iova = NULL;

	/* Restrict dma_mask to the width that the iommu can handle */
	dma_mask = min_t(uint64_t, DOMAIN_MAX_ADDR(domain->gaw), dma_mask);

	if (!dmar_forcedac && dma_mask > DMA_BIT_MASK(32)) {
		/*
		 * First try to allocate an io virtual address in
		 * DMA_BIT_MASK(32) and if that fails then try allocating
		 * from higher range
		 */
		iova = alloc_iova(&domain->iovad, nrpages,
				  IOVA_PFN(DMA_BIT_MASK(32)), 1);
		if (iova)
			return iova;
	}
	iova = alloc_iova(&domain->iovad, nrpages, IOVA_PFN(dma_mask), 1);
	if (unlikely(!iova)) {
		printk(KERN_ERR "Allocating %ld-page iova for %s failed",
		       nrpages, pci_name(pdev));
		return NULL;
	}

	return iova;
}

static struct dmar_domain *__get_valid_domain_for_dev(struct pci_dev *pdev)
{
	struct dmar_domain *domain;
	int ret;

	domain = get_domain_for_dev(pdev,
			DEFAULT_DOMAIN_ADDRESS_WIDTH);
	if (!domain) {
		printk(KERN_ERR
			"Allocating domain for %s failed", pci_name(pdev));
		return NULL;
	}

	/* make sure context mapping is ok */
	if (unlikely(!domain_context_mapped(pdev))) {
		ret = domain_context_mapping(domain, pdev,
					     CONTEXT_TT_MULTI_LEVEL);
		if (ret) {
			printk(KERN_ERR
				"Domain context map for %s failed",
				pci_name(pdev));
			return NULL;
		}
	}

	return domain;
}

static inline struct dmar_domain *get_valid_domain_for_dev(struct pci_dev *dev)
{
	struct device_domain_info *info;

	/* No lock here, assumes no domain exit in normal case */
	info = dev->dev.archdata.iommu;
	if (likely(info))
		return info->domain;

	return __get_valid_domain_for_dev(dev);
}

static int iommu_dummy(struct pci_dev *pdev)
{
	return pdev->dev.archdata.iommu == DUMMY_DEVICE_DOMAIN_INFO;
}

/* Check if the pdev needs to go through non-identity map and unmap process.*/
static int iommu_no_mapping(struct device *dev)
{
	struct pci_dev *pdev;
	int found;

	if (unlikely(dev->bus != &pci_bus_type))
		return 1;

	pdev = to_pci_dev(dev);
	if (iommu_dummy(pdev))
		return 1;

	if (!iommu_identity_mapping)
		return 0;

	found = identity_mapping(pdev);
	if (found) {
		if (iommu_should_identity_map(pdev, 0))
			return 1;
		else {
			/*
			 * 32 bit DMA is removed from si_domain and fall back
			 * to non-identity mapping.
			 */
			domain_remove_one_dev_info(si_domain, pdev);
			printk(KERN_INFO "32bit %s uses non-identity mapping\n",
			       pci_name(pdev));
			return 0;
		}
	} else {
		/*
		 * In case of a detached 64 bit DMA device from vm, the device
		 * is put into si_domain for identity mapping.
		 */
		if (iommu_should_identity_map(pdev, 0)) {
			int ret;
			ret = domain_add_dev_info(si_domain, pdev,
						  hw_pass_through ?
						  CONTEXT_TT_PASS_THROUGH :
						  CONTEXT_TT_MULTI_LEVEL);
			if (!ret) {
				printk(KERN_INFO "64bit %s uses identity mapping\n",
				       pci_name(pdev));
				return 1;
			}
		}
	}

	return 0;
}

static dma_addr_t __intel_map_single(struct device *hwdev, phys_addr_t paddr,
				     size_t size, int dir, u64 dma_mask)
{
	struct pci_dev *pdev = to_pci_dev(hwdev);
	struct dmar_domain *domain;
	phys_addr_t start_paddr;
	struct iova *iova;
	int prot = 0;
	int ret;
	struct intel_iommu *iommu;
	unsigned long paddr_pfn = paddr >> PAGE_SHIFT;

	BUG_ON(dir == DMA_NONE);

	if (iommu_no_mapping(hwdev))
		return paddr;

	domain = get_valid_domain_for_dev(pdev);
	if (!domain)
		return 0;

	iommu = domain_get_iommu(domain);
	size = aligned_nrpages(paddr, size);

	iova = intel_alloc_iova(hwdev, domain, dma_to_mm_pfn(size), dma_mask);
	if (!iova)
		goto error;

	/*
	 * Check if DMAR supports zero-length reads on write only
	 * mappings..
	 */
	if (dir == DMA_TO_DEVICE || dir == DMA_BIDIRECTIONAL || \
			!cap_zlr(iommu->cap))
		prot |= DMA_PTE_READ;
	if (dir == DMA_FROM_DEVICE || dir == DMA_BIDIRECTIONAL)
		prot |= DMA_PTE_WRITE;
	/*
	 * paddr - (paddr + size) might be partial page, we should map the whole
	 * page.  Note: if two part of one page are separately mapped, we
	 * might have two guest_addr mapping to the same host paddr, but this
	 * is not a big problem
	 */
	ret = domain_pfn_mapping(domain, mm_to_dma_pfn(iova->pfn_lo),
				 mm_to_dma_pfn(paddr_pfn), size, prot);
	if (ret)
		goto error;

	/* it's a non-present to present mapping. Only flush if caching mode */
	if (cap_caching_mode(iommu->cap))
		iommu_flush_iotlb_psi(iommu, domain->id, mm_to_dma_pfn(iova->pfn_lo), size, 1);
	else
		iommu_flush_write_buffer(iommu);

	start_paddr = (phys_addr_t)iova->pfn_lo << PAGE_SHIFT;
	start_paddr += paddr & ~PAGE_MASK;
	return start_paddr;

error:
	if (iova)
		__free_iova(&domain->iovad, iova);
	printk(KERN_ERR"Device %s request: %zx@%llx dir %d --- failed\n",
		pci_name(pdev), size, (unsigned long long)paddr, dir);
	return 0;
}

static dma_addr_t intel_map_page(struct device *dev, struct page *page,
				 unsigned long offset, size_t size,
				 enum dma_data_direction dir,
				 struct dma_attrs *attrs)
{
	return __intel_map_single(dev, page_to_phys(page) + offset, size,
				  dir, to_pci_dev(dev)->dma_mask);
}

static void flush_unmaps(void)
{
	int i, j;

	timer_on = 0;

	/* just flush them all */
	for (i = 0; i < g_num_of_iommus; i++) {
		struct intel_iommu *iommu = g_iommus[i];
		if (!iommu)
			continue;

		if (!deferred_flush[i].next)
			continue;

		/* In caching mode, global flushes turn emulation expensive */
		if (!cap_caching_mode(iommu->cap))
			iommu->flush.flush_iotlb(iommu, 0, 0, 0,
					 DMA_TLB_GLOBAL_FLUSH);
		for (j = 0; j < deferred_flush[i].next; j++) {
			unsigned long mask;
			struct iova *iova = deferred_flush[i].iova[j];
			struct dmar_domain *domain = deferred_flush[i].domain[j];

			/* On real hardware multiple invalidations are expensive */
			if (cap_caching_mode(iommu->cap))
				iommu_flush_iotlb_psi(iommu, domain->id,
				iova->pfn_lo, iova->pfn_hi - iova->pfn_lo + 1, 0);
			else {
				mask = ilog2(mm_to_dma_pfn(iova->pfn_hi - iova->pfn_lo + 1));
				iommu_flush_dev_iotlb(deferred_flush[i].domain[j],
						(uint64_t)iova->pfn_lo << PAGE_SHIFT, mask);
			}
			__free_iova(&deferred_flush[i].domain[j]->iovad, iova);
		}
		deferred_flush[i].next = 0;
	}

	list_size = 0;
}

static void flush_unmaps_timeout(unsigned long data)
{
	unsigned long flags;

	spin_lock_irqsave(&async_umap_flush_lock, flags);
	flush_unmaps();
	spin_unlock_irqrestore(&async_umap_flush_lock, flags);
}

static void add_unmap(struct dmar_domain *dom, struct iova *iova)
{
	unsigned long flags;
	int next, iommu_id;
	struct intel_iommu *iommu;

	spin_lock_irqsave(&async_umap_flush_lock, flags);
	if (list_size == HIGH_WATER_MARK)
		flush_unmaps();

	iommu = domain_get_iommu(dom);
	iommu_id = iommu->seq_id;

	next = deferred_flush[iommu_id].next;
	deferred_flush[iommu_id].domain[next] = dom;
	deferred_flush[iommu_id].iova[next] = iova;
	deferred_flush[iommu_id].next++;

	if (!timer_on) {
		mod_timer(&unmap_timer, jiffies + msecs_to_jiffies(10));
		timer_on = 1;
	}
	list_size++;
	spin_unlock_irqrestore(&async_umap_flush_lock, flags);
}

static void intel_unmap_page(struct device *dev, dma_addr_t dev_addr,
			     size_t size, enum dma_data_direction dir,
			     struct dma_attrs *attrs)
{
	struct pci_dev *pdev = to_pci_dev(dev);
	struct dmar_domain *domain;
	unsigned long start_pfn, last_pfn;
	struct iova *iova;
	struct intel_iommu *iommu;

	if (iommu_no_mapping(dev))
		return;

	domain = find_domain(pdev);
	BUG_ON(!domain);

	iommu = domain_get_iommu(domain);

	iova = find_iova(&domain->iovad, IOVA_PFN(dev_addr));
	if (WARN_ONCE(!iova, "Driver unmaps unmatched page at PFN %llx\n",
		      (unsigned long long)dev_addr))
		return;

	start_pfn = mm_to_dma_pfn(iova->pfn_lo);
	last_pfn = mm_to_dma_pfn(iova->pfn_hi + 1) - 1;

	pr_debug("Device %s unmapping: pfn %lx-%lx\n",
		 pci_name(pdev), start_pfn, last_pfn);

	/*  clear the whole page */
	dma_pte_clear_range(domain, start_pfn, last_pfn);

	/* free page tables */
	dma_pte_free_pagetable(domain, start_pfn, last_pfn);

	if (intel_iommu_strict) {
		iommu_flush_iotlb_psi(iommu, domain->id, start_pfn,
				      last_pfn - start_pfn + 1, 0);
		/* free iova */
		__free_iova(&domain->iovad, iova);
	} else {
		add_unmap(domain, iova);
		/*
		 * queue up the release of the unmap to save the 1/6th of the
		 * cpu used up by the iotlb flush operation...
		 */
	}
}

static void *intel_alloc_coherent(struct device *hwdev, size_t size,
				  dma_addr_t *dma_handle, gfp_t flags)
{
	void *vaddr;
	int order;

	size = PAGE_ALIGN(size);
	order = get_order(size);

	if (!iommu_no_mapping(hwdev))
		flags &= ~(GFP_DMA | GFP_DMA32);
	else if (hwdev->coherent_dma_mask < dma_get_required_mask(hwdev)) {
		if (hwdev->coherent_dma_mask < DMA_BIT_MASK(32))
			flags |= GFP_DMA;
		else
			flags |= GFP_DMA32;
	}

	vaddr = (void *)__get_free_pages(flags, order);
	if (!vaddr)
		return NULL;
	memset(vaddr, 0, size);

	*dma_handle = __intel_map_single(hwdev, virt_to_bus(vaddr), size,
					 DMA_BIDIRECTIONAL,
					 hwdev->coherent_dma_mask);
	if (*dma_handle)
		return vaddr;
	free_pages((unsigned long)vaddr, order);
	return NULL;
}

static void intel_free_coherent(struct device *hwdev, size_t size, void *vaddr,
				dma_addr_t dma_handle)
{
	int order;

	size = PAGE_ALIGN(size);
	order = get_order(size);

	intel_unmap_page(hwdev, dma_handle, size, DMA_BIDIRECTIONAL, NULL);
	free_pages((unsigned long)vaddr, order);
}

static void intel_unmap_sg(struct device *hwdev, struct scatterlist *sglist,
			   int nelems, enum dma_data_direction dir,
			   struct dma_attrs *attrs)
{
	struct pci_dev *pdev = to_pci_dev(hwdev);
	struct dmar_domain *domain;
	unsigned long start_pfn, last_pfn;
	struct iova *iova;
	struct intel_iommu *iommu;

	if (iommu_no_mapping(hwdev))
		return;

	domain = find_domain(pdev);
	BUG_ON(!domain);

	iommu = domain_get_iommu(domain);

	iova = find_iova(&domain->iovad, IOVA_PFN(sglist[0].dma_address));
	if (WARN_ONCE(!iova, "Driver unmaps unmatched sglist at PFN %llx\n",
		      (unsigned long long)sglist[0].dma_address))
		return;

	start_pfn = mm_to_dma_pfn(iova->pfn_lo);
	last_pfn = mm_to_dma_pfn(iova->pfn_hi + 1) - 1;

	/*  clear the whole page */
	dma_pte_clear_range(domain, start_pfn, last_pfn);

	/* free page tables */
	dma_pte_free_pagetable(domain, start_pfn, last_pfn);

	if (intel_iommu_strict) {
		iommu_flush_iotlb_psi(iommu, domain->id, start_pfn,
				      last_pfn - start_pfn + 1, 0);
		/* free iova */
		__free_iova(&domain->iovad, iova);
	} else {
		add_unmap(domain, iova);
		/*
		 * queue up the release of the unmap to save the 1/6th of the
		 * cpu used up by the iotlb flush operation...
		 */
	}
}

static int intel_nontranslate_map_sg(struct device *hddev,
	struct scatterlist *sglist, int nelems, int dir)
{
	int i;
	struct scatterlist *sg;

	for_each_sg(sglist, sg, nelems, i) {
		BUG_ON(!sg_page(sg));
		sg->dma_address = page_to_phys(sg_page(sg)) + sg->offset;
		sg->dma_length = sg->length;
	}
	return nelems;
}

static int intel_map_sg(struct device *hwdev, struct scatterlist *sglist, int nelems,
			enum dma_data_direction dir, struct dma_attrs *attrs)
{
	int i;
	struct pci_dev *pdev = to_pci_dev(hwdev);
	struct dmar_domain *domain;
	size_t size = 0;
	int prot = 0;
	struct iova *iova = NULL;
	int ret;
	struct scatterlist *sg;
	unsigned long start_vpfn;
	struct intel_iommu *iommu;

	BUG_ON(dir == DMA_NONE);
	if (iommu_no_mapping(hwdev))
		return intel_nontranslate_map_sg(hwdev, sglist, nelems, dir);

	domain = get_valid_domain_for_dev(pdev);
	if (!domain)
		return 0;

	iommu = domain_get_iommu(domain);

	for_each_sg(sglist, sg, nelems, i)
		size += aligned_nrpages(sg->offset, sg->length);

	iova = intel_alloc_iova(hwdev, domain, dma_to_mm_pfn(size),
				pdev->dma_mask);
	if (!iova) {
		sglist->dma_length = 0;
		return 0;
	}

	/*
	 * Check if DMAR supports zero-length reads on write only
	 * mappings..
	 */
	if (dir == DMA_TO_DEVICE || dir == DMA_BIDIRECTIONAL || \
			!cap_zlr(iommu->cap))
		prot |= DMA_PTE_READ;
	if (dir == DMA_FROM_DEVICE || dir == DMA_BIDIRECTIONAL)
		prot |= DMA_PTE_WRITE;

	start_vpfn = mm_to_dma_pfn(iova->pfn_lo);

	ret = domain_sg_mapping(domain, start_vpfn, sglist, size, prot);
	if (unlikely(ret)) {
		/*  clear the page */
		dma_pte_clear_range(domain, start_vpfn,
				    start_vpfn + size - 1);
		/* free page tables */
		dma_pte_free_pagetable(domain, start_vpfn,
				       start_vpfn + size - 1);
		/* free iova */
		__free_iova(&domain->iovad, iova);
		return 0;
	}

	/* it's a non-present to present mapping. Only flush if caching mode */
	if (cap_caching_mode(iommu->cap))
		iommu_flush_iotlb_psi(iommu, domain->id, start_vpfn, size, 1);
	else
		iommu_flush_write_buffer(iommu);

	return nelems;
}

static int intel_mapping_error(struct device *dev, dma_addr_t dma_addr)
{
	return !dma_addr;
}

struct dma_map_ops intel_dma_ops = {
	.alloc_coherent = intel_alloc_coherent,
	.free_coherent = intel_free_coherent,
	.map_sg = intel_map_sg,
	.unmap_sg = intel_unmap_sg,
	.map_page = intel_map_page,
	.unmap_page = intel_unmap_page,
	.mapping_error = intel_mapping_error,
};

static inline int iommu_domain_cache_init(void)
{
	int ret = 0;

	iommu_domain_cache = kmem_cache_create("iommu_domain",
					 sizeof(struct dmar_domain),
					 0,
					 SLAB_HWCACHE_ALIGN,

					 NULL);
	if (!iommu_domain_cache) {
		printk(KERN_ERR "Couldn't create iommu_domain cache\n");
		ret = -ENOMEM;
	}

	return ret;
}

static inline int iommu_devinfo_cache_init(void)
{
	int ret = 0;

	iommu_devinfo_cache = kmem_cache_create("iommu_devinfo",
					 sizeof(struct device_domain_info),
					 0,
					 SLAB_HWCACHE_ALIGN,
					 NULL);
	if (!iommu_devinfo_cache) {
		printk(KERN_ERR "Couldn't create devinfo cache\n");
		ret = -ENOMEM;
	}

	return ret;
}

static inline int iommu_iova_cache_init(void)
{
	int ret = 0;

	iommu_iova_cache = kmem_cache_create("iommu_iova",
					 sizeof(struct iova),
					 0,
					 SLAB_HWCACHE_ALIGN,
					 NULL);
	if (!iommu_iova_cache) {
		printk(KERN_ERR "Couldn't create iova cache\n");
		ret = -ENOMEM;
	}

	return ret;
}

static int __init iommu_init_mempool(void)
{
	int ret;
	ret = iommu_iova_cache_init();
	if (ret)
		return ret;

	ret = iommu_domain_cache_init();
	if (ret)
		goto domain_error;

	ret = iommu_devinfo_cache_init();
	if (!ret)
		return ret;

	kmem_cache_destroy(iommu_domain_cache);
domain_error:
	kmem_cache_destroy(iommu_iova_cache);

	return -ENOMEM;
}

static void __init iommu_exit_mempool(void)
{
	kmem_cache_destroy(iommu_devinfo_cache);
	kmem_cache_destroy(iommu_domain_cache);
	kmem_cache_destroy(iommu_iova_cache);

}

static void quirk_ioat_snb_local_iommu(struct pci_dev *pdev)
{
	struct dmar_drhd_unit *drhd;
	u32 vtbar;
	int rc;

	/* We know that this device on this chipset has its own IOMMU.
	 * If we find it under a different IOMMU, then the BIOS is lying
	 * to us. Hope that the IOMMU for this device is actually
	 * disabled, and it needs no translation...
	 */
	rc = pci_bus_read_config_dword(pdev->bus, PCI_DEVFN(0, 0), 0xb0, &vtbar);
	if (rc) {
		/* "can't" happen */
		dev_info(&pdev->dev, "failed to run vt-d quirk\n");
		return;
	}
	vtbar &= 0xffff0000;

	/* we know that the this iommu should be at offset 0xa000 from vtbar */
	drhd = dmar_find_matched_drhd_unit(pdev);
	if (WARN_TAINT_ONCE(!drhd || drhd->reg_base_addr - vtbar != 0xa000,
			    TAINT_FIRMWARE_WORKAROUND,
			    "BIOS assigned incorrect VT-d unit for Intel(R) QuickData Technology device\n"))
		pdev->dev.archdata.iommu = DUMMY_DEVICE_DOMAIN_INFO;
}
DECLARE_PCI_FIXUP_ENABLE(PCI_VENDOR_ID_INTEL, PCI_DEVICE_ID_INTEL_IOAT_SNB, quirk_ioat_snb_local_iommu);

static void __init init_no_remapping_devices(void)
{
	struct dmar_drhd_unit *drhd;

	for_each_drhd_unit(drhd) {
		if (!drhd->include_all) {
			int i;
			for (i = 0; i < drhd->devices_cnt; i++)
				if (drhd->devices[i] != NULL)
					break;
			/* ignore DMAR unit if no pci devices exist */
			if (i == drhd->devices_cnt)
				drhd->ignored = 1;
		}
	}

	for_each_drhd_unit(drhd) {
		int i;
		if (drhd->ignored || drhd->include_all)
			continue;

		for (i = 0; i < drhd->devices_cnt; i++)
			if (drhd->devices[i] &&
			    !IS_GFX_DEVICE(drhd->devices[i]))
				break;

		if (i < drhd->devices_cnt)
			continue;

		/* This IOMMU has *only* gfx devices. Either bypass it or
		   set the gfx_mapped flag, as appropriate */
		if (dmar_map_gfx) {
			intel_iommu_gfx_mapped = 1;
		} else {
			drhd->ignored = 1;
			for (i = 0; i < drhd->devices_cnt; i++) {
				if (!drhd->devices[i])
					continue;
				drhd->devices[i]->dev.archdata.iommu = DUMMY_DEVICE_DOMAIN_INFO;
			}
		}
	}
}

#ifdef CONFIG_SUSPEND
static int init_iommu_hw(void)
{
	struct dmar_drhd_unit *drhd;
	struct intel_iommu *iommu = NULL;

	for_each_active_iommu(iommu, drhd)
		if (iommu->qi)
			dmar_reenable_qi(iommu);

	for_each_iommu(iommu, drhd) {
		if (drhd->ignored) {
			/*
			 * we always have to disable PMRs or DMA may fail on
			 * this device
			 */
			if (force_on)
				iommu_disable_protect_mem_regions(iommu);
			continue;
		}
	
		iommu_flush_write_buffer(iommu);

		iommu_set_root_entry(iommu);

		iommu->flush.flush_context(iommu, 0, 0, 0,
					   DMA_CCMD_GLOBAL_INVL);
		iommu->flush.flush_iotlb(iommu, 0, 0, 0,
					 DMA_TLB_GLOBAL_FLUSH);
		if (iommu_enable_translation(iommu))
			return 1;
		iommu_disable_protect_mem_regions(iommu);
	}

	return 0;
}

static void iommu_flush_all(void)
{
	struct dmar_drhd_unit *drhd;
	struct intel_iommu *iommu;

	for_each_active_iommu(iommu, drhd) {
		iommu->flush.flush_context(iommu, 0, 0, 0,
					   DMA_CCMD_GLOBAL_INVL);
		iommu->flush.flush_iotlb(iommu, 0, 0, 0,
					 DMA_TLB_GLOBAL_FLUSH);
	}
}

static int iommu_suspend(void)
{
	struct dmar_drhd_unit *drhd;
	struct intel_iommu *iommu = NULL;
	unsigned long flag;

	for_each_active_iommu(iommu, drhd) {
		iommu->iommu_state = kzalloc(sizeof(u32) * MAX_SR_DMAR_REGS,
						 GFP_ATOMIC);
		if (!iommu->iommu_state)
			goto nomem;
	}

	iommu_flush_all();

	for_each_active_iommu(iommu, drhd) {
		iommu_disable_translation(iommu);

		raw_spin_lock_irqsave(&iommu->register_lock, flag);

		iommu->iommu_state[SR_DMAR_FECTL_REG] =
			readl(iommu->reg + DMAR_FECTL_REG);
		iommu->iommu_state[SR_DMAR_FEDATA_REG] =
			readl(iommu->reg + DMAR_FEDATA_REG);
		iommu->iommu_state[SR_DMAR_FEADDR_REG] =
			readl(iommu->reg + DMAR_FEADDR_REG);
		iommu->iommu_state[SR_DMAR_FEUADDR_REG] =
			readl(iommu->reg + DMAR_FEUADDR_REG);

		raw_spin_unlock_irqrestore(&iommu->register_lock, flag);
	}
	return 0;

nomem:
	for_each_active_iommu(iommu, drhd)
		kfree(iommu->iommu_state);

	return -ENOMEM;
}

static void iommu_resume(void)
{
	struct dmar_drhd_unit *drhd;
	struct intel_iommu *iommu = NULL;
	unsigned long flag;

	if (init_iommu_hw()) {
		if (force_on)
			panic("tboot: IOMMU setup failed, DMAR can not resume!\n");
		else
			WARN(1, "IOMMU setup failed, DMAR can not resume!\n");
		return;
	}

	for_each_active_iommu(iommu, drhd) {

		raw_spin_lock_irqsave(&iommu->register_lock, flag);

		writel(iommu->iommu_state[SR_DMAR_FECTL_REG],
			iommu->reg + DMAR_FECTL_REG);
		writel(iommu->iommu_state[SR_DMAR_FEDATA_REG],
			iommu->reg + DMAR_FEDATA_REG);
		writel(iommu->iommu_state[SR_DMAR_FEADDR_REG],
			iommu->reg + DMAR_FEADDR_REG);
		writel(iommu->iommu_state[SR_DMAR_FEUADDR_REG],
			iommu->reg + DMAR_FEUADDR_REG);

		raw_spin_unlock_irqrestore(&iommu->register_lock, flag);
	}

	for_each_active_iommu(iommu, drhd)
		kfree(iommu->iommu_state);
}

static struct syscore_ops iommu_syscore_ops = {
	.resume		= iommu_resume,
	.suspend	= iommu_suspend,
};

static void __init init_iommu_pm_ops(void)
{
	register_syscore_ops(&iommu_syscore_ops);
}

#else
static inline void init_iommu_pm_ops(void) {}
#endif	/* CONFIG_PM */

LIST_HEAD(dmar_rmrr_units);

static void __init dmar_register_rmrr_unit(struct dmar_rmrr_unit *rmrr)
{
	list_add(&rmrr->list, &dmar_rmrr_units);
}


int __init dmar_parse_one_rmrr(struct acpi_dmar_header *header)
{
	struct acpi_dmar_reserved_memory *rmrr;
	struct dmar_rmrr_unit *rmrru;

	rmrru = kzalloc(sizeof(*rmrru), GFP_KERNEL);
	if (!rmrru)
		return -ENOMEM;

	rmrru->hdr = header;
	rmrr = (struct acpi_dmar_reserved_memory *)header;
	rmrru->base_address = rmrr->base_address;
	rmrru->end_address = rmrr->end_address;

	dmar_register_rmrr_unit(rmrru);
	return 0;
}

static int __init
rmrr_parse_dev(struct dmar_rmrr_unit *rmrru)
{
	struct acpi_dmar_reserved_memory *rmrr;
	int ret;

	rmrr = (struct acpi_dmar_reserved_memory *) rmrru->hdr;
	ret = dmar_parse_dev_scope((void *)(rmrr + 1),
		((void *)rmrr) + rmrr->header.length,
		&rmrru->devices_cnt, &rmrru->devices, rmrr->segment);

	if (ret || (rmrru->devices_cnt == 0)) {
		list_del(&rmrru->list);
		kfree(rmrru);
	}
	return ret;
}

static LIST_HEAD(dmar_atsr_units);

int __init dmar_parse_one_atsr(struct acpi_dmar_header *hdr)
{
	struct acpi_dmar_atsr *atsr;
	struct dmar_atsr_unit *atsru;

	atsr = container_of(hdr, struct acpi_dmar_atsr, header);
	atsru = kzalloc(sizeof(*atsru), GFP_KERNEL);
	if (!atsru)
		return -ENOMEM;

	atsru->hdr = hdr;
	atsru->include_all = atsr->flags & 0x1;

	list_add(&atsru->list, &dmar_atsr_units);

	return 0;
}

static int __init atsr_parse_dev(struct dmar_atsr_unit *atsru)
{
	int rc;
	struct acpi_dmar_atsr *atsr;

	if (atsru->include_all)
		return 0;

	atsr = container_of(atsru->hdr, struct acpi_dmar_atsr, header);
	rc = dmar_parse_dev_scope((void *)(atsr + 1),
				(void *)atsr + atsr->header.length,
				&atsru->devices_cnt, &atsru->devices,
				atsr->segment);
	if (rc || !atsru->devices_cnt) {
		list_del(&atsru->list);
		kfree(atsru);
	}

	return rc;
}

int dmar_find_matched_atsr_unit(struct pci_dev *dev)
{
	int i;
	struct pci_bus *bus;
	struct acpi_dmar_atsr *atsr;
	struct dmar_atsr_unit *atsru;

	dev = pci_physfn(dev);

	list_for_each_entry(atsru, &dmar_atsr_units, list) {
		atsr = container_of(atsru->hdr, struct acpi_dmar_atsr, header);
		if (atsr->segment == pci_domain_nr(dev->bus))
			goto found;
	}

	return 0;

found:
	for (bus = dev->bus; bus; bus = bus->parent) {
		struct pci_dev *bridge = bus->self;

		if (!bridge || !pci_is_pcie(bridge) ||
		    bridge->pcie_type == PCI_EXP_TYPE_PCI_BRIDGE)
			return 0;

		if (bridge->pcie_type == PCI_EXP_TYPE_ROOT_PORT) {
			for (i = 0; i < atsru->devices_cnt; i++)
				if (atsru->devices[i] == bridge)
					return 1;
			break;
		}
	}

	if (atsru->include_all)
		return 1;

	return 0;
}

int __init dmar_parse_rmrr_atsr_dev(void)
{
	struct dmar_rmrr_unit *rmrr, *rmrr_n;
	struct dmar_atsr_unit *atsr, *atsr_n;
	int ret = 0;

	list_for_each_entry_safe(rmrr, rmrr_n, &dmar_rmrr_units, list) {
		ret = rmrr_parse_dev(rmrr);
		if (ret)
			return ret;
	}

	list_for_each_entry_safe(atsr, atsr_n, &dmar_atsr_units, list) {
		ret = atsr_parse_dev(atsr);
		if (ret)
			return ret;
	}

	return ret;
}

/*
 * Here we only respond to action of unbound device from driver.
 *
 * Added device is not attached to its DMAR domain here yet. That will happen
 * when mapping the device to iova.
 */
static int device_notifier(struct notifier_block *nb,
				  unsigned long action, void *data)
{
	struct device *dev = data;
	struct pci_dev *pdev = to_pci_dev(dev);
	struct dmar_domain *domain;

	if (iommu_no_mapping(dev))
		return 0;

	domain = find_domain(pdev);
	if (!domain)
		return 0;

	if (action == BUS_NOTIFY_UNBOUND_DRIVER && !iommu_pass_through) {
		domain_remove_one_dev_info(domain, pdev);

		if (!(domain->flags & DOMAIN_FLAG_VIRTUAL_MACHINE) &&
		    !(domain->flags & DOMAIN_FLAG_STATIC_IDENTITY) &&
		    list_empty(&domain->devices))
			domain_exit(domain);
	}

	return 0;
}

static struct notifier_block device_nb = {
	.notifier_call = device_notifier,
};

int __init intel_iommu_init(void)
{
	int ret = 0;

	/* VT-d is required for a TXT/tboot launch, so enforce that */
	force_on = tboot_force_iommu();

	if (dmar_table_init()) {
		if (force_on)
			panic("tboot: Failed to initialize DMAR table\n");
		return 	-ENODEV;
	}

	if (dmar_dev_scope_init() < 0) {
		if (force_on)
			panic("tboot: Failed to initialize DMAR device scope\n");
		return 	-ENODEV;
	}

	if (no_iommu || dmar_disabled)
		return -ENODEV;

	if (iommu_init_mempool()) {
		if (force_on)
			panic("tboot: Failed to initialize iommu memory\n");
		return 	-ENODEV;
	}

	if (list_empty(&dmar_rmrr_units))
		printk(KERN_INFO "DMAR: No RMRR found\n");

	if (list_empty(&dmar_atsr_units))
		printk(KERN_INFO "DMAR: No ATSR found\n");

	if (dmar_init_reserved_ranges()) {
		if (force_on)
			panic("tboot: Failed to reserve iommu ranges\n");
		return 	-ENODEV;
	}

	init_no_remapping_devices();

	ret = init_dmars();
	if (ret) {
		if (force_on)
			panic("tboot: Failed to initialize DMARs\n");
		printk(KERN_ERR "IOMMU: dmar init failed\n");
		put_iova_domain(&reserved_iova_list);
		iommu_exit_mempool();
		return ret;
	}
	printk(KERN_INFO
	"PCI-DMA: Intel(R) Virtualization Technology for Directed I/O\n");

	init_timer(&unmap_timer);
#ifdef CONFIG_SWIOTLB
	swiotlb = 0;
#endif
	dma_ops = &intel_dma_ops;

	init_iommu_pm_ops();

	bus_set_iommu(&pci_bus_type, &intel_iommu_ops);

	bus_register_notifier(&pci_bus_type, &device_nb);

	intel_iommu_enabled = 1;

	return 0;
}

static void iommu_detach_dependent_devices(struct intel_iommu *iommu,
					   struct pci_dev *pdev)
{
	struct pci_dev *tmp, *parent;

	if (!iommu || !pdev)
		return;

	/* dependent device detach */
	tmp = pci_find_upstream_pcie_bridge(pdev);
	/* Secondary interface's bus number and devfn 0 */
	if (tmp) {
		parent = pdev->bus->self;
		while (parent != tmp) {
			iommu_detach_dev(iommu, parent->bus->number,
					 parent->devfn);
			parent = parent->bus->self;
		}
		if (pci_is_pcie(tmp)) /* this is a PCIe-to-PCI bridge */
			iommu_detach_dev(iommu,
				tmp->subordinate->number, 0);
		else /* this is a legacy PCI bridge */
			iommu_detach_dev(iommu, tmp->bus->number,
					 tmp->devfn);
	}
}

static void domain_remove_one_dev_info(struct dmar_domain *domain,
					  struct pci_dev *pdev)
{
	struct device_domain_info *info;
	struct intel_iommu *iommu;
	unsigned long flags;
	int found = 0;
	struct list_head *entry, *tmp;

	iommu = device_to_iommu(pci_domain_nr(pdev->bus), pdev->bus->number,
				pdev->devfn);
	if (!iommu)
		return;

	spin_lock_irqsave(&device_domain_lock, flags);
	list_for_each_safe(entry, tmp, &domain->devices) {
		info = list_entry(entry, struct device_domain_info, link);
		if (info->segment == pci_domain_nr(pdev->bus) &&
		    info->bus == pdev->bus->number &&
		    info->devfn == pdev->devfn) {
			list_del(&info->link);
			list_del(&info->global);
			if (info->dev)
				info->dev->dev.archdata.iommu = NULL;
			spin_unlock_irqrestore(&device_domain_lock, flags);

			iommu_disable_dev_iotlb(info);
			iommu_detach_dev(iommu, info->bus, info->devfn);
			iommu_detach_dependent_devices(iommu, pdev);
			free_devinfo_mem(info);

			spin_lock_irqsave(&device_domain_lock, flags);

			if (found)
				break;
			else
				continue;
		}

		/* if there is no other devices under the same iommu
		 * owned by this domain, clear this iommu in iommu_bmp
		 * update iommu count and coherency
		 */
		if (iommu == device_to_iommu(info->segment, info->bus,
					    info->devfn))
			found = 1;
	}

	spin_unlock_irqrestore(&device_domain_lock, flags);

	if (found == 0) {
		unsigned long tmp_flags;
		spin_lock_irqsave(&domain->iommu_lock, tmp_flags);
		clear_bit(iommu->seq_id, &domain->iommu_bmp);
		domain->iommu_count--;
		domain_update_iommu_cap(domain);
		spin_unlock_irqrestore(&domain->iommu_lock, tmp_flags);

		if (!(domain->flags & DOMAIN_FLAG_VIRTUAL_MACHINE) &&
		    !(domain->flags & DOMAIN_FLAG_STATIC_IDENTITY)) {
			spin_lock_irqsave(&iommu->lock, tmp_flags);
			clear_bit(domain->id, iommu->domain_ids);
			iommu->domains[domain->id] = NULL;
			spin_unlock_irqrestore(&iommu->lock, tmp_flags);
		}
	}
}

static void vm_domain_remove_all_dev_info(struct dmar_domain *domain)
{
	struct device_domain_info *info;
	struct intel_iommu *iommu;
	unsigned long flags1, flags2;

	spin_lock_irqsave(&device_domain_lock, flags1);
	while (!list_empty(&domain->devices)) {
		info = list_entry(domain->devices.next,
			struct device_domain_info, link);
		list_del(&info->link);
		list_del(&info->global);
		if (info->dev)
			info->dev->dev.archdata.iommu = NULL;

		spin_unlock_irqrestore(&device_domain_lock, flags1);

		iommu_disable_dev_iotlb(info);
		iommu = device_to_iommu(info->segment, info->bus, info->devfn);
		iommu_detach_dev(iommu, info->bus, info->devfn);
		iommu_detach_dependent_devices(iommu, info->dev);

		/* clear this iommu in iommu_bmp, update iommu count
		 * and capabilities
		 */
		spin_lock_irqsave(&domain->iommu_lock, flags2);
		if (test_and_clear_bit(iommu->seq_id,
				       &domain->iommu_bmp)) {
			domain->iommu_count--;
			domain_update_iommu_cap(domain);
		}
		spin_unlock_irqrestore(&domain->iommu_lock, flags2);

		free_devinfo_mem(info);
		spin_lock_irqsave(&device_domain_lock, flags1);
	}
	spin_unlock_irqrestore(&device_domain_lock, flags1);
}

/* domain id for virtual machine, it won't be set in context */
static unsigned long vm_domid;

static struct dmar_domain *iommu_alloc_vm_domain(void)
{
	struct dmar_domain *domain;

	domain = alloc_domain_mem();
	if (!domain)
		return NULL;

	domain->id = vm_domid++;
	domain->nid = -1;
	memset(&domain->iommu_bmp, 0, sizeof(unsigned long));
	domain->flags = DOMAIN_FLAG_VIRTUAL_MACHINE;

	return domain;
}

static int md_domain_init(struct dmar_domain *domain, int guest_width)
{
	int adjust_width;

	init_iova_domain(&domain->iovad, DMA_32BIT_PFN);
	spin_lock_init(&domain->iommu_lock);

	domain_reserve_special_ranges(domain);

	/* calculate AGAW */
	domain->gaw = guest_width;
	adjust_width = guestwidth_to_adjustwidth(guest_width);
	domain->agaw = width_to_agaw(adjust_width);

	INIT_LIST_HEAD(&domain->devices);

	domain->iommu_count = 0;
	domain->iommu_coherency = 0;
	domain->iommu_snooping = 0;
	domain->iommu_superpage = 0;
	domain->max_addr = 0;
	domain->nid = -1;

	/* always allocate the top pgd */
	domain->pgd = (struct dma_pte *)alloc_pgtable_page(domain->nid);
	if (!domain->pgd)
		return -ENOMEM;
	domain_flush_cache(domain, domain->pgd, PAGE_SIZE);
	return 0;
}

static void iommu_free_vm_domain(struct dmar_domain *domain)
{
	unsigned long flags;
	struct dmar_drhd_unit *drhd;
	struct intel_iommu *iommu;
	unsigned long i;
	unsigned long ndomains;

	for_each_drhd_unit(drhd) {
		if (drhd->ignored)
			continue;
		iommu = drhd->iommu;

		ndomains = cap_ndoms(iommu->cap);
		for_each_set_bit(i, iommu->domain_ids, ndomains) {
			if (iommu->domains[i] == domain) {
				spin_lock_irqsave(&iommu->lock, flags);
				clear_bit(i, iommu->domain_ids);
				iommu->domains[i] = NULL;
				spin_unlock_irqrestore(&iommu->lock, flags);
				break;
			}
		}
	}
}

static void vm_domain_exit(struct dmar_domain *domain)
{
	/* Domain 0 is reserved, so dont process it */
	if (!domain)
		return;

	vm_domain_remove_all_dev_info(domain);
	/* destroy iovas */
	put_iova_domain(&domain->iovad);

	/* clear ptes */
	dma_pte_clear_range(domain, 0, DOMAIN_MAX_PFN(domain->gaw));

	/* free page tables */
	dma_pte_free_pagetable(domain, 0, DOMAIN_MAX_PFN(domain->gaw));

	iommu_free_vm_domain(domain);
	free_domain_mem(domain);
}

static int intel_iommu_domain_init(struct iommu_domain *domain)
{
	struct dmar_domain *dmar_domain;

	dmar_domain = iommu_alloc_vm_domain();
	if (!dmar_domain) {
		printk(KERN_ERR
			"intel_iommu_domain_init: dmar_domain == NULL\n");
		return -ENOMEM;
	}
	if (md_domain_init(dmar_domain, DEFAULT_DOMAIN_ADDRESS_WIDTH)) {
		printk(KERN_ERR
			"intel_iommu_domain_init() failed\n");
		vm_domain_exit(dmar_domain);
		return -ENOMEM;
	}
	domain_update_iommu_cap(dmar_domain);
	domain->priv = dmar_domain;

	return 0;
}

static void intel_iommu_domain_destroy(struct iommu_domain *domain)
{
	struct dmar_domain *dmar_domain = domain->priv;

	domain->priv = NULL;
	vm_domain_exit(dmar_domain);
}

static int intel_iommu_attach_device(struct iommu_domain *domain,
				     struct device *dev)
{
	struct dmar_domain *dmar_domain = domain->priv;
	struct pci_dev *pdev = to_pci_dev(dev);
	struct intel_iommu *iommu;
	int addr_width;

	/* normally pdev is not mapped */
	if (unlikely(domain_context_mapped(pdev))) {
		struct dmar_domain *old_domain;

		old_domain = find_domain(pdev);
		if (old_domain) {
			if (dmar_domain->flags & DOMAIN_FLAG_VIRTUAL_MACHINE ||
			    dmar_domain->flags & DOMAIN_FLAG_STATIC_IDENTITY)
				domain_remove_one_dev_info(old_domain, pdev);
			else
				domain_remove_dev_info(old_domain);
		}
	}

	iommu = device_to_iommu(pci_domain_nr(pdev->bus), pdev->bus->number,
				pdev->devfn);
	if (!iommu)
		return -ENODEV;

	/* check if this iommu agaw is sufficient for max mapped address */
	addr_width = agaw_to_width(iommu->agaw);
	if (addr_width > cap_mgaw(iommu->cap))
		addr_width = cap_mgaw(iommu->cap);

	if (dmar_domain->max_addr > (1LL << addr_width)) {
		printk(KERN_ERR "%s: iommu width (%d) is not "
		       "sufficient for the mapped address (%llx)\n",
		       __func__, addr_width, dmar_domain->max_addr);
		return -EFAULT;
	}
	dmar_domain->gaw = addr_width;

	/*
	 * Knock out extra levels of page tables if necessary
	 */
	while (iommu->agaw < dmar_domain->agaw) {
		struct dma_pte *pte;

		pte = dmar_domain->pgd;
		if (dma_pte_present(pte)) {
			dmar_domain->pgd = (struct dma_pte *)
				phys_to_virt(dma_pte_addr(pte));
			free_pgtable_page(pte);
		}
		dmar_domain->agaw--;
	}

	return domain_add_dev_info(dmar_domain, pdev, CONTEXT_TT_MULTI_LEVEL);
}

static void intel_iommu_detach_device(struct iommu_domain *domain,
				      struct device *dev)
{
	struct dmar_domain *dmar_domain = domain->priv;
	struct pci_dev *pdev = to_pci_dev(dev);

	domain_remove_one_dev_info(dmar_domain, pdev);
}

static int intel_iommu_map(struct iommu_domain *domain,
			   unsigned long iova, phys_addr_t hpa,
			   size_t size, int iommu_prot)
{
	struct dmar_domain *dmar_domain = domain->priv;
	u64 max_addr;
	int prot = 0;
	int ret;

	if (iommu_prot & IOMMU_READ)
		prot |= DMA_PTE_READ;
	if (iommu_prot & IOMMU_WRITE)
		prot |= DMA_PTE_WRITE;
	if ((iommu_prot & IOMMU_CACHE) && dmar_domain->iommu_snooping)
		prot |= DMA_PTE_SNP;

	max_addr = iova + size;
	if (dmar_domain->max_addr < max_addr) {
		u64 end;

		/* check if minimum agaw is sufficient for mapped address */
		end = __DOMAIN_MAX_ADDR(dmar_domain->gaw) + 1;
		if (end < max_addr) {
			printk(KERN_ERR "%s: iommu width (%d) is not "
			       "sufficient for the mapped address (%llx)\n",
			       __func__, dmar_domain->gaw, max_addr);
			return -EFAULT;
		}
		dmar_domain->max_addr = max_addr;
	}
	/* Round up size to next multiple of PAGE_SIZE, if it and
	   the low bits of hpa would take us onto the next page */
	size = aligned_nrpages(hpa, size);
	ret = domain_pfn_mapping(dmar_domain, iova >> VTD_PAGE_SHIFT,
				 hpa >> VTD_PAGE_SHIFT, size, prot);
	return ret;
}

static size_t intel_iommu_unmap(struct iommu_domain *domain,
			     unsigned long iova, size_t size)
{
	struct dmar_domain *dmar_domain = domain->priv;
	int order;

	order = dma_pte_clear_range(dmar_domain, iova >> VTD_PAGE_SHIFT,
			    (iova + size - 1) >> VTD_PAGE_SHIFT);

	if (dmar_domain->max_addr == iova + size)
		dmar_domain->max_addr = iova;

	return PAGE_SIZE << order;
}

static phys_addr_t intel_iommu_iova_to_phys(struct iommu_domain *domain,
					    unsigned long iova)
{
	struct dmar_domain *dmar_domain = domain->priv;
	struct dma_pte *pte;
	u64 phys = 0;

	pte = pfn_to_dma_pte(dmar_domain, iova >> VTD_PAGE_SHIFT, 0);
	if (pte)
		phys = dma_pte_addr(pte);

	return phys;
}

static int intel_iommu_domain_has_cap(struct iommu_domain *domain,
				      unsigned long cap)
{
	struct dmar_domain *dmar_domain = domain->priv;

	if (cap == IOMMU_CAP_CACHE_COHERENCY)
		return dmar_domain->iommu_snooping;
	if (cap == IOMMU_CAP_INTR_REMAP)
		return intr_remapping_enabled;

	return 0;
}

/*
 * Group numbers are arbitrary.  Device with the same group number
 * indicate the iommu cannot differentiate between them.  To avoid
 * tracking used groups we just use the seg|bus|devfn of the lowest
 * level we're able to differentiate devices
 */
static int intel_iommu_device_group(struct device *dev, unsigned int *groupid)
{
	struct pci_dev *pdev = to_pci_dev(dev);
	struct pci_dev *bridge;
	union {
		struct {
			u8 devfn;
			u8 bus;
			u16 segment;
		} pci;
		u32 group;
	} id;

	if (iommu_no_mapping(dev))
		return -ENODEV;

	id.pci.segment = pci_domain_nr(pdev->bus);
	id.pci.bus = pdev->bus->number;
	id.pci.devfn = pdev->devfn;

	if (!device_to_iommu(id.pci.segment, id.pci.bus, id.pci.devfn))
		return -ENODEV;

	bridge = pci_find_upstream_pcie_bridge(pdev);
	if (bridge) {
		if (pci_is_pcie(bridge)) {
			id.pci.bus = bridge->subordinate->number;
			id.pci.devfn = 0;
		} else {
			id.pci.bus = bridge->bus->number;
			id.pci.devfn = bridge->devfn;
		}
	}

	if (!pdev->is_virtfn && iommu_group_mf)
		id.pci.devfn = PCI_DEVFN(PCI_SLOT(id.pci.devfn), 0);

	*groupid = id.group;

	return 0;
}

static struct iommu_ops intel_iommu_ops = {
	.domain_init	= intel_iommu_domain_init,
	.domain_destroy = intel_iommu_domain_destroy,
	.attach_dev	= intel_iommu_attach_device,
	.detach_dev	= intel_iommu_detach_device,
	.map		= intel_iommu_map,
	.unmap		= intel_iommu_unmap,
	.iova_to_phys	= intel_iommu_iova_to_phys,
	.domain_has_cap = intel_iommu_domain_has_cap,
<<<<<<< HEAD
	.pgsize_bitmap	= INTEL_IOMMU_PGSIZES,
=======
	.device_group	= intel_iommu_device_group,
>>>>>>> 95bdaf71
};

static void __devinit quirk_iommu_rwbf(struct pci_dev *dev)
{
	/*
	 * Mobile 4 Series Chipset neglects to set RWBF capability,
	 * but needs it:
	 */
	printk(KERN_INFO "DMAR: Forcing write-buffer flush capability\n");
	rwbf_quirk = 1;

	/* https://bugzilla.redhat.com/show_bug.cgi?id=538163 */
	if (dev->revision == 0x07) {
		printk(KERN_INFO "DMAR: Disabling IOMMU for graphics on this chipset\n");
		dmar_map_gfx = 0;
	}
}

DECLARE_PCI_FIXUP_HEADER(PCI_VENDOR_ID_INTEL, 0x2a40, quirk_iommu_rwbf);

#define GGC 0x52
#define GGC_MEMORY_SIZE_MASK	(0xf << 8)
#define GGC_MEMORY_SIZE_NONE	(0x0 << 8)
#define GGC_MEMORY_SIZE_1M	(0x1 << 8)
#define GGC_MEMORY_SIZE_2M	(0x3 << 8)
#define GGC_MEMORY_VT_ENABLED	(0x8 << 8)
#define GGC_MEMORY_SIZE_2M_VT	(0x9 << 8)
#define GGC_MEMORY_SIZE_3M_VT	(0xa << 8)
#define GGC_MEMORY_SIZE_4M_VT	(0xb << 8)

static void __devinit quirk_calpella_no_shadow_gtt(struct pci_dev *dev)
{
	unsigned short ggc;

	if (pci_read_config_word(dev, GGC, &ggc))
		return;

	if (!(ggc & GGC_MEMORY_VT_ENABLED)) {
		printk(KERN_INFO "DMAR: BIOS has allocated no shadow GTT; disabling IOMMU for graphics\n");
		dmar_map_gfx = 0;
	} else if (dmar_map_gfx) {
		/* we have to ensure the gfx device is idle before we flush */
		printk(KERN_INFO "DMAR: Disabling batched IOTLB flush on Ironlake\n");
		intel_iommu_strict = 1;
       }
}
DECLARE_PCI_FIXUP_HEADER(PCI_VENDOR_ID_INTEL, 0x0040, quirk_calpella_no_shadow_gtt);
DECLARE_PCI_FIXUP_HEADER(PCI_VENDOR_ID_INTEL, 0x0044, quirk_calpella_no_shadow_gtt);
DECLARE_PCI_FIXUP_HEADER(PCI_VENDOR_ID_INTEL, 0x0062, quirk_calpella_no_shadow_gtt);
DECLARE_PCI_FIXUP_HEADER(PCI_VENDOR_ID_INTEL, 0x006a, quirk_calpella_no_shadow_gtt);

/* On Tylersburg chipsets, some BIOSes have been known to enable the
   ISOCH DMAR unit for the Azalia sound device, but not give it any
   TLB entries, which causes it to deadlock. Check for that.  We do
   this in a function called from init_dmars(), instead of in a PCI
   quirk, because we don't want to print the obnoxious "BIOS broken"
   message if VT-d is actually disabled.
*/
static void __init check_tylersburg_isoch(void)
{
	struct pci_dev *pdev;
	uint32_t vtisochctrl;

	/* If there's no Azalia in the system anyway, forget it. */
	pdev = pci_get_device(PCI_VENDOR_ID_INTEL, 0x3a3e, NULL);
	if (!pdev)
		return;
	pci_dev_put(pdev);

	/* System Management Registers. Might be hidden, in which case
	   we can't do the sanity check. But that's OK, because the
	   known-broken BIOSes _don't_ actually hide it, so far. */
	pdev = pci_get_device(PCI_VENDOR_ID_INTEL, 0x342e, NULL);
	if (!pdev)
		return;

	if (pci_read_config_dword(pdev, 0x188, &vtisochctrl)) {
		pci_dev_put(pdev);
		return;
	}

	pci_dev_put(pdev);

	/* If Azalia DMA is routed to the non-isoch DMAR unit, fine. */
	if (vtisochctrl & 1)
		return;

	/* Drop all bits other than the number of TLB entries */
	vtisochctrl &= 0x1c;

	/* If we have the recommended number of TLB entries (16), fine. */
	if (vtisochctrl == 0x10)
		return;

	/* Zero TLB entries? You get to ride the short bus to school. */
	if (!vtisochctrl) {
		WARN(1, "Your BIOS is broken; DMA routed to ISOCH DMAR unit but no TLB space.\n"
		     "BIOS vendor: %s; Ver: %s; Product Version: %s\n",
		     dmi_get_system_info(DMI_BIOS_VENDOR),
		     dmi_get_system_info(DMI_BIOS_VERSION),
		     dmi_get_system_info(DMI_PRODUCT_VERSION));
		iommu_identity_mapping |= IDENTMAP_AZALIA;
		return;
	}
	
	printk(KERN_WARNING "DMAR: Recommended TLB entries for ISOCH unit is 16; your BIOS set %d\n",
	       vtisochctrl);
}<|MERGE_RESOLUTION|>--- conflicted
+++ resolved
@@ -4137,11 +4137,8 @@
 	.unmap		= intel_iommu_unmap,
 	.iova_to_phys	= intel_iommu_iova_to_phys,
 	.domain_has_cap = intel_iommu_domain_has_cap,
-<<<<<<< HEAD
+	.device_group	= intel_iommu_device_group,
 	.pgsize_bitmap	= INTEL_IOMMU_PGSIZES,
-=======
-	.device_group	= intel_iommu_device_group,
->>>>>>> 95bdaf71
 };
 
 static void __devinit quirk_iommu_rwbf(struct pci_dev *dev)
