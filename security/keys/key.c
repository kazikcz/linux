/* Basic authentication token and access key management
 *
 * Copyright (C) 2004-2008 Red Hat, Inc. All Rights Reserved.
 * Written by David Howells (dhowells@redhat.com)
 *
 * This program is free software; you can redistribute it and/or
 * modify it under the terms of the GNU General Public License
 * as published by the Free Software Foundation; either version
 * 2 of the License, or (at your option) any later version.
 */

#include <linux/module.h>
#include <linux/init.h>
#include <linux/poison.h>
#include <linux/sched.h>
#include <linux/slab.h>
#include <linux/security.h>
#include <linux/workqueue.h>
#include <linux/random.h>
#include <linux/err.h>
#include "internal.h"

struct kmem_cache *key_jar;
struct rb_root		key_serial_tree; /* tree of keys indexed by serial */
DEFINE_SPINLOCK(key_serial_lock);

struct rb_root	key_user_tree; /* tree of quota records indexed by UID */
DEFINE_SPINLOCK(key_user_lock);

unsigned int key_quota_root_maxkeys = 200;	/* root's key count quota */
unsigned int key_quota_root_maxbytes = 20000;	/* root's key space quota */
unsigned int key_quota_maxkeys = 200;		/* general key count quota */
unsigned int key_quota_maxbytes = 20000;	/* general key space quota */

static LIST_HEAD(key_types_list);
static DECLARE_RWSEM(key_types_sem);

/* We serialise key instantiation and link */
DEFINE_MUTEX(key_construction_mutex);

#ifdef KEY_DEBUGGING
void __key_check(const struct key *key)
{
	printk("__key_check: key %p {%08x} should be {%08x}\n",
	       key, key->magic, KEY_DEBUG_MAGIC);
	BUG();
}
#endif

/*
 * Get the key quota record for a user, allocating a new record if one doesn't
 * already exist.
 */
struct key_user *key_user_lookup(kuid_t uid)
{
	struct key_user *candidate = NULL, *user;
	struct rb_node *parent = NULL;
	struct rb_node **p;

try_again:
	p = &key_user_tree.rb_node;
	spin_lock(&key_user_lock);

	/* search the tree for a user record with a matching UID */
	while (*p) {
		parent = *p;
		user = rb_entry(parent, struct key_user, node);

		if (uid_lt(uid, user->uid))
			p = &(*p)->rb_left;
		else if (uid_gt(uid, user->uid))
			p = &(*p)->rb_right;
		else
			goto found;
	}

	/* if we get here, we failed to find a match in the tree */
	if (!candidate) {
		/* allocate a candidate user record if we don't already have
		 * one */
		spin_unlock(&key_user_lock);

		user = NULL;
		candidate = kmalloc(sizeof(struct key_user), GFP_KERNEL);
		if (unlikely(!candidate))
			goto out;

		/* the allocation may have scheduled, so we need to repeat the
		 * search lest someone else added the record whilst we were
		 * asleep */
		goto try_again;
	}

	/* if we get here, then the user record still hadn't appeared on the
	 * second pass - so we use the candidate record */
	atomic_set(&candidate->usage, 1);
	atomic_set(&candidate->nkeys, 0);
	atomic_set(&candidate->nikeys, 0);
	candidate->uid = uid;
	candidate->qnkeys = 0;
	candidate->qnbytes = 0;
	spin_lock_init(&candidate->lock);
	mutex_init(&candidate->cons_lock);

	rb_link_node(&candidate->node, parent, p);
	rb_insert_color(&candidate->node, &key_user_tree);
	spin_unlock(&key_user_lock);
	user = candidate;
	goto out;

	/* okay - we found a user record for this UID */
found:
	atomic_inc(&user->usage);
	spin_unlock(&key_user_lock);
	kfree(candidate);
out:
	return user;
}

/*
 * Dispose of a user structure
 */
void key_user_put(struct key_user *user)
{
	if (atomic_dec_and_lock(&user->usage, &key_user_lock)) {
		rb_erase(&user->node, &key_user_tree);
		spin_unlock(&key_user_lock);

		kfree(user);
	}
}

/*
 * Allocate a serial number for a key.  These are assigned randomly to avoid
 * security issues through covert channel problems.
 */
static inline void key_alloc_serial(struct key *key)
{
	struct rb_node *parent, **p;
	struct key *xkey;

	/* propose a random serial number and look for a hole for it in the
	 * serial number tree */
	do {
		get_random_bytes(&key->serial, sizeof(key->serial));

		key->serial >>= 1; /* negative numbers are not permitted */
	} while (key->serial < 3);

	spin_lock(&key_serial_lock);

attempt_insertion:
	parent = NULL;
	p = &key_serial_tree.rb_node;

	while (*p) {
		parent = *p;
		xkey = rb_entry(parent, struct key, serial_node);

		if (key->serial < xkey->serial)
			p = &(*p)->rb_left;
		else if (key->serial > xkey->serial)
			p = &(*p)->rb_right;
		else
			goto serial_exists;
	}

	/* we've found a suitable hole - arrange for this key to occupy it */
	rb_link_node(&key->serial_node, parent, p);
	rb_insert_color(&key->serial_node, &key_serial_tree);

	spin_unlock(&key_serial_lock);
	return;

	/* we found a key with the proposed serial number - walk the tree from
	 * that point looking for the next unused serial number */
serial_exists:
	for (;;) {
		key->serial++;
		if (key->serial < 3) {
			key->serial = 3;
			goto attempt_insertion;
		}

		parent = rb_next(parent);
		if (!parent)
			goto attempt_insertion;

		xkey = rb_entry(parent, struct key, serial_node);
		if (key->serial < xkey->serial)
			goto attempt_insertion;
	}
}

/**
 * key_alloc - Allocate a key of the specified type.
 * @type: The type of key to allocate.
 * @desc: The key description to allow the key to be searched out.
 * @uid: The owner of the new key.
 * @gid: The group ID for the new key's group permissions.
 * @cred: The credentials specifying UID namespace.
 * @perm: The permissions mask of the new key.
 * @flags: Flags specifying quota properties.
 *
 * Allocate a key of the specified type with the attributes given.  The key is
 * returned in an uninstantiated state and the caller needs to instantiate the
 * key before returning.
 *
 * The user's key count quota is updated to reflect the creation of the key and
 * the user's key data quota has the default for the key type reserved.  The
 * instantiation function should amend this as necessary.  If insufficient
 * quota is available, -EDQUOT will be returned.
 *
 * The LSM security modules can prevent a key being created, in which case
 * -EACCES will be returned.
 *
 * Returns a pointer to the new key if successful and an error code otherwise.
 *
 * Note that the caller needs to ensure the key type isn't uninstantiated.
 * Internally this can be done by locking key_types_sem.  Externally, this can
 * be done by either never unregistering the key type, or making sure
 * key_alloc() calls don't race with module unloading.
 */
struct key *key_alloc(struct key_type *type, const char *desc,
		      kuid_t uid, kgid_t gid, const struct cred *cred,
		      key_perm_t perm, unsigned long flags)
{
	struct key_user *user = NULL;
	struct key *key;
	size_t desclen, quotalen;
	int ret;

	key = ERR_PTR(-EINVAL);
	if (!desc || !*desc)
		goto error;

	if (type->vet_description) {
		ret = type->vet_description(desc);
		if (ret < 0) {
			key = ERR_PTR(ret);
			goto error;
		}
	}

	desclen = strlen(desc);
	quotalen = desclen + 1 + type->def_datalen;

	/* get hold of the key tracking for this user */
	user = key_user_lookup(uid);
	if (!user)
		goto no_memory_1;

	/* check that the user's quota permits allocation of another key and
	 * its description */
	if (!(flags & KEY_ALLOC_NOT_IN_QUOTA)) {
		unsigned maxkeys = uid_eq(uid, GLOBAL_ROOT_UID) ?
			key_quota_root_maxkeys : key_quota_maxkeys;
		unsigned maxbytes = uid_eq(uid, GLOBAL_ROOT_UID) ?
			key_quota_root_maxbytes : key_quota_maxbytes;

		spin_lock(&user->lock);
		if (!(flags & KEY_ALLOC_QUOTA_OVERRUN)) {
			if (user->qnkeys + 1 >= maxkeys ||
			    user->qnbytes + quotalen >= maxbytes ||
			    user->qnbytes + quotalen < user->qnbytes)
				goto no_quota;
		}

		user->qnkeys++;
		user->qnbytes += quotalen;
		spin_unlock(&user->lock);
	}

	/* allocate and initialise the key and its description */
	key = kmem_cache_zalloc(key_jar, GFP_KERNEL);
	if (!key)
		goto no_memory_2;

	if (desc) {
		key->index_key.desc_len = desclen;
		key->index_key.description = kmemdup(desc, desclen + 1, GFP_KERNEL);
		if (!key->description)
			goto no_memory_3;
	}

	atomic_set(&key->usage, 1);
	init_rwsem(&key->sem);
	lockdep_set_class(&key->sem, &type->lock_class);
	key->index_key.type = type;
	key->user = user;
	key->quotalen = quotalen;
	key->datalen = type->def_datalen;
	key->uid = uid;
	key->gid = gid;
	key->perm = perm;

	if (!(flags & KEY_ALLOC_NOT_IN_QUOTA))
		key->flags |= 1 << KEY_FLAG_IN_QUOTA;
	if (flags & KEY_ALLOC_TRUSTED)
		key->flags |= 1 << KEY_FLAG_TRUSTED;
<<<<<<< HEAD

	memset(&key->type_data, 0, sizeof(key->type_data));
=======
>>>>>>> 319e2e3f

#ifdef KEY_DEBUGGING
	key->magic = KEY_DEBUG_MAGIC;
#endif

	/* let the security module know about the key */
	ret = security_key_alloc(key, cred, flags);
	if (ret < 0)
		goto security_error;

	/* publish the key by giving it a serial number */
	atomic_inc(&user->nkeys);
	key_alloc_serial(key);

error:
	return key;

security_error:
	kfree(key->description);
	kmem_cache_free(key_jar, key);
	if (!(flags & KEY_ALLOC_NOT_IN_QUOTA)) {
		spin_lock(&user->lock);
		user->qnkeys--;
		user->qnbytes -= quotalen;
		spin_unlock(&user->lock);
	}
	key_user_put(user);
	key = ERR_PTR(ret);
	goto error;

no_memory_3:
	kmem_cache_free(key_jar, key);
no_memory_2:
	if (!(flags & KEY_ALLOC_NOT_IN_QUOTA)) {
		spin_lock(&user->lock);
		user->qnkeys--;
		user->qnbytes -= quotalen;
		spin_unlock(&user->lock);
	}
	key_user_put(user);
no_memory_1:
	key = ERR_PTR(-ENOMEM);
	goto error;

no_quota:
	spin_unlock(&user->lock);
	key_user_put(user);
	key = ERR_PTR(-EDQUOT);
	goto error;
}
EXPORT_SYMBOL(key_alloc);

/**
 * key_payload_reserve - Adjust data quota reservation for the key's payload
 * @key: The key to make the reservation for.
 * @datalen: The amount of data payload the caller now wants.
 *
 * Adjust the amount of the owning user's key data quota that a key reserves.
 * If the amount is increased, then -EDQUOT may be returned if there isn't
 * enough free quota available.
 *
 * If successful, 0 is returned.
 */
int key_payload_reserve(struct key *key, size_t datalen)
{
	int delta = (int)datalen - key->datalen;
	int ret = 0;

	key_check(key);

	/* contemplate the quota adjustment */
	if (delta != 0 && test_bit(KEY_FLAG_IN_QUOTA, &key->flags)) {
		unsigned maxbytes = uid_eq(key->user->uid, GLOBAL_ROOT_UID) ?
			key_quota_root_maxbytes : key_quota_maxbytes;

		spin_lock(&key->user->lock);

		if (delta > 0 &&
		    (key->user->qnbytes + delta >= maxbytes ||
		     key->user->qnbytes + delta < key->user->qnbytes)) {
			ret = -EDQUOT;
		}
		else {
			key->user->qnbytes += delta;
			key->quotalen += delta;
		}
		spin_unlock(&key->user->lock);
	}

	/* change the recorded data length if that didn't generate an error */
	if (ret == 0)
		key->datalen = datalen;

	return ret;
}
EXPORT_SYMBOL(key_payload_reserve);

/*
 * Instantiate a key and link it into the target keyring atomically.  Must be
 * called with the target keyring's semaphore writelocked.  The target key's
 * semaphore need not be locked as instantiation is serialised by
 * key_construction_mutex.
 */
static int __key_instantiate_and_link(struct key *key,
				      struct key_preparsed_payload *prep,
				      struct key *keyring,
				      struct key *authkey,
				      struct assoc_array_edit **_edit)
{
	int ret, awaken;

	key_check(key);
	key_check(keyring);

	awaken = 0;
	ret = -EBUSY;

	mutex_lock(&key_construction_mutex);

	/* can't instantiate twice */
	if (!test_bit(KEY_FLAG_INSTANTIATED, &key->flags)) {
		/* instantiate the key */
		ret = key->type->instantiate(key, prep);

		if (ret == 0) {
			/* mark the key as being instantiated */
			atomic_inc(&key->user->nikeys);
			set_bit(KEY_FLAG_INSTANTIATED, &key->flags);

			if (test_and_clear_bit(KEY_FLAG_USER_CONSTRUCT, &key->flags))
				awaken = 1;

			/* and link it into the destination keyring */
			if (keyring)
				__key_link(key, _edit);

			/* disable the authorisation key */
			if (authkey)
				key_revoke(authkey);
		}
	}

	mutex_unlock(&key_construction_mutex);

	/* wake up anyone waiting for a key to be constructed */
	if (awaken)
		wake_up_bit(&key->flags, KEY_FLAG_USER_CONSTRUCT);

	return ret;
}

/**
 * key_instantiate_and_link - Instantiate a key and link it into the keyring.
 * @key: The key to instantiate.
 * @data: The data to use to instantiate the keyring.
 * @datalen: The length of @data.
 * @keyring: Keyring to create a link in on success (or NULL).
 * @authkey: The authorisation token permitting instantiation.
 *
 * Instantiate a key that's in the uninstantiated state using the provided data
 * and, if successful, link it in to the destination keyring if one is
 * supplied.
 *
 * If successful, 0 is returned, the authorisation token is revoked and anyone
 * waiting for the key is woken up.  If the key was already instantiated,
 * -EBUSY will be returned.
 */
int key_instantiate_and_link(struct key *key,
			     const void *data,
			     size_t datalen,
			     struct key *keyring,
			     struct key *authkey)
{
	struct key_preparsed_payload prep;
	struct assoc_array_edit *edit;
	int ret;

	memset(&prep, 0, sizeof(prep));
	prep.data = data;
	prep.datalen = datalen;
	prep.quotalen = key->type->def_datalen;
	if (key->type->preparse) {
		ret = key->type->preparse(&prep);
		if (ret < 0)
			goto error;
	}

	if (keyring) {
		ret = __key_link_begin(keyring, &key->index_key, &edit);
		if (ret < 0)
			goto error_free_preparse;
	}

	ret = __key_instantiate_and_link(key, &prep, keyring, authkey, &edit);

	if (keyring)
		__key_link_end(keyring, &key->index_key, edit);

error_free_preparse:
	if (key->type->preparse)
		key->type->free_preparse(&prep);
error:
	return ret;
}

EXPORT_SYMBOL(key_instantiate_and_link);

/**
 * key_reject_and_link - Negatively instantiate a key and link it into the keyring.
 * @key: The key to instantiate.
 * @timeout: The timeout on the negative key.
 * @error: The error to return when the key is hit.
 * @keyring: Keyring to create a link in on success (or NULL).
 * @authkey: The authorisation token permitting instantiation.
 *
 * Negatively instantiate a key that's in the uninstantiated state and, if
 * successful, set its timeout and stored error and link it in to the
 * destination keyring if one is supplied.  The key and any links to the key
 * will be automatically garbage collected after the timeout expires.
 *
 * Negative keys are used to rate limit repeated request_key() calls by causing
 * them to return the stored error code (typically ENOKEY) until the negative
 * key expires.
 *
 * If successful, 0 is returned, the authorisation token is revoked and anyone
 * waiting for the key is woken up.  If the key was already instantiated,
 * -EBUSY will be returned.
 */
int key_reject_and_link(struct key *key,
			unsigned timeout,
			unsigned error,
			struct key *keyring,
			struct key *authkey)
{
	struct assoc_array_edit *edit;
	struct timespec now;
	int ret, awaken, link_ret = 0;

	key_check(key);
	key_check(keyring);

	awaken = 0;
	ret = -EBUSY;

	if (keyring)
		link_ret = __key_link_begin(keyring, &key->index_key, &edit);

	mutex_lock(&key_construction_mutex);

	/* can't instantiate twice */
	if (!test_bit(KEY_FLAG_INSTANTIATED, &key->flags)) {
		/* mark the key as being negatively instantiated */
		atomic_inc(&key->user->nikeys);
		key->type_data.reject_error = -error;
		smp_wmb();
		set_bit(KEY_FLAG_NEGATIVE, &key->flags);
		set_bit(KEY_FLAG_INSTANTIATED, &key->flags);
		now = current_kernel_time();
		key->expiry = now.tv_sec + timeout;
		key_schedule_gc(key->expiry + key_gc_delay);

		if (test_and_clear_bit(KEY_FLAG_USER_CONSTRUCT, &key->flags))
			awaken = 1;

		ret = 0;

		/* and link it into the destination keyring */
		if (keyring && link_ret == 0)
			__key_link(key, &edit);

		/* disable the authorisation key */
		if (authkey)
			key_revoke(authkey);
	}

	mutex_unlock(&key_construction_mutex);

	if (keyring)
		__key_link_end(keyring, &key->index_key, edit);

	/* wake up anyone waiting for a key to be constructed */
	if (awaken)
		wake_up_bit(&key->flags, KEY_FLAG_USER_CONSTRUCT);

	return ret == 0 ? link_ret : ret;
}
EXPORT_SYMBOL(key_reject_and_link);

/**
 * key_put - Discard a reference to a key.
 * @key: The key to discard a reference from.
 *
 * Discard a reference to a key, and when all the references are gone, we
 * schedule the cleanup task to come and pull it out of the tree in process
 * context at some later time.
 */
void key_put(struct key *key)
{
	if (key) {
		key_check(key);

		if (atomic_dec_and_test(&key->usage))
			schedule_work(&key_gc_work);
	}
}
EXPORT_SYMBOL(key_put);

/*
 * Find a key by its serial number.
 */
struct key *key_lookup(key_serial_t id)
{
	struct rb_node *n;
	struct key *key;

	spin_lock(&key_serial_lock);

	/* search the tree for the specified key */
	n = key_serial_tree.rb_node;
	while (n) {
		key = rb_entry(n, struct key, serial_node);

		if (id < key->serial)
			n = n->rb_left;
		else if (id > key->serial)
			n = n->rb_right;
		else
			goto found;
	}

not_found:
	key = ERR_PTR(-ENOKEY);
	goto error;

found:
	/* pretend it doesn't exist if it is awaiting deletion */
	if (atomic_read(&key->usage) == 0)
		goto not_found;

	/* this races with key_put(), but that doesn't matter since key_put()
	 * doesn't actually change the key
	 */
	__key_get(key);

error:
	spin_unlock(&key_serial_lock);
	return key;
}

/*
 * Find and lock the specified key type against removal.
 *
 * We return with the sem read-locked if successful.  If the type wasn't
 * available -ENOKEY is returned instead.
 */
struct key_type *key_type_lookup(const char *type)
{
	struct key_type *ktype;

	down_read(&key_types_sem);

	/* look up the key type to see if it's one of the registered kernel
	 * types */
	list_for_each_entry(ktype, &key_types_list, link) {
		if (strcmp(ktype->name, type) == 0)
			goto found_kernel_type;
	}

	up_read(&key_types_sem);
	ktype = ERR_PTR(-ENOKEY);

found_kernel_type:
	return ktype;
}

void key_set_timeout(struct key *key, unsigned timeout)
{
	struct timespec now;
	time_t expiry = 0;

	/* make the changes with the locks held to prevent races */
	down_write(&key->sem);

	if (timeout > 0) {
		now = current_kernel_time();
		expiry = now.tv_sec + timeout;
	}

	key->expiry = expiry;
	key_schedule_gc(key->expiry + key_gc_delay);

	up_write(&key->sem);
}
EXPORT_SYMBOL_GPL(key_set_timeout);

/*
 * Unlock a key type locked by key_type_lookup().
 */
void key_type_put(struct key_type *ktype)
{
	up_read(&key_types_sem);
}

/*
 * Attempt to update an existing key.
 *
 * The key is given to us with an incremented refcount that we need to discard
 * if we get an error.
 */
static inline key_ref_t __key_update(key_ref_t key_ref,
				     struct key_preparsed_payload *prep)
{
	struct key *key = key_ref_to_ptr(key_ref);
	int ret;

	/* need write permission on the key to update it */
	ret = key_permission(key_ref, KEY_WRITE);
	if (ret < 0)
		goto error;

	ret = -EEXIST;
	if (!key->type->update)
		goto error;

	down_write(&key->sem);

	ret = key->type->update(key, prep);
	if (ret == 0)
		/* updating a negative key instantiates it */
		clear_bit(KEY_FLAG_NEGATIVE, &key->flags);

	up_write(&key->sem);

	if (ret < 0)
		goto error;
out:
	return key_ref;

error:
	key_put(key);
	key_ref = ERR_PTR(ret);
	goto out;
}

/**
 * key_create_or_update - Update or create and instantiate a key.
 * @keyring_ref: A pointer to the destination keyring with possession flag.
 * @type: The type of key.
 * @description: The searchable description for the key.
 * @payload: The data to use to instantiate or update the key.
 * @plen: The length of @payload.
 * @perm: The permissions mask for a new key.
 * @flags: The quota flags for a new key.
 *
 * Search the destination keyring for a key of the same description and if one
 * is found, update it, otherwise create and instantiate a new one and create a
 * link to it from that keyring.
 *
 * If perm is KEY_PERM_UNDEF then an appropriate key permissions mask will be
 * concocted.
 *
 * Returns a pointer to the new key if successful, -ENODEV if the key type
 * wasn't available, -ENOTDIR if the keyring wasn't a keyring, -EACCES if the
 * caller isn't permitted to modify the keyring or the LSM did not permit
 * creation of the key.
 *
 * On success, the possession flag from the keyring ref will be tacked on to
 * the key ref before it is returned.
 */
key_ref_t key_create_or_update(key_ref_t keyring_ref,
			       const char *type,
			       const char *description,
			       const void *payload,
			       size_t plen,
			       key_perm_t perm,
			       unsigned long flags)
{
	struct keyring_index_key index_key = {
		.description	= description,
	};
	struct key_preparsed_payload prep;
	struct assoc_array_edit *edit;
	const struct cred *cred = current_cred();
	struct key *keyring, *key = NULL;
	key_ref_t key_ref;
	int ret;

	/* look up the key type to see if it's one of the registered kernel
	 * types */
	index_key.type = key_type_lookup(type);
	if (IS_ERR(index_key.type)) {
		key_ref = ERR_PTR(-ENODEV);
		goto error;
	}

	key_ref = ERR_PTR(-EINVAL);
	if (!index_key.type->match || !index_key.type->instantiate ||
	    (!index_key.description && !index_key.type->preparse))
		goto error_put_type;

	keyring = key_ref_to_ptr(keyring_ref);

	key_check(keyring);

	key_ref = ERR_PTR(-ENOTDIR);
	if (keyring->type != &key_type_keyring)
		goto error_put_type;

	memset(&prep, 0, sizeof(prep));
	prep.data = payload;
	prep.datalen = plen;
	prep.quotalen = index_key.type->def_datalen;
	prep.trusted = flags & KEY_ALLOC_TRUSTED;
	if (index_key.type->preparse) {
		ret = index_key.type->preparse(&prep);
		if (ret < 0) {
			key_ref = ERR_PTR(ret);
			goto error_put_type;
		}
		if (!index_key.description)
			index_key.description = prep.description;
		key_ref = ERR_PTR(-EINVAL);
		if (!index_key.description)
			goto error_free_prep;
	}
	index_key.desc_len = strlen(index_key.description);

	key_ref = ERR_PTR(-EPERM);
	if (!prep.trusted && test_bit(KEY_FLAG_TRUSTED_ONLY, &keyring->flags))
		goto error_free_prep;
	flags |= prep.trusted ? KEY_ALLOC_TRUSTED : 0;

	ret = __key_link_begin(keyring, &index_key, &edit);
	if (ret < 0) {
		key_ref = ERR_PTR(ret);
		goto error_free_prep;
	}

	/* if we're going to allocate a new key, we're going to have
	 * to modify the keyring */
	ret = key_permission(keyring_ref, KEY_WRITE);
	if (ret < 0) {
		key_ref = ERR_PTR(ret);
		goto error_link_end;
	}

	/* if it's possible to update this type of key, search for an existing
	 * key of the same type and description in the destination keyring and
	 * update that instead if possible
	 */
	if (index_key.type->update) {
		key_ref = find_key_to_update(keyring_ref, &index_key);
		if (key_ref)
			goto found_matching_key;
	}

	/* if the client doesn't provide, decide on the permissions we want */
	if (perm == KEY_PERM_UNDEF) {
		perm = KEY_POS_VIEW | KEY_POS_SEARCH | KEY_POS_LINK | KEY_POS_SETATTR;
		perm |= KEY_USR_VIEW;

		if (index_key.type->read)
			perm |= KEY_POS_READ;

		if (index_key.type == &key_type_keyring ||
		    index_key.type->update)
			perm |= KEY_POS_WRITE;
	}

	/* allocate a new key */
	key = key_alloc(index_key.type, index_key.description,
			cred->fsuid, cred->fsgid, cred, perm, flags);
	if (IS_ERR(key)) {
		key_ref = ERR_CAST(key);
		goto error_link_end;
	}

	/* instantiate it and link it into the target keyring */
	ret = __key_instantiate_and_link(key, &prep, keyring, NULL, &edit);
	if (ret < 0) {
		key_put(key);
		key_ref = ERR_PTR(ret);
		goto error_link_end;
	}

	key_ref = make_key_ref(key, is_key_possessed(keyring_ref));

error_link_end:
	__key_link_end(keyring, &index_key, edit);
error_free_prep:
	if (index_key.type->preparse)
		index_key.type->free_preparse(&prep);
error_put_type:
	key_type_put(index_key.type);
error:
	return key_ref;

 found_matching_key:
	/* we found a matching key, so we're going to try to update it
	 * - we can drop the locks first as we have the key pinned
	 */
	__key_link_end(keyring, &index_key, edit);

	key_ref = __key_update(key_ref, &prep);
	goto error_free_prep;
}
EXPORT_SYMBOL(key_create_or_update);

/**
 * key_update - Update a key's contents.
 * @key_ref: The pointer (plus possession flag) to the key.
 * @payload: The data to be used to update the key.
 * @plen: The length of @payload.
 *
 * Attempt to update the contents of a key with the given payload data.  The
 * caller must be granted Write permission on the key.  Negative keys can be
 * instantiated by this method.
 *
 * Returns 0 on success, -EACCES if not permitted and -EOPNOTSUPP if the key
 * type does not support updating.  The key type may return other errors.
 */
int key_update(key_ref_t key_ref, const void *payload, size_t plen)
{
	struct key_preparsed_payload prep;
	struct key *key = key_ref_to_ptr(key_ref);
	int ret;

	key_check(key);

	/* the key must be writable */
	ret = key_permission(key_ref, KEY_WRITE);
	if (ret < 0)
		goto error;

	/* attempt to update it if supported */
	ret = -EOPNOTSUPP;
	if (!key->type->update)
		goto error;

	memset(&prep, 0, sizeof(prep));
	prep.data = payload;
	prep.datalen = plen;
	prep.quotalen = key->type->def_datalen;
	if (key->type->preparse) {
		ret = key->type->preparse(&prep);
		if (ret < 0)
			goto error;
	}

	down_write(&key->sem);

	ret = key->type->update(key, &prep);
	if (ret == 0)
		/* updating a negative key instantiates it */
		clear_bit(KEY_FLAG_NEGATIVE, &key->flags);

	up_write(&key->sem);

	if (key->type->preparse)
		key->type->free_preparse(&prep);
error:
	return ret;
}
EXPORT_SYMBOL(key_update);

/**
 * key_revoke - Revoke a key.
 * @key: The key to be revoked.
 *
 * Mark a key as being revoked and ask the type to free up its resources.  The
 * revocation timeout is set and the key and all its links will be
 * automatically garbage collected after key_gc_delay amount of time if they
 * are not manually dealt with first.
 */
void key_revoke(struct key *key)
{
	struct timespec now;
	time_t time;

	key_check(key);

	/* make sure no one's trying to change or use the key when we mark it
	 * - we tell lockdep that we might nest because we might be revoking an
	 *   authorisation key whilst holding the sem on a key we've just
	 *   instantiated
	 */
	down_write_nested(&key->sem, 1);
	if (!test_and_set_bit(KEY_FLAG_REVOKED, &key->flags) &&
	    key->type->revoke)
		key->type->revoke(key);

	/* set the death time to no more than the expiry time */
	now = current_kernel_time();
	time = now.tv_sec;
	if (key->revoked_at == 0 || key->revoked_at > time) {
		key->revoked_at = time;
		key_schedule_gc(key->revoked_at + key_gc_delay);
	}

	up_write(&key->sem);
}
EXPORT_SYMBOL(key_revoke);

/**
 * key_invalidate - Invalidate a key.
 * @key: The key to be invalidated.
 *
 * Mark a key as being invalidated and have it cleaned up immediately.  The key
 * is ignored by all searches and other operations from this point.
 */
void key_invalidate(struct key *key)
{
	kenter("%d", key_serial(key));

	key_check(key);

	if (!test_bit(KEY_FLAG_INVALIDATED, &key->flags)) {
		down_write_nested(&key->sem, 1);
		if (!test_and_set_bit(KEY_FLAG_INVALIDATED, &key->flags))
			key_schedule_gc_links();
		up_write(&key->sem);
	}
}
EXPORT_SYMBOL(key_invalidate);

/**
 * register_key_type - Register a type of key.
 * @ktype: The new key type.
 *
 * Register a new key type.
 *
 * Returns 0 on success or -EEXIST if a type of this name already exists.
 */
int register_key_type(struct key_type *ktype)
{
	struct key_type *p;
	int ret;

	memset(&ktype->lock_class, 0, sizeof(ktype->lock_class));

	ret = -EEXIST;
	down_write(&key_types_sem);

	/* disallow key types with the same name */
	list_for_each_entry(p, &key_types_list, link) {
		if (strcmp(p->name, ktype->name) == 0)
			goto out;
	}

	/* store the type */
	list_add(&ktype->link, &key_types_list);

	pr_notice("Key type %s registered\n", ktype->name);
	ret = 0;

out:
	up_write(&key_types_sem);
	return ret;
}
EXPORT_SYMBOL(register_key_type);

/**
 * unregister_key_type - Unregister a type of key.
 * @ktype: The key type.
 *
 * Unregister a key type and mark all the extant keys of this type as dead.
 * Those keys of this type are then destroyed to get rid of their payloads and
 * they and their links will be garbage collected as soon as possible.
 */
void unregister_key_type(struct key_type *ktype)
{
	down_write(&key_types_sem);
	list_del_init(&ktype->link);
	downgrade_write(&key_types_sem);
	key_gc_keytype(ktype);
	pr_notice("Key type %s unregistered\n", ktype->name);
	up_read(&key_types_sem);
}
EXPORT_SYMBOL(unregister_key_type);

/*
 * Initialise the key management state.
 */
void __init key_init(void)
{
	/* allocate a slab in which we can store keys */
	key_jar = kmem_cache_create("key_jar", sizeof(struct key),
			0, SLAB_HWCACHE_ALIGN|SLAB_PANIC, NULL);

	/* add the special key types */
	list_add_tail(&key_type_keyring.link, &key_types_list);
	list_add_tail(&key_type_dead.link, &key_types_list);
	list_add_tail(&key_type_user.link, &key_types_list);
	list_add_tail(&key_type_logon.link, &key_types_list);

	/* record the root user tracking */
	rb_link_node(&root_key_user.node,
		     NULL,
		     &key_user_tree.rb_node);

	rb_insert_color(&root_key_user.node,
			&key_user_tree);
}<|MERGE_RESOLUTION|>--- conflicted
+++ resolved
@@ -298,11 +298,6 @@
 		key->flags |= 1 << KEY_FLAG_IN_QUOTA;
 	if (flags & KEY_ALLOC_TRUSTED)
 		key->flags |= 1 << KEY_FLAG_TRUSTED;
-<<<<<<< HEAD
-
-	memset(&key->type_data, 0, sizeof(key->type_data));
-=======
->>>>>>> 319e2e3f
 
 #ifdef KEY_DEBUGGING
 	key->magic = KEY_DEBUG_MAGIC;
