/* Keyring handling
 *
 * Copyright (C) 2004-2005, 2008, 2013 Red Hat, Inc. All Rights Reserved.
 * Written by David Howells (dhowells@redhat.com)
 *
 * This program is free software; you can redistribute it and/or
 * modify it under the terms of the GNU General Public License
 * as published by the Free Software Foundation; either version
 * 2 of the License, or (at your option) any later version.
 */

#include <linux/module.h>
#include <linux/init.h>
#include <linux/sched.h>
#include <linux/slab.h>
#include <linux/security.h>
#include <linux/seq_file.h>
#include <linux/err.h>
#include <keys/keyring-type.h>
#include <keys/user-type.h>
#include <linux/assoc_array_priv.h>
#include <linux/uaccess.h>
#include "internal.h"

/*
 * When plumbing the depths of the key tree, this sets a hard limit
 * set on how deep we're willing to go.
 */
#define KEYRING_SEARCH_MAX_DEPTH 6

/*
 * We keep all named keyrings in a hash to speed looking them up.
 */
#define KEYRING_NAME_HASH_SIZE	(1 << 5)

/*
 * We mark pointers we pass to the associative array with bit 1 set if
 * they're keyrings and clear otherwise.
 */
#define KEYRING_PTR_SUBTYPE	0x2UL

static inline bool keyring_ptr_is_keyring(const struct assoc_array_ptr *x)
{
	return (unsigned long)x & KEYRING_PTR_SUBTYPE;
}
static inline struct key *keyring_ptr_to_key(const struct assoc_array_ptr *x)
{
	void *object = assoc_array_ptr_to_leaf(x);
	return (struct key *)((unsigned long)object & ~KEYRING_PTR_SUBTYPE);
}
static inline void *keyring_key_to_ptr(struct key *key)
{
	if (key->type == &key_type_keyring)
		return (void *)((unsigned long)key | KEYRING_PTR_SUBTYPE);
	return key;
}

static struct list_head	keyring_name_hash[KEYRING_NAME_HASH_SIZE];
static DEFINE_RWLOCK(keyring_name_lock);

static inline unsigned keyring_hash(const char *desc)
{
	unsigned bucket = 0;

	for (; *desc; desc++)
		bucket += (unsigned char)*desc;

	return bucket & (KEYRING_NAME_HASH_SIZE - 1);
}

/*
 * The keyring key type definition.  Keyrings are simply keys of this type and
 * can be treated as ordinary keys in addition to having their own special
 * operations.
 */
static int keyring_instantiate(struct key *keyring,
			       struct key_preparsed_payload *prep);
static void keyring_revoke(struct key *keyring);
static void keyring_destroy(struct key *keyring);
static void keyring_describe(const struct key *keyring, struct seq_file *m);
static long keyring_read(const struct key *keyring,
			 char __user *buffer, size_t buflen);

struct key_type key_type_keyring = {
	.name		= "keyring",
	.def_datalen	= 0,
	.instantiate	= keyring_instantiate,
	.match		= user_match,
	.revoke		= keyring_revoke,
	.destroy	= keyring_destroy,
	.describe	= keyring_describe,
	.read		= keyring_read,
};
EXPORT_SYMBOL(key_type_keyring);

/*
 * Semaphore to serialise link/link calls to prevent two link calls in parallel
 * introducing a cycle.
 */
static DECLARE_RWSEM(keyring_serialise_link_sem);

/*
 * Publish the name of a keyring so that it can be found by name (if it has
 * one).
 */
static void keyring_publish_name(struct key *keyring)
{
	int bucket;

	if (keyring->description) {
		bucket = keyring_hash(keyring->description);

		write_lock(&keyring_name_lock);

		if (!keyring_name_hash[bucket].next)
			INIT_LIST_HEAD(&keyring_name_hash[bucket]);

		list_add_tail(&keyring->type_data.link,
			      &keyring_name_hash[bucket]);

		write_unlock(&keyring_name_lock);
	}
}

/*
 * Initialise a keyring.
 *
 * Returns 0 on success, -EINVAL if given any data.
 */
static int keyring_instantiate(struct key *keyring,
			       struct key_preparsed_payload *prep)
{
	int ret;

	ret = -EINVAL;
	if (prep->datalen == 0) {
		assoc_array_init(&keyring->keys);
		/* make the keyring available by name if it has one */
		keyring_publish_name(keyring);
		ret = 0;
	}

	return ret;
}

/*
 * Multiply 64-bits by 32-bits to 96-bits and fold back to 64-bit.  Ideally we'd
 * fold the carry back too, but that requires inline asm.
 */
static u64 mult_64x32_and_fold(u64 x, u32 y)
{
	u64 hi = (u64)(u32)(x >> 32) * y;
	u64 lo = (u64)(u32)(x) * y;
	return lo + ((u64)(u32)hi << 32) + (u32)(hi >> 32);
}

/*
 * Hash a key type and description.
 */
static unsigned long hash_key_type_and_desc(const struct keyring_index_key *index_key)
{
	const unsigned level_shift = ASSOC_ARRAY_LEVEL_STEP;
<<<<<<< HEAD
	const unsigned long level_mask = ASSOC_ARRAY_LEVEL_STEP_MASK;
=======
	const unsigned long fan_mask = ASSOC_ARRAY_FAN_MASK;
>>>>>>> 319e2e3f
	const char *description = index_key->description;
	unsigned long hash, type;
	u32 piece;
	u64 acc;
	int n, desc_len = index_key->desc_len;

	type = (unsigned long)index_key->type;

	acc = mult_64x32_and_fold(type, desc_len + 13);
	acc = mult_64x32_and_fold(acc, 9207);
	for (;;) {
		n = desc_len;
		if (n <= 0)
			break;
		if (n > 4)
			n = 4;
		piece = 0;
		memcpy(&piece, description, n);
		description += n;
		desc_len -= n;
		acc = mult_64x32_and_fold(acc, piece);
		acc = mult_64x32_and_fold(acc, 9207);
	}

	/* Fold the hash down to 32 bits if need be. */
	hash = acc;
	if (ASSOC_ARRAY_KEY_CHUNK_SIZE == 32)
		hash ^= acc >> 32;

	/* Squidge all the keyrings into a separate part of the tree to
	 * ordinary keys by making sure the lowest level segment in the hash is
	 * zero for keyrings and non-zero otherwise.
	 */
<<<<<<< HEAD
	if (index_key->type != &key_type_keyring && (hash & level_mask) == 0)
		return hash | (hash >> (ASSOC_ARRAY_KEY_CHUNK_SIZE - level_shift)) | 1;
	if (index_key->type == &key_type_keyring && (hash & level_mask) != 0)
		return (hash + (hash << level_shift)) & ~level_mask;
=======
	if (index_key->type != &key_type_keyring && (hash & fan_mask) == 0)
		return hash | (hash >> (ASSOC_ARRAY_KEY_CHUNK_SIZE - level_shift)) | 1;
	if (index_key->type == &key_type_keyring && (hash & fan_mask) != 0)
		return (hash + (hash << level_shift)) & ~fan_mask;
>>>>>>> 319e2e3f
	return hash;
}

/*
 * Build the next index key chunk.
 *
 * On 32-bit systems the index key is laid out as:
 *
 *	0	4	5	9...
 *	hash	desclen	typeptr	desc[]
 *
 * On 64-bit systems:
 *
 *	0	8	9	17...
 *	hash	desclen	typeptr	desc[]
 *
 * We return it one word-sized chunk at a time.
 */
static unsigned long keyring_get_key_chunk(const void *data, int level)
{
	const struct keyring_index_key *index_key = data;
	unsigned long chunk = 0;
	long offset = 0;
	int desc_len = index_key->desc_len, n = sizeof(chunk);

	level /= ASSOC_ARRAY_KEY_CHUNK_SIZE;
	switch (level) {
	case 0:
		return hash_key_type_and_desc(index_key);
	case 1:
		return ((unsigned long)index_key->type << 8) | desc_len;
	case 2:
		if (desc_len == 0)
			return (u8)((unsigned long)index_key->type >>
				    (ASSOC_ARRAY_KEY_CHUNK_SIZE - 8));
		n--;
		offset = 1;
	default:
		offset += sizeof(chunk) - 1;
		offset += (level - 3) * sizeof(chunk);
		if (offset >= desc_len)
			return 0;
		desc_len -= offset;
		if (desc_len > n)
			desc_len = n;
		offset += desc_len;
		do {
			chunk <<= 8;
			chunk |= ((u8*)index_key->description)[--offset];
		} while (--desc_len > 0);

		if (level == 2) {
			chunk <<= 8;
			chunk |= (u8)((unsigned long)index_key->type >>
				      (ASSOC_ARRAY_KEY_CHUNK_SIZE - 8));
		}
		return chunk;
	}
}

static unsigned long keyring_get_object_key_chunk(const void *object, int level)
{
	const struct key *key = keyring_ptr_to_key(object);
	return keyring_get_key_chunk(&key->index_key, level);
}

static bool keyring_compare_object(const void *object, const void *data)
{
	const struct keyring_index_key *index_key = data;
	const struct key *key = keyring_ptr_to_key(object);

	return key->index_key.type == index_key->type &&
		key->index_key.desc_len == index_key->desc_len &&
		memcmp(key->index_key.description, index_key->description,
		       index_key->desc_len) == 0;
}

/*
 * Compare the index keys of a pair of objects and determine the bit position
 * at which they differ - if they differ.
 */
<<<<<<< HEAD
static int keyring_diff_objects(const void *_a, const void *_b)
{
	const struct key *key_a = keyring_ptr_to_key(_a);
	const struct key *key_b = keyring_ptr_to_key(_b);
	const struct keyring_index_key *a = &key_a->index_key;
	const struct keyring_index_key *b = &key_b->index_key;
=======
static int keyring_diff_objects(const void *object, const void *data)
{
	const struct key *key_a = keyring_ptr_to_key(object);
	const struct keyring_index_key *a = &key_a->index_key;
	const struct keyring_index_key *b = data;
>>>>>>> 319e2e3f
	unsigned long seg_a, seg_b;
	int level, i;

	level = 0;
	seg_a = hash_key_type_and_desc(a);
	seg_b = hash_key_type_and_desc(b);
	if ((seg_a ^ seg_b) != 0)
		goto differ;

	/* The number of bits contributed by the hash is controlled by a
	 * constant in the assoc_array headers.  Everything else thereafter we
	 * can deal with as being machine word-size dependent.
	 */
	level += ASSOC_ARRAY_KEY_CHUNK_SIZE / 8;
	seg_a = a->desc_len;
	seg_b = b->desc_len;
	if ((seg_a ^ seg_b) != 0)
		goto differ;

	/* The next bit may not work on big endian */
	level++;
	seg_a = (unsigned long)a->type;
	seg_b = (unsigned long)b->type;
	if ((seg_a ^ seg_b) != 0)
		goto differ;

	level += sizeof(unsigned long);
	if (a->desc_len == 0)
		goto same;

	i = 0;
	if (((unsigned long)a->description | (unsigned long)b->description) &
	    (sizeof(unsigned long) - 1)) {
		do {
			seg_a = *(unsigned long *)(a->description + i);
			seg_b = *(unsigned long *)(b->description + i);
			if ((seg_a ^ seg_b) != 0)
				goto differ_plus_i;
			i += sizeof(unsigned long);
		} while (i < (a->desc_len & (sizeof(unsigned long) - 1)));
	}

	for (; i < a->desc_len; i++) {
		seg_a = *(unsigned char *)(a->description + i);
		seg_b = *(unsigned char *)(b->description + i);
		if ((seg_a ^ seg_b) != 0)
			goto differ_plus_i;
	}

same:
	return -1;

differ_plus_i:
	level += i;
differ:
	i = level * 8 + __ffs(seg_a ^ seg_b);
	return i;
}

/*
 * Free an object after stripping the keyring flag off of the pointer.
 */
static void keyring_free_object(void *object)
{
	key_put(keyring_ptr_to_key(object));
}

/*
 * Operations for keyring management by the index-tree routines.
 */
static const struct assoc_array_ops keyring_assoc_array_ops = {
	.get_key_chunk		= keyring_get_key_chunk,
	.get_object_key_chunk	= keyring_get_object_key_chunk,
	.compare_object		= keyring_compare_object,
	.diff_objects		= keyring_diff_objects,
	.free_object		= keyring_free_object,
};

/*
 * Clean up a keyring when it is destroyed.  Unpublish its name if it had one
 * and dispose of its data.
 *
 * The garbage collector detects the final key_put(), removes the keyring from
 * the serial number tree and then does RCU synchronisation before coming here,
 * so we shouldn't need to worry about code poking around here with the RCU
 * readlock held by this time.
 */
static void keyring_destroy(struct key *keyring)
{
	if (keyring->description) {
		write_lock(&keyring_name_lock);

		if (keyring->type_data.link.next != NULL &&
		    !list_empty(&keyring->type_data.link))
			list_del(&keyring->type_data.link);

		write_unlock(&keyring_name_lock);
	}

	assoc_array_destroy(&keyring->keys, &keyring_assoc_array_ops);
}

/*
 * Describe a keyring for /proc.
 */
static void keyring_describe(const struct key *keyring, struct seq_file *m)
{
	if (keyring->description)
		seq_puts(m, keyring->description);
	else
		seq_puts(m, "[anon]");

	if (key_is_instantiated(keyring)) {
		if (keyring->keys.nr_leaves_on_tree != 0)
			seq_printf(m, ": %lu", keyring->keys.nr_leaves_on_tree);
		else
			seq_puts(m, ": empty");
	}
}

struct keyring_read_iterator_context {
	size_t			qty;
	size_t			count;
	key_serial_t __user	*buffer;
};

static int keyring_read_iterator(const void *object, void *data)
{
	struct keyring_read_iterator_context *ctx = data;
	const struct key *key = keyring_ptr_to_key(object);
	int ret;

	kenter("{%s,%d},,{%zu/%zu}",
	       key->type->name, key->serial, ctx->count, ctx->qty);

	if (ctx->count >= ctx->qty)
		return 1;

	ret = put_user(key->serial, ctx->buffer);
	if (ret < 0)
		return ret;
	ctx->buffer++;
	ctx->count += sizeof(key->serial);
	return 0;
}

/*
 * Read a list of key IDs from the keyring's contents in binary form
 *
 * The keyring's semaphore is read-locked by the caller.  This prevents someone
 * from modifying it under us - which could cause us to read key IDs multiple
 * times.
 */
static long keyring_read(const struct key *keyring,
			 char __user *buffer, size_t buflen)
{
	struct keyring_read_iterator_context ctx;
	unsigned long nr_keys;
	int ret;

	kenter("{%d},,%zu", key_serial(keyring), buflen);

	if (buflen & (sizeof(key_serial_t) - 1))
		return -EINVAL;

	nr_keys = keyring->keys.nr_leaves_on_tree;
	if (nr_keys == 0)
		return 0;

	/* Calculate how much data we could return */
	ctx.qty = nr_keys * sizeof(key_serial_t);

	if (!buffer || !buflen)
		return ctx.qty;

	if (buflen > ctx.qty)
		ctx.qty = buflen;

	/* Copy the IDs of the subscribed keys into the buffer */
	ctx.buffer = (key_serial_t __user *)buffer;
	ctx.count = 0;
	ret = assoc_array_iterate(&keyring->keys, keyring_read_iterator, &ctx);
	if (ret < 0) {
		kleave(" = %d [iterate]", ret);
		return ret;
	}

	kleave(" = %zu [ok]", ctx.count);
	return ctx.count;
}

/*
 * Allocate a keyring and link into the destination keyring.
 */
struct key *keyring_alloc(const char *description, kuid_t uid, kgid_t gid,
			  const struct cred *cred, key_perm_t perm,
			  unsigned long flags, struct key *dest)
{
	struct key *keyring;
	int ret;

	keyring = key_alloc(&key_type_keyring, description,
			    uid, gid, cred, perm, flags);
	if (!IS_ERR(keyring)) {
		ret = key_instantiate_and_link(keyring, NULL, 0, dest, NULL);
		if (ret < 0) {
			key_put(keyring);
			keyring = ERR_PTR(ret);
		}
	}

	return keyring;
}
EXPORT_SYMBOL(keyring_alloc);

/*
 * Iteration function to consider each key found.
 */
static int keyring_search_iterator(const void *object, void *iterator_data)
{
	struct keyring_search_context *ctx = iterator_data;
	const struct key *key = keyring_ptr_to_key(object);
	unsigned long kflags = key->flags;

	kenter("{%d}", key->serial);

	/* ignore keys not of this type */
	if (key->type != ctx->index_key.type) {
		kleave(" = 0 [!type]");
		return 0;
	}

	/* skip invalidated, revoked and expired keys */
	if (ctx->flags & KEYRING_SEARCH_DO_STATE_CHECK) {
		if (kflags & ((1 << KEY_FLAG_INVALIDATED) |
			      (1 << KEY_FLAG_REVOKED))) {
			ctx->result = ERR_PTR(-EKEYREVOKED);
			kleave(" = %d [invrev]", ctx->skipped_ret);
			goto skipped;
		}

		if (key->expiry && ctx->now.tv_sec >= key->expiry) {
			ctx->result = ERR_PTR(-EKEYEXPIRED);
			kleave(" = %d [expire]", ctx->skipped_ret);
			goto skipped;
		}
	}

	/* keys that don't match */
	if (!ctx->match(key, ctx->match_data)) {
		kleave(" = 0 [!match]");
		return 0;
	}

	/* key must have search permissions */
	if (!(ctx->flags & KEYRING_SEARCH_NO_CHECK_PERM) &&
	    key_task_permission(make_key_ref(key, ctx->possessed),
				ctx->cred, KEY_SEARCH) < 0) {
		ctx->result = ERR_PTR(-EACCES);
		kleave(" = %d [!perm]", ctx->skipped_ret);
		goto skipped;
	}

	if (ctx->flags & KEYRING_SEARCH_DO_STATE_CHECK) {
		/* we set a different error code if we pass a negative key */
		if (kflags & (1 << KEY_FLAG_NEGATIVE)) {
			smp_rmb();
			ctx->result = ERR_PTR(key->type_data.reject_error);
			kleave(" = %d [neg]", ctx->skipped_ret);
			goto skipped;
		}
	}

	/* Found */
	ctx->result = make_key_ref(key, ctx->possessed);
	kleave(" = 1 [found]");
	return 1;

skipped:
	return ctx->skipped_ret;
}

/*
 * Search inside a keyring for a key.  We can search by walking to it
 * directly based on its index-key or we can iterate over the entire
 * tree looking for it, based on the match function.
 */
static int search_keyring(struct key *keyring, struct keyring_search_context *ctx)
{
	if ((ctx->flags & KEYRING_SEARCH_LOOKUP_TYPE) ==
	    KEYRING_SEARCH_LOOKUP_DIRECT) {
		const void *object;

		object = assoc_array_find(&keyring->keys,
					  &keyring_assoc_array_ops,
					  &ctx->index_key);
		return object ? ctx->iterator(object, ctx) : 0;
	}
	return assoc_array_iterate(&keyring->keys, ctx->iterator, ctx);
}

/*
 * Search a tree of keyrings that point to other keyrings up to the maximum
 * depth.
 */
static bool search_nested_keyrings(struct key *keyring,
				   struct keyring_search_context *ctx)
{
	struct {
		struct key *keyring;
		struct assoc_array_node *node;
		int slot;
	} stack[KEYRING_SEARCH_MAX_DEPTH];

	struct assoc_array_shortcut *shortcut;
	struct assoc_array_node *node;
	struct assoc_array_ptr *ptr;
	struct key *key;
	int sp = 0, slot;

	kenter("{%d},{%s,%s}",
	       keyring->serial,
	       ctx->index_key.type->name,
	       ctx->index_key.description);

	if (ctx->index_key.description)
		ctx->index_key.desc_len = strlen(ctx->index_key.description);

	/* Check to see if this top-level keyring is what we are looking for
	 * and whether it is valid or not.
	 */
	if (ctx->flags & KEYRING_SEARCH_LOOKUP_ITERATE ||
	    keyring_compare_object(keyring, &ctx->index_key)) {
		ctx->skipped_ret = 2;
		ctx->flags |= KEYRING_SEARCH_DO_STATE_CHECK;
		switch (ctx->iterator(keyring_key_to_ptr(keyring), ctx)) {
		case 1:
			goto found;
		case 2:
			return false;
		default:
			break;
		}
	}

	ctx->skipped_ret = 0;
	if (ctx->flags & KEYRING_SEARCH_NO_STATE_CHECK)
		ctx->flags &= ~KEYRING_SEARCH_DO_STATE_CHECK;

	/* Start processing a new keyring */
descend_to_keyring:
	kdebug("descend to %d", keyring->serial);
	if (keyring->flags & ((1 << KEY_FLAG_INVALIDATED) |
			      (1 << KEY_FLAG_REVOKED)))
		goto not_this_keyring;

	/* Search through the keys in this keyring before its searching its
	 * subtrees.
	 */
	if (search_keyring(keyring, ctx))
		goto found;

	/* Then manually iterate through the keyrings nested in this one.
	 *
	 * Start from the root node of the index tree.  Because of the way the
	 * hash function has been set up, keyrings cluster on the leftmost
	 * branch of the root node (root slot 0) or in the root node itself.
	 * Non-keyrings avoid the leftmost branch of the root entirely (root
	 * slots 1-15).
	 */
	ptr = ACCESS_ONCE(keyring->keys.root);
	if (!ptr)
		goto not_this_keyring;

	if (assoc_array_ptr_is_shortcut(ptr)) {
		/* If the root is a shortcut, either the keyring only contains
		 * keyring pointers (everything clusters behind root slot 0) or
		 * doesn't contain any keyring pointers.
		 */
		shortcut = assoc_array_ptr_to_shortcut(ptr);
		smp_read_barrier_depends();
		if ((shortcut->index_key[0] & ASSOC_ARRAY_FAN_MASK) != 0)
			goto not_this_keyring;

		ptr = ACCESS_ONCE(shortcut->next_node);
		node = assoc_array_ptr_to_node(ptr);
		goto begin_node;
	}

	node = assoc_array_ptr_to_node(ptr);
	smp_read_barrier_depends();

	ptr = node->slots[0];
	if (!assoc_array_ptr_is_meta(ptr))
		goto begin_node;

descend_to_node:
	/* Descend to a more distal node in this keyring's content tree and go
	 * through that.
	 */
	kdebug("descend");
	if (assoc_array_ptr_is_shortcut(ptr)) {
		shortcut = assoc_array_ptr_to_shortcut(ptr);
		smp_read_barrier_depends();
		ptr = ACCESS_ONCE(shortcut->next_node);
		BUG_ON(!assoc_array_ptr_is_node(ptr));
<<<<<<< HEAD
		node = assoc_array_ptr_to_node(ptr);
	}
=======
	}
	node = assoc_array_ptr_to_node(ptr);
>>>>>>> 319e2e3f

begin_node:
	kdebug("begin_node");
	smp_read_barrier_depends();
	slot = 0;
ascend_to_node:
	/* Go through the slots in a node */
	for (; slot < ASSOC_ARRAY_FAN_OUT; slot++) {
		ptr = ACCESS_ONCE(node->slots[slot]);

		if (assoc_array_ptr_is_meta(ptr) && node->back_pointer)
			goto descend_to_node;

		if (!keyring_ptr_is_keyring(ptr))
			continue;

		key = keyring_ptr_to_key(ptr);

		if (sp >= KEYRING_SEARCH_MAX_DEPTH) {
			if (ctx->flags & KEYRING_SEARCH_DETECT_TOO_DEEP) {
				ctx->result = ERR_PTR(-ELOOP);
				return false;
			}
			goto not_this_keyring;
		}

		/* Search a nested keyring */
		if (!(ctx->flags & KEYRING_SEARCH_NO_CHECK_PERM) &&
		    key_task_permission(make_key_ref(key, ctx->possessed),
					ctx->cred, KEY_SEARCH) < 0)
			continue;

		/* stack the current position */
		stack[sp].keyring = keyring;
		stack[sp].node = node;
		stack[sp].slot = slot;
		sp++;

		/* begin again with the new keyring */
		keyring = key;
		goto descend_to_keyring;
	}

	/* We've dealt with all the slots in the current node, so now we need
	 * to ascend to the parent and continue processing there.
	 */
	ptr = ACCESS_ONCE(node->back_pointer);
	slot = node->parent_slot;

	if (ptr && assoc_array_ptr_is_shortcut(ptr)) {
		shortcut = assoc_array_ptr_to_shortcut(ptr);
		smp_read_barrier_depends();
		ptr = ACCESS_ONCE(shortcut->back_pointer);
		slot = shortcut->parent_slot;
	}
	if (!ptr)
		goto not_this_keyring;
	node = assoc_array_ptr_to_node(ptr);
	smp_read_barrier_depends();
	slot++;

	/* If we've ascended to the root (zero backpointer), we must have just
	 * finished processing the leftmost branch rather than the root slots -
	 * so there can't be any more keyrings for us to find.
	 */
	if (node->back_pointer) {
		kdebug("ascend %d", slot);
		goto ascend_to_node;
	}

	/* The keyring we're looking at was disqualified or didn't contain a
	 * matching key.
	 */
not_this_keyring:
	kdebug("not_this_keyring %d", sp);
	if (sp <= 0) {
		kleave(" = false");
		return false;
	}

	/* Resume the processing of a keyring higher up in the tree */
	sp--;
	keyring = stack[sp].keyring;
	node = stack[sp].node;
	slot = stack[sp].slot + 1;
	kdebug("ascend to %d [%d]", keyring->serial, slot);
	goto ascend_to_node;

	/* We found a viable match */
found:
	key = key_ref_to_ptr(ctx->result);
	key_check(key);
	if (!(ctx->flags & KEYRING_SEARCH_NO_UPDATE_TIME)) {
		key->last_used_at = ctx->now.tv_sec;
		keyring->last_used_at = ctx->now.tv_sec;
		while (sp > 0)
			stack[--sp].keyring->last_used_at = ctx->now.tv_sec;
	}
	kleave(" = true");
	return true;
}

/**
 * keyring_search_aux - Search a keyring tree for a key matching some criteria
 * @keyring_ref: A pointer to the keyring with possession indicator.
 * @ctx: The keyring search context.
 *
 * Search the supplied keyring tree for a key that matches the criteria given.
 * The root keyring and any linked keyrings must grant Search permission to the
 * caller to be searchable and keys can only be found if they too grant Search
 * to the caller. The possession flag on the root keyring pointer controls use
 * of the possessor bits in permissions checking of the entire tree.  In
 * addition, the LSM gets to forbid keyring searches and key matches.
 *
 * The search is performed as a breadth-then-depth search up to the prescribed
 * limit (KEYRING_SEARCH_MAX_DEPTH).
 *
 * Keys are matched to the type provided and are then filtered by the match
 * function, which is given the description to use in any way it sees fit.  The
 * match function may use any attributes of a key that it wishes to to
 * determine the match.  Normally the match function from the key type would be
 * used.
 *
 * RCU can be used to prevent the keyring key lists from disappearing without
 * the need to take lots of locks.
 *
 * Returns a pointer to the found key and increments the key usage count if
 * successful; -EAGAIN if no matching keys were found, or if expired or revoked
 * keys were found; -ENOKEY if only negative keys were found; -ENOTDIR if the
 * specified keyring wasn't a keyring.
 *
 * In the case of a successful return, the possession attribute from
 * @keyring_ref is propagated to the returned key reference.
 */
key_ref_t keyring_search_aux(key_ref_t keyring_ref,
			     struct keyring_search_context *ctx)
{
	struct key *keyring;
	long err;

	ctx->iterator = keyring_search_iterator;
	ctx->possessed = is_key_possessed(keyring_ref);
	ctx->result = ERR_PTR(-EAGAIN);

	keyring = key_ref_to_ptr(keyring_ref);
	key_check(keyring);

	if (keyring->type != &key_type_keyring)
		return ERR_PTR(-ENOTDIR);

	if (!(ctx->flags & KEYRING_SEARCH_NO_CHECK_PERM)) {
		err = key_task_permission(keyring_ref, ctx->cred, KEY_SEARCH);
		if (err < 0)
			return ERR_PTR(err);
	}

	rcu_read_lock();
	ctx->now = current_kernel_time();
	if (search_nested_keyrings(keyring, ctx))
		__key_get(key_ref_to_ptr(ctx->result));
	rcu_read_unlock();
	return ctx->result;
}

/**
 * keyring_search - Search the supplied keyring tree for a matching key
 * @keyring: The root of the keyring tree to be searched.
 * @type: The type of keyring we want to find.
 * @description: The name of the keyring we want to find.
 *
 * As keyring_search_aux() above, but using the current task's credentials and
 * type's default matching function and preferred search method.
 */
key_ref_t keyring_search(key_ref_t keyring,
			 struct key_type *type,
			 const char *description)
{
	struct keyring_search_context ctx = {
		.index_key.type		= type,
		.index_key.description	= description,
		.cred			= current_cred(),
		.match			= type->match,
		.match_data		= description,
		.flags			= (type->def_lookup_type |
					   KEYRING_SEARCH_DO_STATE_CHECK),
	};

	if (!ctx.match)
		return ERR_PTR(-ENOKEY);

	return keyring_search_aux(keyring, &ctx);
}
EXPORT_SYMBOL(keyring_search);

/*
 * Search the given keyring for a key that might be updated.
 *
 * The caller must guarantee that the keyring is a keyring and that the
 * permission is granted to modify the keyring as no check is made here.  The
 * caller must also hold a lock on the keyring semaphore.
 *
 * Returns a pointer to the found key with usage count incremented if
 * successful and returns NULL if not found.  Revoked and invalidated keys are
 * skipped over.
 *
 * If successful, the possession indicator is propagated from the keyring ref
 * to the returned key reference.
 */
key_ref_t find_key_to_update(key_ref_t keyring_ref,
			     const struct keyring_index_key *index_key)
{
	struct key *keyring, *key;
	const void *object;

	keyring = key_ref_to_ptr(keyring_ref);

	kenter("{%d},{%s,%s}",
	       keyring->serial, index_key->type->name, index_key->description);

	object = assoc_array_find(&keyring->keys, &keyring_assoc_array_ops,
				  index_key);

	if (object)
		goto found;

	kleave(" = NULL");
	return NULL;

found:
	key = keyring_ptr_to_key(object);
	if (key->flags & ((1 << KEY_FLAG_INVALIDATED) |
			  (1 << KEY_FLAG_REVOKED))) {
		kleave(" = NULL [x]");
		return NULL;
	}
	__key_get(key);
	kleave(" = {%d}", key->serial);
	return make_key_ref(key, is_key_possessed(keyring_ref));
}

/*
 * Find a keyring with the specified name.
 *
 * All named keyrings in the current user namespace are searched, provided they
 * grant Search permission directly to the caller (unless this check is
 * skipped).  Keyrings whose usage points have reached zero or who have been
 * revoked are skipped.
 *
 * Returns a pointer to the keyring with the keyring's refcount having being
 * incremented on success.  -ENOKEY is returned if a key could not be found.
 */
struct key *find_keyring_by_name(const char *name, bool skip_perm_check)
{
	struct key *keyring;
	int bucket;

	if (!name)
		return ERR_PTR(-EINVAL);

	bucket = keyring_hash(name);

	read_lock(&keyring_name_lock);

	if (keyring_name_hash[bucket].next) {
		/* search this hash bucket for a keyring with a matching name
		 * that's readable and that hasn't been revoked */
		list_for_each_entry(keyring,
				    &keyring_name_hash[bucket],
				    type_data.link
				    ) {
			if (!kuid_has_mapping(current_user_ns(), keyring->user->uid))
				continue;

			if (test_bit(KEY_FLAG_REVOKED, &keyring->flags))
				continue;

			if (strcmp(keyring->description, name) != 0)
				continue;

			if (!skip_perm_check &&
			    key_permission(make_key_ref(keyring, 0),
					   KEY_SEARCH) < 0)
				continue;

			/* we've got a match but we might end up racing with
			 * key_cleanup() if the keyring is currently 'dead'
			 * (ie. it has a zero usage count) */
			if (!atomic_inc_not_zero(&keyring->usage))
				continue;
			keyring->last_used_at = current_kernel_time().tv_sec;
			goto out;
		}
	}

	keyring = ERR_PTR(-ENOKEY);
out:
	read_unlock(&keyring_name_lock);
	return keyring;
}

static int keyring_detect_cycle_iterator(const void *object,
					 void *iterator_data)
{
	struct keyring_search_context *ctx = iterator_data;
	const struct key *key = keyring_ptr_to_key(object);

	kenter("{%d}", key->serial);

	BUG_ON(key != ctx->match_data);
	ctx->result = ERR_PTR(-EDEADLK);
	return 1;
}

/*
 * See if a cycle will will be created by inserting acyclic tree B in acyclic
 * tree A at the topmost level (ie: as a direct child of A).
 *
 * Since we are adding B to A at the top level, checking for cycles should just
 * be a matter of seeing if node A is somewhere in tree B.
 */
static int keyring_detect_cycle(struct key *A, struct key *B)
{
	struct keyring_search_context ctx = {
		.index_key	= A->index_key,
		.match_data	= A,
		.iterator	= keyring_detect_cycle_iterator,
		.flags		= (KEYRING_SEARCH_LOOKUP_DIRECT |
				   KEYRING_SEARCH_NO_STATE_CHECK |
				   KEYRING_SEARCH_NO_UPDATE_TIME |
				   KEYRING_SEARCH_NO_CHECK_PERM |
				   KEYRING_SEARCH_DETECT_TOO_DEEP),
	};

	rcu_read_lock();
	search_nested_keyrings(B, &ctx);
	rcu_read_unlock();
	return PTR_ERR(ctx.result) == -EAGAIN ? 0 : PTR_ERR(ctx.result);
}

/*
 * Preallocate memory so that a key can be linked into to a keyring.
 */
int __key_link_begin(struct key *keyring,
		     const struct keyring_index_key *index_key,
		     struct assoc_array_edit **_edit)
	__acquires(&keyring->sem)
	__acquires(&keyring_serialise_link_sem)
{
	struct assoc_array_edit *edit;
	int ret;

	kenter("%d,%s,%s,",
	       keyring->serial, index_key->type->name, index_key->description);

	BUG_ON(index_key->desc_len == 0);

	if (keyring->type != &key_type_keyring)
		return -ENOTDIR;

	down_write(&keyring->sem);

	ret = -EKEYREVOKED;
	if (test_bit(KEY_FLAG_REVOKED, &keyring->flags))
		goto error_krsem;

	/* serialise link/link calls to prevent parallel calls causing a cycle
	 * when linking two keyring in opposite orders */
	if (index_key->type == &key_type_keyring)
		down_write(&keyring_serialise_link_sem);

	/* Create an edit script that will insert/replace the key in the
	 * keyring tree.
	 */
	edit = assoc_array_insert(&keyring->keys,
				  &keyring_assoc_array_ops,
				  index_key,
				  NULL);
	if (IS_ERR(edit)) {
		ret = PTR_ERR(edit);
		goto error_sem;
	}

	/* If we're not replacing a link in-place then we're going to need some
	 * extra quota.
	 */
	if (!edit->dead_leaf) {
		ret = key_payload_reserve(keyring,
					  keyring->datalen + KEYQUOTA_LINK_BYTES);
		if (ret < 0)
			goto error_cancel;
	}

	*_edit = edit;
	kleave(" = 0");
	return 0;

error_cancel:
	assoc_array_cancel_edit(edit);
error_sem:
	if (index_key->type == &key_type_keyring)
		up_write(&keyring_serialise_link_sem);
error_krsem:
	up_write(&keyring->sem);
	kleave(" = %d", ret);
	return ret;
}

/*
 * Check already instantiated keys aren't going to be a problem.
 *
 * The caller must have called __key_link_begin(). Don't need to call this for
 * keys that were created since __key_link_begin() was called.
 */
int __key_link_check_live_key(struct key *keyring, struct key *key)
{
	if (key->type == &key_type_keyring)
		/* check that we aren't going to create a cycle by linking one
		 * keyring to another */
		return keyring_detect_cycle(keyring, key);
	return 0;
}

/*
 * Link a key into to a keyring.
 *
 * Must be called with __key_link_begin() having being called.  Discards any
 * already extant link to matching key if there is one, so that each keyring
 * holds at most one link to any given key of a particular type+description
 * combination.
 */
void __key_link(struct key *key, struct assoc_array_edit **_edit)
{
	__key_get(key);
	assoc_array_insert_set_object(*_edit, keyring_key_to_ptr(key));
	assoc_array_apply_edit(*_edit);
	*_edit = NULL;
}

/*
 * Finish linking a key into to a keyring.
 *
 * Must be called with __key_link_begin() having being called.
 */
void __key_link_end(struct key *keyring,
		    const struct keyring_index_key *index_key,
		    struct assoc_array_edit *edit)
	__releases(&keyring->sem)
	__releases(&keyring_serialise_link_sem)
{
	BUG_ON(index_key->type == NULL);
	kenter("%d,%s,", keyring->serial, index_key->type->name);

	if (index_key->type == &key_type_keyring)
		up_write(&keyring_serialise_link_sem);

	if (edit && !edit->dead_leaf) {
		key_payload_reserve(keyring,
				    keyring->datalen - KEYQUOTA_LINK_BYTES);
		assoc_array_cancel_edit(edit);
	}
	up_write(&keyring->sem);
}

/**
 * key_link - Link a key to a keyring
 * @keyring: The keyring to make the link in.
 * @key: The key to link to.
 *
 * Make a link in a keyring to a key, such that the keyring holds a reference
 * on that key and the key can potentially be found by searching that keyring.
 *
 * This function will write-lock the keyring's semaphore and will consume some
 * of the user's key data quota to hold the link.
 *
 * Returns 0 if successful, -ENOTDIR if the keyring isn't a keyring,
 * -EKEYREVOKED if the keyring has been revoked, -ENFILE if the keyring is
 * full, -EDQUOT if there is insufficient key data quota remaining to add
 * another link or -ENOMEM if there's insufficient memory.
 *
 * It is assumed that the caller has checked that it is permitted for a link to
 * be made (the keyring should have Write permission and the key Link
 * permission).
 */
int key_link(struct key *keyring, struct key *key)
{
	struct assoc_array_edit *edit;
	int ret;

	kenter("{%d,%d}", keyring->serial, atomic_read(&keyring->usage));

	key_check(keyring);
	key_check(key);

	if (test_bit(KEY_FLAG_TRUSTED_ONLY, &keyring->flags) &&
	    !test_bit(KEY_FLAG_TRUSTED, &key->flags))
		return -EPERM;

	ret = __key_link_begin(keyring, &key->index_key, &edit);
	if (ret == 0) {
		kdebug("begun {%d,%d}", keyring->serial, atomic_read(&keyring->usage));
		ret = __key_link_check_live_key(keyring, key);
		if (ret == 0)
			__key_link(key, &edit);
		__key_link_end(keyring, &key->index_key, edit);
	}

	kleave(" = %d {%d,%d}", ret, keyring->serial, atomic_read(&keyring->usage));
	return ret;
}
EXPORT_SYMBOL(key_link);

/**
 * key_unlink - Unlink the first link to a key from a keyring.
 * @keyring: The keyring to remove the link from.
 * @key: The key the link is to.
 *
 * Remove a link from a keyring to a key.
 *
 * This function will write-lock the keyring's semaphore.
 *
 * Returns 0 if successful, -ENOTDIR if the keyring isn't a keyring, -ENOENT if
 * the key isn't linked to by the keyring or -ENOMEM if there's insufficient
 * memory.
 *
 * It is assumed that the caller has checked that it is permitted for a link to
 * be removed (the keyring should have Write permission; no permissions are
 * required on the key).
 */
int key_unlink(struct key *keyring, struct key *key)
{
	struct assoc_array_edit *edit;
	int ret;

	key_check(keyring);
	key_check(key);

	if (keyring->type != &key_type_keyring)
		return -ENOTDIR;

	down_write(&keyring->sem);

	edit = assoc_array_delete(&keyring->keys, &keyring_assoc_array_ops,
				  &key->index_key);
	if (IS_ERR(edit)) {
		ret = PTR_ERR(edit);
		goto error;
	}
	ret = -ENOENT;
	if (edit == NULL)
		goto error;

	assoc_array_apply_edit(edit);
	key_payload_reserve(keyring, keyring->datalen - KEYQUOTA_LINK_BYTES);
	ret = 0;

error:
	up_write(&keyring->sem);
	return ret;
}
EXPORT_SYMBOL(key_unlink);

/**
 * keyring_clear - Clear a keyring
 * @keyring: The keyring to clear.
 *
 * Clear the contents of the specified keyring.
 *
 * Returns 0 if successful or -ENOTDIR if the keyring isn't a keyring.
 */
int keyring_clear(struct key *keyring)
{
	struct assoc_array_edit *edit;
	int ret;

	if (keyring->type != &key_type_keyring)
		return -ENOTDIR;

	down_write(&keyring->sem);

	edit = assoc_array_clear(&keyring->keys, &keyring_assoc_array_ops);
	if (IS_ERR(edit)) {
		ret = PTR_ERR(edit);
	} else {
		if (edit)
			assoc_array_apply_edit(edit);
		key_payload_reserve(keyring, 0);
		ret = 0;
	}

	up_write(&keyring->sem);
	return ret;
}
EXPORT_SYMBOL(keyring_clear);

/*
 * Dispose of the links from a revoked keyring.
 *
 * This is called with the key sem write-locked.
 */
static void keyring_revoke(struct key *keyring)
{
	struct assoc_array_edit *edit;

	edit = assoc_array_clear(&keyring->keys, &keyring_assoc_array_ops);
	if (!IS_ERR(edit)) {
		if (edit)
			assoc_array_apply_edit(edit);
		key_payload_reserve(keyring, 0);
	}
}

static bool keyring_gc_select_iterator(void *object, void *iterator_data)
{
	struct key *key = keyring_ptr_to_key(object);
	time_t *limit = iterator_data;

	if (key_is_dead(key, *limit))
		return false;
	key_get(key);
	return true;
}

static int keyring_gc_check_iterator(const void *object, void *iterator_data)
{
	const struct key *key = keyring_ptr_to_key(object);
	time_t *limit = iterator_data;

	key_check(key);
	return key_is_dead(key, *limit);
}

/*
 * Garbage collect pointers from a keyring.
 *
 * Not called with any locks held.  The keyring's key struct will not be
 * deallocated under us as only our caller may deallocate it.
 */
void keyring_gc(struct key *keyring, time_t limit)
{
	int result;

	kenter("%x{%s}", keyring->serial, keyring->description ?: "");

	if (keyring->flags & ((1 << KEY_FLAG_INVALIDATED) |
			      (1 << KEY_FLAG_REVOKED)))
		goto dont_gc;

	/* scan the keyring looking for dead keys */
	rcu_read_lock();
	result = assoc_array_iterate(&keyring->keys,
				     keyring_gc_check_iterator, &limit);
	rcu_read_unlock();
	if (result == true)
		goto do_gc;

dont_gc:
	kleave(" [no gc]");
	return;

do_gc:
	down_write(&keyring->sem);
	assoc_array_gc(&keyring->keys, &keyring_assoc_array_ops,
		       keyring_gc_select_iterator, &limit);
	up_write(&keyring->sem);
	kleave(" [gc]");
}<|MERGE_RESOLUTION|>--- conflicted
+++ resolved
@@ -160,11 +160,7 @@
 static unsigned long hash_key_type_and_desc(const struct keyring_index_key *index_key)
 {
 	const unsigned level_shift = ASSOC_ARRAY_LEVEL_STEP;
-<<<<<<< HEAD
-	const unsigned long level_mask = ASSOC_ARRAY_LEVEL_STEP_MASK;
-=======
 	const unsigned long fan_mask = ASSOC_ARRAY_FAN_MASK;
->>>>>>> 319e2e3f
 	const char *description = index_key->description;
 	unsigned long hash, type;
 	u32 piece;
@@ -198,17 +194,10 @@
 	 * ordinary keys by making sure the lowest level segment in the hash is
 	 * zero for keyrings and non-zero otherwise.
 	 */
-<<<<<<< HEAD
-	if (index_key->type != &key_type_keyring && (hash & level_mask) == 0)
-		return hash | (hash >> (ASSOC_ARRAY_KEY_CHUNK_SIZE - level_shift)) | 1;
-	if (index_key->type == &key_type_keyring && (hash & level_mask) != 0)
-		return (hash + (hash << level_shift)) & ~level_mask;
-=======
 	if (index_key->type != &key_type_keyring && (hash & fan_mask) == 0)
 		return hash | (hash >> (ASSOC_ARRAY_KEY_CHUNK_SIZE - level_shift)) | 1;
 	if (index_key->type == &key_type_keyring && (hash & fan_mask) != 0)
 		return (hash + (hash << level_shift)) & ~fan_mask;
->>>>>>> 319e2e3f
 	return hash;
 }
 
@@ -290,20 +279,11 @@
  * Compare the index keys of a pair of objects and determine the bit position
  * at which they differ - if they differ.
  */
-<<<<<<< HEAD
-static int keyring_diff_objects(const void *_a, const void *_b)
-{
-	const struct key *key_a = keyring_ptr_to_key(_a);
-	const struct key *key_b = keyring_ptr_to_key(_b);
-	const struct keyring_index_key *a = &key_a->index_key;
-	const struct keyring_index_key *b = &key_b->index_key;
-=======
 static int keyring_diff_objects(const void *object, const void *data)
 {
 	const struct key *key_a = keyring_ptr_to_key(object);
 	const struct keyring_index_key *a = &key_a->index_key;
 	const struct keyring_index_key *b = data;
->>>>>>> 319e2e3f
 	unsigned long seg_a, seg_b;
 	int level, i;
 
@@ -710,13 +690,8 @@
 		smp_read_barrier_depends();
 		ptr = ACCESS_ONCE(shortcut->next_node);
 		BUG_ON(!assoc_array_ptr_is_node(ptr));
-<<<<<<< HEAD
-		node = assoc_array_ptr_to_node(ptr);
-	}
-=======
 	}
 	node = assoc_array_ptr_to_node(ptr);
->>>>>>> 319e2e3f
 
 begin_node:
 	kdebug("begin_node");
